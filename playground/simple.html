--- conflicted
+++ resolved
@@ -62,21 +62,21 @@
       cameraNode.parent = scene;
       let camComp = cameraNode.addComponent(cc.CameraComponent);
       let mainWindow = root.mainWindow;
+
       cc.director.runSceneImmediate(scene);
 
-<<<<<<< HEAD
-      let view = root.createView({
-        name: "defaultView",
-        window: mainWindow,
-        //priority: cc.RenderViewPriority.GENERAL,
-        priority: 100,
-      });
-      view.attach(camComp._camera);
+      let material = new cc.Material();
+      material.effectName = 'test'; // parsed-effect file is embedded in cocos/3d/builtin/effects.js
+      material.setProperty('u_color', cc.color('#ff0000'));
+      material.passes[0].update();
+
+      let modelCom = scene.addComponent('cc.ModelComponent');
+      modelCom.material = material;
+      modelCom.mesh = cc.utils.createMesh(cc.game._renderContext, cc.primitives.box({length: 1, width: 1, height: 1}));
+      scene.setRotationFromEuler(45, 45, 45);
+      scene._rot = scene._lrot;
 
 
-
-=======
->>>>>>> 8db06413
       // let camera = scene.mainCamera;
       // camera.position = { x: 0.0, y: 0.0, z: 3.0 };
       // camera.direction = { x: 0.0, y: 0.0, z: -1.0 };
