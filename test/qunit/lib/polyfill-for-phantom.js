if (typeof CustomEvent === 'undefined') {
    CustomEvent = function () {

    }
}

if (typeof Set === 'undefined') {
    // very simple polyfill
    Set = function () {
        this.values = [];
    };
    Set.prototype.has = function (value) {
        return this.values.indexOf(value) !== -1;
    };
    Set.prototype.add = function (value) {
        this.values.push(value);
    };
}

if (typeof setImmediate === 'undefined') {
    window.setImmediate = function (func) {
        'use strict';
        console.assert(arguments.length <= 1, 'not support params');
        return setTimeout(func, 0);
    };
    window.clearImmediate = function (immediateID) {
        clearTimeout(immediateID);
    };
}

// http://developer.mozilla.org/en-US/docs/Web/JavaScript/Reference/Global_Objects/Function/bind.html
if (!Function.prototype.bind) {
    Function.prototype.bind = function (oThis) {
        //return function () {};
        if (typeof this !== 'function') {
            // closest thing possible to the ECMAScript 5
            // internal IsCallable function
            throw new TypeError('Function.prototype.bind - what is trying to be bound is not callable');
        }

        var aArgs = Array.prototype.slice.call(arguments, 1),
            fToBind = this,
            fNOP = function () {},
            fBound = function () {
                return fToBind.apply(this instanceof fNOP && oThis
                        ? this
                        : oThis,
                    aArgs.concat(Array.prototype.slice.call(arguments)));
            };

        // test this.prototype in case of native functions binding:
        //  - https://gist.github.com/jacomyal/4b7ae101a1cf6b985c60
        if (this.prototype)
            fNOP.prototype = this.prototype;
        fBound.prototype = new fNOP();

        return fBound;
    };
}

//if (!Array.prototype.includes) {
//    // This will break test-node-serialization.js
//    Array.prototype.includes = function (value) {
//        return this.indexOf(value) !== -1;
//    };
//}

var isPhantomJS = window.navigator.userAgent.indexOf('PhantomJS') !== -1;
if (isPhantomJS) {
    QUnit.config.notrycatch = true;
    window.onerror = function (msg, url, line, column, error) {
        if (error) {
            console.error(error.stack);
        }
        else {
            console.error(msg + '.\n' + url + ':' + line);
        }
    };
    // polyfill
    var video = document.createElement('video');
    video.constructor.prototype.canPlayType = function () { return ''; };

    (function () {
        var MAX_SINGLE_LEN = 110;
        var MAX_TOTAL_LEN = 1000;
        ['log', 'warn', 'error'].forEach(function (method) {
            var originalMethod = console[method];
            console[method] = function () {
                var str = '' + arguments[0];
                if ( !str || str.length <= MAX_SINGLE_LEN ) {
                    originalMethod.apply(console, arguments);
                    return;
                }
                var tooLong = false;
                if (str.length > MAX_TOTAL_LEN) {
                    tooLong = true;
                    str = str.slice(0, MAX_TOTAL_LEN);
                }
                var lines = str.split('\n');
                for (var l = 0; l < lines.length; l++) {
                    var line = lines[l];
                    if (line.length > MAX_SINGLE_LEN) {
                        for (var i = 0; i < line.length; i += MAX_SINGLE_LEN) {
                            originalMethod.call(console, line.substr(i, MAX_SINGLE_LEN));
                        }
                    }
                    else {
                        originalMethod.call(console, line);
                    }
                }
                if (tooLong) {
                    originalMethod.call(console, '...Can not output this too long ' + method);
                }
            };
        });
    })();
}

if (typeof WebGLRenderingContext === 'undefined') {
    window.WebGLRenderingContext = function () {};
}

if (!Object.assign) {
    Object.defineProperty(Object, 'assign', {
        enumerable: false,
        configurable: true,
        writable: true,
        value: function(target) {
            'use strict';
            if (target === undefined || target === null) {
                throw new TypeError('Cannot convert first argument to object');
            }
    
            var to = Object(target);
            for (var i = 1; i < arguments.length; i++) {
                var nextSource = arguments[i];
                if (nextSource === undefined || nextSource === null) {
                    continue;
                }
                nextSource = Object(nextSource);
        
                var keysArray = Object.keys(Object(nextSource));
                for (var nextIndex = 0, len = keysArray.length; nextIndex < len; nextIndex++) {
                    var nextKey = keysArray[nextIndex];
                    var desc = Object.getOwnPropertyDescriptor(nextSource, nextKey);
                    if (desc !== undefined && desc.enumerable) {
                        to[nextKey] = nextSource[nextKey];
                    }
                }
            }
            return to;
        }
    });
<<<<<<< HEAD
  }

  if (!Object.getOwnPropertyDescriptors) {
    Object.defineProperty(Object, 'getOwnPropertyDescriptors', {
        enumerable: false,
        configurable: true,
        writable: true,
        value: function (target) {
            var res = {};
            var props = Object.getOwnPropertyNames(target);
            for (var i = 0; i < props.length; i++) {
                var name = props[i];
                res[name] = Object.getOwnPropertyDescriptor(target, name);
            }
            return res;
        }
    });
  }
=======
}

if (!Object.getOwnPropertySymbols) {
    Object.getOwnPropertySymbols = function () {
        return [];
    };
}
>>>>>>> 9b02927a
<|MERGE_RESOLUTION|>--- conflicted
+++ resolved
@@ -151,10 +151,9 @@
             return to;
         }
     });
-<<<<<<< HEAD
-  }
+}
 
-  if (!Object.getOwnPropertyDescriptors) {
+if (!Object.getOwnPropertyDescriptors) {
     Object.defineProperty(Object, 'getOwnPropertyDescriptors', {
         enumerable: false,
         configurable: true,
@@ -169,13 +168,10 @@
             return res;
         }
     });
-  }
-=======
 }
 
 if (!Object.getOwnPropertySymbols) {
     Object.getOwnPropertySymbols = function () {
         return [];
     };
-}
->>>>>>> 9b02927a
+}