--- conflicted
+++ resolved
@@ -1,9 +1,5 @@
 {
-<<<<<<< HEAD
-  "ver": "1.1.31",
-=======
   "ver": "1.1.32",
->>>>>>> 9d4cb44c
   "importer": "prefab",
   "imported": true,
   "uuid": "34a07346-9f62-4a84-90ae-cb83f7a426c1",
