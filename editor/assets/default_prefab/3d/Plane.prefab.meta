{
<<<<<<< HEAD
  "ver": "1.1.31",
=======
  "ver": "1.1.32",
>>>>>>> 9d4cb44c
  "importer": "prefab",
  "imported": true,
  "uuid": "40563723-f8fc-4216-99ea-a81636435c10",
  "files": [
    ".json"
  ],
  "subMetas": {},
  "userData": {
    "syncNodeName": "Plane"
  }
}<|MERGE_RESOLUTION|>--- conflicted
+++ resolved
@@ -1,9 +1,5 @@
 {
-<<<<<<< HEAD
-  "ver": "1.1.31",
-=======
   "ver": "1.1.32",
->>>>>>> 9d4cb44c
   "importer": "prefab",
   "imported": true,
   "uuid": "40563723-f8fc-4216-99ea-a81636435c10",
