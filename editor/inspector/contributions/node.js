--- conflicted
+++ resolved
@@ -131,17 +131,10 @@
 <ui-drag-area class="container">
     <section class="prefab" hidden missing>
         <ui-label value="Prefab"></ui-label>
-<<<<<<< HEAD
-        <ui-button role="edit" tooltip="i18n:inspector.prefab.edit">
-            <ui-icon value="edit"></ui-icon>
-        </ui-button>
-        <ui-button role="unlink" tooltip="i18n:inspector.prefab.unlink">
-=======
         <ui-button role="edit" tooltip="i18n:ENGINE.prefab.edit">
             <ui-icon value="edit"></ui-icon>
         </ui-button>
         <ui-button role="unlink" tooltip="i18n:ENGINE.prefab.unlink">
->>>>>>> e0d52b3a
             <ui-icon value="unlink"></ui-icon>
         </ui-button>
         <ui-button role="local" tooltip="i18n:ENGINE.prefab.local">
@@ -311,21 +304,13 @@
                 // 支持多选脚本拖入
                 const { additional = [], value, type } = JSON.parse(JSON.stringify(Editor.UI.DragArea.currentDragInfo)) || {};
 
-<<<<<<< HEAD
-                if (value && additional.every(v => v.value !== value)) {
-=======
                 if (value && additional.every((v) => v.value !== value)) {
->>>>>>> e0d52b3a
                     additional.push({ value, type });
                 }
 
                 Editor.Message.send('scene', 'snapshot');
 
-<<<<<<< HEAD
-                additional.forEach(o => {
-=======
                 additional.forEach((o) => {
->>>>>>> e0d52b3a
                     const config = panel.dropConfig[o.type];
                     if (config) {
                         Editor.Message.send(config.package, config.message, o, panel.dumps, panel.uuidList);
@@ -657,12 +642,7 @@
             }
 
             panel.$this.setAttribute('sub-type', 'node');
-<<<<<<< HEAD
-            panel.$.container.setAttribute('droppable', 'cc.Script');
-=======
             panel.$.container.setAttribute('droppable', panel.dropConfig && Object.keys(panel.dropConfig).join());
->>>>>>> e0d52b3a
-
             panel.$.nodePosition.render(panel.dump.position);
             panel.$.nodeRotation.render(panel.dump.rotation);
             panel.$.nodeScale.render(panel.dump.scale);
@@ -918,13 +898,8 @@
                 }
                 $section.innerHTML = `
                 <span class="name">${panel.dump.removedComponents[i].name}</span>
-<<<<<<< HEAD
-                <ui-icon value="reset" index="${i}" tooltip="i18n:inspector.prefab.reset"></ui-icon>
-                <ui-icon value="save-o" index="${i}" tooltip="i18n:inspector.prefab.save"></ui-icon>
-=======
                 <ui-icon value="reset" index="${i}" tooltip="i18n:ENGINE.prefab.reset"></ui-icon>
                 <ui-icon value="save-o" index="${i}" tooltip="i18n:ENGINE.prefab.save"></ui-icon>
->>>>>>> e0d52b3a
                 `;
             }
 
@@ -1010,14 +985,6 @@
             let materialPrevPanel = null;
 
             for (const materialUuid in materialUuids) {
-<<<<<<< HEAD
-                const recode = materialUuids[materialUuid];
-                if (!recode) {
-                    continue;
-                }
-
-=======
->>>>>>> e0d52b3a
                 let materialPanel = oldChildren.find((child) => child.getAttribute('uuid') === materialUuid);
                 if (!materialPanel) {
                     // 添加新的
@@ -1027,12 +994,8 @@
                     materialPanel.setAttribute('uuid', materialUuid);
                     materialPanel.panelObject.$.container.removeAttribute('whole');
                     materialPanel.panelObject.$.container.setAttribute('cache-expand', materialUuid);
-<<<<<<< HEAD
-                    materialPanel.update([materialUuid], panel.renderManager[materialPanelType]);
-=======
                     const { section = {} } = panel.renderManager[materialPanelType];
                     materialPanel.update([materialUuid], { section });
->>>>>>> e0d52b3a
 
                     // 按数组顺序放置
                     if (materialPrevPanel) {
@@ -1465,12 +1428,9 @@
             element.ready.call(panel);
         }
     }
-<<<<<<< HEAD
-=======
 
     this.replaceAssetUuidInNodesBind = this.replaceAssetUuidInNodes.bind(this);
     Editor.Message.addBroadcastListener('inspector:replace-asset-uuid-in-nodes', this.replaceAssetUuidInNodesBind);
->>>>>>> e0d52b3a
 };
 
 exports.close = async function close() {
@@ -1482,11 +1442,8 @@
             element.close.call(panel);
         }
     }
-<<<<<<< HEAD
-=======
 
     Editor.Message.removeBroadcastListener('inspector:replace-asset-uuid-in-nodes', this.replaceAssetUuidInNodesBind);
->>>>>>> e0d52b3a
 };
 
 exports.beforeClose = async function beforeClose() {
