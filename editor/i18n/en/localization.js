--- conflicted
+++ resolved
@@ -392,13 +392,11 @@
             'gid': 'Specify the TiledTile gid.',
             'layer': 'Specify which TiledLayer the TiledTile belong to.'
         },
-<<<<<<< HEAD
+        'wx_subcontext_view': {
+            'interval': 'The refresh interval of subcontext'
+        },
         'skeleton_animation': {
             'search_animation_clips': 'Search Animation Clips'
-=======
-        'wx_subcontext_view': {
-            'interval': 'The refresh interval of subcontext'
->>>>>>> 661f13cc
         },
     }
 };