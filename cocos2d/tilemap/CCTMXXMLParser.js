/****************************************************************************
 Copyright (c) 2008-2010 Ricardo Quesada
 Copyright (c) 2011-2012 cocos2d-x.org
 Copyright (c) 2013-2016 Chukong Technologies Inc.
 Copyright (c) 2017-2018 Xiamen Yaji Software Co., Ltd.

 http://www.cocos2d-x.org

 Permission is hereby granted, free of charge, to any person obtaining a copy
 of this software and associated documentation files (the "Software"), to deal
 in the Software without restriction, including without limitation the rights
 to use, copy, modify, merge, publish, distribute, sublicense, and/or sell
 copies of the Software, and to permit persons to whom the Software is
 furnished to do so, subject to the following conditions:

 The above copyright notice and this permission notice shall be included in
 all copies or substantial portions of the Software.

 THE SOFTWARE IS PROVIDED "AS IS", WITHOUT WARRANTY OF ANY KIND, EXPRESS OR
 IMPLIED, INCLUDING BUT NOT LIMITED TO THE WARRANTIES OF MERCHANTABILITY,
 FITNESS FOR A PARTICULAR PURPOSE AND NONINFRINGEMENT. IN NO EVENT SHALL THE
 AUTHORS OR COPYRIGHT HOLDERS BE LIABLE FOR ANY CLAIM, DAMAGES OR OTHER
 LIABILITY, WHETHER IN AN ACTION OF CONTRACT, TORT OR OTHERWISE, ARISING FROM,
 OUT OF OR IN CONNECTION WITH THE SOFTWARE OR THE USE OR OTHER DEALINGS IN
 THE SOFTWARE.
 ****************************************************************************/

var codec = require('../compression/ZipUtils');
var zlib = require('../compression/zlib.min');
var js = require('../core/platform/js');
require('../core/platform/CCSAXParser');

function uint8ArrayToUint32Array (uint8Arr) {
    if(uint8Arr.length % 4 !== 0)
        return null;

    let arrLen = uint8Arr.length /4;
    let retArr = window.Uint32Array? new Uint32Array(arrLen) : [];
    for(let i = 0; i < arrLen; i++){
        let offset = i * 4;
        retArr[i] = uint8Arr[offset]  + uint8Arr[offset + 1] * (1 << 8) + uint8Arr[offset + 2] * (1 << 16) + uint8Arr[offset + 3] * (1<<24);
    }
    return retArr;
}

// Bits on the far end of the 32-bit global tile ID (GID's) are used for tile flags

/**
 * <p>cc.TMXLayerInfo contains the information about the layers like: <br />
 * - Layer name<br />
 * - Layer size <br />
 * - Layer opacity at creation time (it can be modified at runtime)  <br />
 * - Whether the layer is visible (if it's not visible, then the CocosNode won't be created) <br />
 *  <br />
 * This information is obtained from the TMX file.</p>
 * @class TMXLayerInfo
 *
 * @property {Array}    properties  - Properties of the layer info.
 */
cc.TMXLayerInfo = function () {
    this.properties = {};
    this.name = "";
    this._layerSize = null;
    this._tiles = [];
    this.visible = true;
    this._opacity = 0;
    this.ownTiles = true;
    this._minGID = 100000;
    this._maxGID = 0;
    this.offset = cc.v2(0,0);
};

cc.TMXLayerInfo.prototype = {
    constructor: cc.TMXLayerInfo,
    /**
     * Gets the Properties.
     * @return {Array}
     */
    getProperties () {
        return this.properties;
    },

    /**
     * Set the Properties.
     * @param {object} value
     */
    setProperties (value) {
        this.properties = value;
    }
};

/**
 * <p>cc.TMXObjectGroupInfo contains the information about the object group like: <br />
 * - group name<br />
 * - group size <br />
 * - group opacity at creation time (it can be modified at runtime)  <br />
 * - Whether the group is visible <br />
 *  <br />
 * This information is obtained from the TMX file.</p>
 * @class TMXObjectGroupInfo
 *
 * @property {Array}    properties  - Properties of the ObjectGroup info.
 */
cc.TMXObjectGroupInfo = function () {
    this.properties = {};
    this.name = "";
    this._objects = [];
    this.visible = true;
    this._opacity = 0;
    this._color = new cc.Color(255, 255, 255, 255);
    this.offset = cc.v2(0,0);
    this._draworder = 'topdown';
};

cc.TMXObjectGroupInfo.prototype = {
    constructor: cc.TMXObjectGroupInfo,
    /**
     * Gets the Properties.
     * @return {Array}
     */
    getProperties () {
        return this.properties;
    },

    /**
     * Set the Properties.
     * @param {object} value
     */
    setProperties (value) {
        this.properties = value;
    }
};

/**
 * <p>cc.TMXTilesetInfo contains the information about the tilesets like: <br />
 * - Tileset name<br />
 * - Tileset spacing<br />
 * - Tileset margin<br />
 * - size of the tiles<br />
 * - Image used for the tiles<br />
 * - Image size<br />
 *
 * This information is obtained from the TMX file. </p>
 * @class TMXTilesetInfo
 *
 * @property {string} name - Tileset name
 * @property {number} firstGid - First grid
 * @property {number} spacing - Spacing
 * @property {number} margin - Margin
 * @property {null} sourceImage - Texture containing the tiles (should be sprite sheet / texture atlas)
 * @property {cc.Size} imageSize - Size in pixels of the image
 */
cc.TMXTilesetInfo = function () {
    // Tileset name
    this.name = "";
    // First grid
    this.firstGid = 0;
    // Spacing
    this.spacing = 0;
    // Margin
    this.margin = 0;
    // Texture containing the tiles (should be sprite sheet / texture atlas)
    this.sourceImage = null;
    // Size in pixels of the image
    this.imageSize = cc.size(0, 0);

    this.tileOffset = cc.v2(0, 0);

    this._tileSize = cc.size(0, 0);
};
cc.TMXTilesetInfo.prototype = {
    constructor: cc.TMXTilesetInfo,
    /**
     * Return rect
     * @param {Number} gid
     * @return {Rect}
     */
    rectForGID (gid, result) {
        let rect = result || cc.rect(0, 0, 0, 0);
        rect.width = this._tileSize.width;
        rect.height = this._tileSize.height;
        gid &= cc.TiledMap.TileFlag.FLIPPED_MASK;
        gid = gid - parseInt(this.firstGid, 10);
        let max_x = parseInt((this.imageSize.width - this.margin * 2 + this.spacing) / (this._tileSize.width + this.spacing), 10);
        rect.x = parseInt((gid % max_x) * (this._tileSize.width + this.spacing) + this.margin, 10);
        rect.y = parseInt(parseInt(gid / max_x, 10) * (this._tileSize.height + this.spacing) + this.margin, 10);
        return rect;
    }
};

function getPropertyList (node) {
    let res = [];
    let properties = node.getElementsByTagName("properties");
    for (let i = 0; i < properties.length; ++i) {
        let property = properties[i].getElementsByTagName("property");
        for (let j = 0; j < property.length; ++j) {
            res.push(property[j]);
        }
    }
    return res.length ? res : null;
}

/**
 * <p>cc.TMXMapInfo contains the information about the map like: <br/>
 *- Map orientation (hexagonal, isometric or orthogonal)<br/>
 *- Tile size<br/>
 *- Map size</p>
 *
 * <p>And it also contains: <br/>
 * - Layers (an array of TMXLayerInfo objects)<br/>
 * - Tilesets (an array of TMXTilesetInfo objects) <br/>
 * - ObjectGroups (an array of TMXObjectGroupInfo objects) </p>
 *
 * <p>This information is obtained from the TMX file. </p>
 * @class
 * @extends cc.saxParser
 *
 * @property {Array}    properties          - Properties of the map info.
 * @property {Number}   orientation         - Map orientation.
 * @property {Object}   parentElement       - Parent element.
 * @property {Number}   parentGID           - Parent GID.
 * @property {Object}   layerAttrs        - Layer attributes.
 * @property {Boolean}  storingCharacters   - Is reading storing characters stream.
 * @property {String}   currentString       - Current string stored from characters stream.
 * @property {Number}   mapWidth            - Width of the map
 * @property {Number}   mapHeight           - Height of the map
 * @property {Number}   tileWidth           - Width of a tile
 * @property {Number}   tileHeight          - Height of a tile
 *
 * @param {String} tmxFile fileName or content string
 * @param {String} resourcePath  If tmxFile is a file name ,it is not required.If tmxFile is content string ,it is must required.
 * @example
 * 1.
 * //create a TMXMapInfo with file name
 * let tmxMapInfo = new cc.TMXMapInfo("res/orthogonal-test1.tmx");
 * 2.
 * //create a TMXMapInfo with content string and resource path
 * let resources = "res/TileMaps";
 * let filePath = "res/TileMaps/orthogonal-test1.tmx";
 * let xmlStr = cc.loader.getRes(filePath);
 * let tmxMapInfo = new cc.TMXMapInfo(xmlStr, resources);
 */
<<<<<<< HEAD

/**
 * Creates a TMX Format with a tmx file or content string                           <br/>
 * Constructor of cc.TMXMapInfo
 * @method constructor
 * @param {String} tmxFile content string
 * @param {String} resourcePath
 * @param {Object} textures
 */
cc.TMXMapInfo = function (tmxFile, resourcePath, textures) {
    this.properties = [];
    this.orientation = null;
    this.parentElement = null;
    this.parentGID = null;
    this.layerAttrs = 0;
    this.storingCharacters = false;
    this.currentString = null;

    this._parser = new cc.SAXParser();
    this._objectGroups = [];
    this._allChildren = [];
    this._mapSize = cc.size(0, 0);
    this._tileSize = cc.size(0, 0);
    this._layers = [];
    this._tilesets = [];
    this._tileProperties = {};
    this._resources = "";
=======
cc.TMXMapInfo = cc.SAXParser.extend(/** @lends cc.TMXMapInfo# */{
	properties:null,
    orientation:null,
	parentElement:null,
	parentGID:null,
	layerAttrs:0,
	storingCharacters:false,
	currentString:null,

	_objectGroups:null,
    _allChildren: null,
    _mapSize:null,
    _tileSize:null,
    _layers:null,
    _tilesets:null,
    // tile properties
    _tileProperties:null,
    _tsxMap: null,
>>>>>>> 74af382a

    // map of textures indexed by name
    this._textures = null;

    // hex map values
    this._staggerAxis = null;
    this._staggerIndex = null;
    this._hexSideLength = 0;

<<<<<<< HEAD
    this.initWithXML(tmxFile, resourcePath, textures);
};
cc.TMXMapInfo.prototype = {
    constructor: cc.TMXMapInfo,
=======
    /**
     * Creates a TMX Format with a tmx file or content string                           <br/>
     * Constructor of cc.TMXMapInfo
     * @param {String} tmxFile content string
     * @param {Object} tsxMap
     * @param {Object} textures
     */
    ctor: function (tmxFile, tsxMap, textures) {
        cc.SAXParser.prototype.ctor.apply(this);
        this._mapSize = cc.size(0, 0);
        this._tileSize = cc.size(0, 0);
        this._layers = [];
        this._tilesets = [];
        this._objectGroups = [];
        this._allChildren = [];
        this.properties = [];
        this._tileProperties = {};

        this.initWithXML(tmxFile, tsxMap, textures);
    },
>>>>>>> 74af382a
    /**
     * Gets Map orientation.
     * @return {Number}
     */
    getOrientation () {
        return this.orientation;
    },

    /**
     * Set the Map orientation.
     * @param {Number} value
     */
    setOrientation (value) {
        this.orientation = value;
    },

    /**
     * Gets the staggerAxis of map.
     * @return {cc.TiledMap.StaggerAxis}
     */
    getStaggerAxis () {
        return this._staggerAxis;
    },

    /**
     * Set the staggerAxis of map.
     * @param {cc.TiledMap.StaggerAxis} value
     */
    setStaggerAxis (value) {
        this._staggerAxis = value;
    },

    /**
     * Gets stagger index
     * @return {cc.TiledMap.StaggerIndex}
     */
    getStaggerIndex () {
        return this._staggerIndex;
    },

    /**
     * Set the stagger index.
     * @param {cc.TiledMap.StaggerIndex} value
     */
    setStaggerIndex (value) {
        this._staggerIndex = value;
    },

    /**
     * Gets Hex side length.
     * @return {Number}
     */
    getHexSideLength () {
        return this._hexSideLength;
    },

    /**
     * Set the Hex side length.
     * @param {Number} value
     */
    setHexSideLength (value) {
        this._hexSideLength = value;
    },

    /**
     * Map width & height
     * @return {Size}
     */
    getMapSize () {
        return cc.size(this._mapSize.width,this._mapSize.height);
    },

    /**
     * Map width & height
     * @param {Size} value
     */
    setMapSize (value) {
        this._mapSize.width = value.width;
        this._mapSize.height = value.height;
    },

	_getMapWidth () {
		return this._mapSize.width;
	},
	_setMapWidth (width) {
		this._mapSize.width = width;
	},
	_getMapHeight () {
		return this._mapSize.height;
	},
	_setMapHeight (height) {
		this._mapSize.height = height;
	},

    /**
     * Tiles width & height
     * @return {Size}
     */
    getTileSize () {
        return cc.size(this._tileSize.width, this._tileSize.height);
    },

    /**
     * Tiles width & height
     * @param {Size} value
     */
    setTileSize (value) {
        this._tileSize.width = value.width;
        this._tileSize.height = value.height;
    },

	_getTileWidth () {
		return this._tileSize.width;
	},
	_setTileWidth (width) {
		this._tileSize.width = width;
	},
	_getTileHeight () {
		return this._tileSize.height;
	},
	_setTileHeight (height) {
		this._tileSize.height = height;
	},

    /**
     * Layers
     * @return {Array}
     */
    getLayers () {
        return this._layers;
    },

    /**
     * Layers
     * @param {cc.TMXLayerInfo} value
     */
    setLayers (value) {
        this._allChildren.push(value);
        this._layers.push(value);
    },

    /**
     * tilesets
     * @return {Array}
     */
    getTilesets () {
        return this._tilesets;
    },

    /**
     * tilesets
     * @param {cc.TMXTilesetInfo} value
     */
    setTilesets (value) {
        this._tilesets.push(value);
    },

    /**
     * ObjectGroups
     * @return {Array}
     */
    getObjectGroups () {
        return this._objectGroups;
    },

    /**
     * ObjectGroups
     * @param {cc.TMXObjectGroup} value
     */
    setObjectGroups (value) {
        this._allChildren.push(value);
        this._objectGroups.push(value);
    },

    getAllChildren() {
        return this._allChildren;
    },

    /**
     * parent element
     * @return {Object}
     */
    getParentElement () {
        return this.parentElement;
    },

    /**
     * parent element
     * @param {Object} value
     */
    setParentElement (value) {
        this.parentElement = value;
    },

    /**
     * parent GID
     * @return {Number}
     */
    getParentGID () {
        return this.parentGID;
    },

    /**
     * parent GID
     * @param {Number} value
     */
    setParentGID (value) {
        this.parentGID = value;
    },

    /**
     * Layer attribute
     * @return {Object}
     */
    getLayerAttribs () {
        return this.layerAttrs;
    },

    /**
     * Layer attribute
     * @param {Object} value
     */
    setLayerAttribs (value) {
        this.layerAttrs = value;
    },

    /**
     * Is reading storing characters stream
     * @return {Boolean}
     */
    getStoringCharacters () {
        return this.storingCharacters;
    },

    /**
     * Is reading storing characters stream
     * @param {Boolean} value
     */
    setStoringCharacters (value) {
        this.storingCharacters = value;
    },

    /**
     * Properties
     * @return {Array}
     */
    getProperties () {
        return this.properties;
    },

    /**
     * Properties
     * @param {object} value
     */
    setProperties (value) {
        this.properties = value;
    },

    /**
     * initializes a TMX format with an XML string and a TMX resource path
     * @param {String} tmxString
     * @param {Object} tsxMap
     * @param {Object} textures
     * @return {Boolean}
     */
<<<<<<< HEAD
    initWithXML (tmxString, resourcePath, textures) {
=======
    initWithXML:function (tmxString, tsxMap, textures) {

>>>>>>> 74af382a
        this._tilesets.length = 0;
        this._layers.length = 0;

        this._tsxMap = tsxMap;
        this._textures = textures;

        this._objectGroups.length = 0;
        this._allChildren.length = 0;
        this.properties.length = 0;
        this._tileProperties.length = 0;

        // tmp vars
        this.currentString = "";
        this.storingCharacters = false;
        this.layerAttrs = cc.TMXLayerInfo.ATTRIB_NONE;
        this.parentElement = cc.TiledMap.NONE;

        return this.parseXMLString(tmxString);
    },

    /** Initalises parsing of an XML file, either a tmx (Map) file or tsx (Tileset) file
     * @param {String} xmlStr
     * @param {Number} tilesetFirstGid
     * @return {Element}
     */
<<<<<<< HEAD
    parseXMLFile (tmxFile, isXmlString, tilesetFirstGid) {
        isXmlString = isXmlString || false;
	    var xmlStr = isXmlString ? tmxFile : cc.loader.getRes(tmxFile);
        if (!xmlStr) {
            cc.errorID(7220, tmxFile);
        }

        let mapXML = this._parser._parseXML(xmlStr);
        let i, j;
=======
    parseXMLFile:function (xmlStr, tilesetFirstGid) {
        var mapXML = this._parseXML(xmlStr);
        var i, j;
>>>>>>> 74af382a

        // PARSE <map>
        let map = mapXML.documentElement;

        let version = map.getAttribute('version');
        let orientationStr = map.getAttribute('orientation');
        let staggerAxisStr = map.getAttribute('staggeraxis');
        let staggerIndexStr = map.getAttribute('staggerindex');
        let hexSideLengthStr = map.getAttribute('hexsidelength');

        if (map.nodeName === "map") {
            if (version !== "1.0" && version !== null)
                cc.logID(7216, version);

            if (orientationStr === "orthogonal")
                this.orientation = cc.TiledMap.Orientation.ORTHO;
            else if (orientationStr === "isometric")
                this.orientation = cc.TiledMap.Orientation.ISO;
            else if (orientationStr === "hexagonal")
                this.orientation = cc.TiledMap.Orientation.HEX;
            else if (orientationStr !== null)
                cc.logID(7217, orientationStr);

            if (staggerAxisStr === 'x') {
                this.setStaggerAxis(cc.TiledMap.StaggerAxis.STAGGERAXIS_X);
            }
            else if (staggerAxisStr === 'y') {
                this.setStaggerAxis(cc.TiledMap.StaggerAxis.STAGGERAXIS_Y);
            }

            if (staggerIndexStr === 'odd') {
                this.setStaggerIndex(cc.TiledMap.StaggerIndex.STAGGERINDEX_ODD);
            }
            else if (staggerIndexStr === 'even') {
                this.setStaggerIndex(cc.TiledMap.StaggerIndex.STAGGERINDEX_EVEN);
            }

            if (hexSideLengthStr) {
                this.setHexSideLength(parseFloat(hexSideLengthStr));
            }

            let mapSize = cc.size(0, 0);
            mapSize.width = parseFloat(map.getAttribute('width'));
            mapSize.height = parseFloat(map.getAttribute('height'));
            this.setMapSize(mapSize);

            mapSize = cc.size(0, 0);
            mapSize.width = parseFloat(map.getAttribute('tilewidth'));
            mapSize.height = parseFloat(map.getAttribute('tileheight'));
            this.setTileSize(mapSize);

            // The parent element is the map
            var propertyArr = getPropertyList(map);
            if (propertyArr) {
                let aPropertyDict = {};
                for (i = 0; i < propertyArr.length; i++) {
                    aPropertyDict[propertyArr[i].getAttribute('name')] = propertyArr[i].getAttribute('value');
                }
                this.properties = aPropertyDict;
            }
        }

        // PARSE <tileset>
        let tilesets = map.getElementsByTagName('tileset');
        if (map.nodeName !== "map") {
            tilesets = [];
            tilesets.push(map);
        }

        for (i = 0; i < tilesets.length; i++) {
            let selTileset = tilesets[i];
            // If this is an external tileset then start parsing that
            let tsxName = selTileset.getAttribute('source');
            if (tsxName) {
<<<<<<< HEAD
                let currentFirstGID = parseInt(selTileset.getAttribute('firstgid'));
                let tsxPath = isXmlString ? cc.path.join(this._resources, tsxName) : cc.path.changeBasename(tmxFile, tsxName);
                this.parseXMLFile(tsxPath, false, currentFirstGID);
=======
                var currentFirstGID = parseInt(selTileset.getAttribute('firstgid'));
                var tsxXmlString = this._tsxMap[tsxName];
                if (tsxXmlString) {
                    this.parseXMLFile(tsxXmlString, currentFirstGID);
                }
>>>>>>> 74af382a
            } else {
                let tileset = new cc.TMXTilesetInfo();
                tileset.name = selTileset.getAttribute('name') || "";
                if (tilesetFirstGid) {
                    tileset.firstGid = tilesetFirstGid;
                } else {
                    tileset.firstGid = parseInt(selTileset.getAttribute('firstgid')) || 0;
                }

                tileset.spacing = parseInt(selTileset.getAttribute('spacing')) || 0;
                tileset.margin = parseInt(selTileset.getAttribute('margin')) || 0;

                let tilesetSize = cc.size(0, 0);
                tilesetSize.width = parseFloat(selTileset.getAttribute('tilewidth'));
                tilesetSize.height = parseFloat(selTileset.getAttribute('tileheight'));
                tileset._tileSize = tilesetSize;

                var image = selTileset.getElementsByTagName('image')[0];
                var imagename = image.getAttribute('source');
                tileset.sourceImage = this._textures[imagename];
                if (!tileset.sourceImage) {
                    cc.errorID(7221, imagename);
                }

                this.setTilesets(tileset);

                // parse tile offset
                let offset = selTileset.getElementsByTagName('tileoffset')[0];
                if (offset) {
                    let offsetX = parseFloat(offset.getAttribute('x'));
                    let offsetY = parseFloat(offset.getAttribute('y'));
                    tileset.tileOffset = cc.v2(offsetX, offsetY);
                }

                // PARSE  <tile>
                let tiles = selTileset.getElementsByTagName('tile');
                if (tiles) {
                    for (let tIdx = 0; tIdx < tiles.length; tIdx++) {
                        let t = tiles[tIdx];
                        this.parentGID = parseInt(tileset.firstGid) + parseInt(t.getAttribute('id') || 0);
                        var tp = getPropertyList(t);
                        if (tp) {
                            let dict = {};
                            for (j = 0; j < tp.length; j++) {
                                let name = tp[j].getAttribute('name');
                                dict[name] = tp[j].getAttribute('value');
                            }
                            this._tileProperties[this.parentGID] = dict;
                        }
                    }
                }
            }
        }

        // PARSE <layer> & <objectgroup> in order
        let childNodes = map.childNodes;
        for (i = 0; i < childNodes.length; i++) {
            let childNode = childNodes[i];
            if (this._shouldIgnoreNode(childNode)) {
                continue;
            }

            if (childNode.nodeName === 'layer') {
                let layer = this._parseLayer(childNode);
                this.setLayers(layer);
            }

            if (childNode.nodeName === 'objectgroup') {
                let objectGroup = this._parseObjectGroup(childNode);
                this.setObjectGroups(objectGroup);
            }
        }

        return map;
    },

    _shouldIgnoreNode (node) {
        return node.nodeType === 3 // text
            || node.nodeType === 8   // comment
            || node.nodeType === 4;  // cdata
    },

    _parseLayer (selLayer) {
        let data = selLayer.getElementsByTagName('data')[0];

        let layer = new cc.TMXLayerInfo();
        layer.name = selLayer.getAttribute('name');

        let layerSize = cc.size(0, 0);
        layerSize.width = parseFloat(selLayer.getAttribute('width'));
        layerSize.height = parseFloat(selLayer.getAttribute('height'));
        layer._layerSize = layerSize;

        let visible = selLayer.getAttribute('visible');
        layer.visible = !(visible == "0");

        let opacity = selLayer.getAttribute('opacity') || 1;
        if (opacity)
            layer._opacity = parseInt(255 * parseFloat(opacity));
        else
            layer._opacity = 255;
        layer.offset = cc.v2(parseFloat(selLayer.getAttribute('x')) || 0, parseFloat(selLayer.getAttribute('y')) || 0);

        let nodeValue = '';
        for (let j = 0; j < data.childNodes.length; j++) {
            nodeValue += data.childNodes[j].nodeValue
        }
        nodeValue = nodeValue.trim();

        // Unpack the tilemap data
        let compression = data.getAttribute('compression');
        let encoding = data.getAttribute('encoding');
        if(compression && compression !== "gzip" && compression !== "zlib"){
            cc.logID(7218);
            return null;
        }
        let tiles;
        switch (compression) {
            case 'gzip':
                tiles = codec.unzipBase64AsArray(nodeValue, 4);
                break;
            case 'zlib':
                var inflator = new zlib.Inflate(codec.Base64.decodeAsArray(nodeValue, 1));
                tiles = uint8ArrayToUint32Array(inflator.decompress());
                break;
            case null:
            case '':
                // Uncompressed
                if (encoding === "base64")
                    tiles = codec.Base64.decodeAsArray(nodeValue, 4);
                else if (encoding === "csv") {
                    tiles = [];
                    let csvTiles = nodeValue.split(',');
                    for (let csvIdx = 0; csvIdx < csvTiles.length; csvIdx++)
                        tiles.push(parseInt(csvTiles[csvIdx]));
                } else {
                    //XML format
                    let selDataTiles = data.getElementsByTagName("tile");
                    tiles = [];
                    for (let xmlIdx = 0; xmlIdx < selDataTiles.length; xmlIdx++)
                        tiles.push(parseInt(selDataTiles[xmlIdx].getAttribute("gid")));
                }
                break;
            default:
                if(this.layerAttrs === cc.TMXLayerInfo.ATTRIB_NONE)
                    cc.logID(7219);
                break;
        }
        if (tiles) {
            layer._tiles = new Uint32Array(tiles);
        }

        // The parent element is the last layer
        var layerProps = getPropertyList(selLayer);
        if (layerProps) {
            let layerProp = {};
            for (let j = 0; j < layerProps.length; j++) {
                layerProp[layerProps[j].getAttribute('name')] = layerProps[j].getAttribute('value');
            }
            layer.properties = layerProp;
        }
        return layer;
    },

    _parseObjectGroup (selGroup) {
        let objectGroup = new cc.TMXObjectGroupInfo();
        objectGroup.name = selGroup.getAttribute('name') || '';
        objectGroup.offset = cc.v2(parseFloat(selGroup.getAttribute('offsetx')), parseFloat(selGroup.getAttribute('offsety')));

        let opacity = selGroup.getAttribute('opacity') || 1;
        if (opacity)
            objectGroup._opacity = parseInt(255 * parseFloat(opacity));
        else
            objectGroup._opacity = 255;

        let visible = selGroup.getAttribute('visible');
        if (visible && parseInt(visible) === 0)
            objectGroup.visible = false;

        let color = selGroup.getAttribute('color');
        if (color)
            objectGroup._color = cc.hexToColor(color);

        let draworder = selGroup.getAttribute('draworder');
        if (draworder)
            objectGroup._draworder = draworder;

        var groupProps = getPropertyList(selGroup);
        if (groupProps) {
            let parsedProps = {};
            for (let j = 0; j < groupProps.length; j++) {
                parsedProps[groupProps[j].getAttribute('name')] = groupProps[j].getAttribute('value');
            }
            // set the properties to the group
            objectGroup.setProperties(parsedProps);
        }

        var objects = selGroup.getElementsByTagName('object');
        if (objects) {
            for (let j = 0; j < objects.length; j++) {
                let selObj = objects[j];
                // The value for "type" was blank or not a valid class name
                // Create an instance of TMXObjectInfo to store the object and its properties
                let objectProp = {};

                // Set the id of the object
                objectProp['id'] = selObj.getAttribute('id') || 0;

                // Set the name of the object to the value for "name"
                objectProp["name"] = selObj.getAttribute('name') || "";

                // Assign all the attributes as key/name pairs in the properties dictionary
                objectProp["width"] = parseFloat(selObj.getAttribute('width')) || 0;
                objectProp["height"] = parseFloat(selObj.getAttribute('height')) || 0;

                objectProp["x"] = (selObj.getAttribute('x') || 0);
                objectProp["y"] = (selObj.getAttribute('y') || 0);

                objectProp["rotation"] = parseFloat(selObj.getAttribute('rotation')) || 0;

                var docObjProps = getPropertyList(selObj);
                if (docObjProps) {
                    for (let k = 0; k < docObjProps.length; k++)
                        objectProp[docObjProps[k].getAttribute('name')] = docObjProps[k].getAttribute('value');
                }

                // visible
                let visibleAttr = selObj.getAttribute('visible');
                objectProp['visible'] = ! (visibleAttr && parseInt(visibleAttr) === 0);

                // image
                let gid = selObj.getAttribute('gid');
                if (gid) {
                    objectProp['gid'] = parseInt(gid);
                    objectProp['type'] = cc.TiledMap.TMXObjectType.IMAGE;
                }

                // ellipse
                var ellipse = selObj.getElementsByTagName('ellipse');
                if (ellipse && ellipse.length > 0) {
                    objectProp['type'] = cc.TiledMap.TMXObjectType.ELLIPSE;
                }

                //polygon
                var polygonProps = selObj.getElementsByTagName("polygon");
                if(polygonProps && polygonProps.length > 0) {
                    objectProp['type'] = cc.TiledMap.TMXObjectType.POLYGON;
                    let selPgPointStr = polygonProps[0].getAttribute('points');
                    if(selPgPointStr)
                        objectProp["points"] = this._parsePointsString(selPgPointStr);
                }

                //polyline
                var polylineProps = selObj.getElementsByTagName("polyline");
                if(polylineProps && polylineProps.length > 0) {
                    objectProp['type'] = cc.TiledMap.TMXObjectType.POLYLINE;
                    let selPlPointStr = polylineProps[0].getAttribute('points');
                    if(selPlPointStr)
                        objectProp["polylinePoints"] = this._parsePointsString(selPlPointStr);
                }

                if (!objectProp['type']) {
                    objectProp['type'] = cc.TiledMap.TMXObjectType.RECT;
                }

                // Add the object to the objectGroup
                objectGroup._objects.push(objectProp);
            }
        }
        return objectGroup;
    },

    _parsePointsString(pointsString){
         if(!pointsString)
            return null;

        let points = [];
        let pointsStr = pointsString.split(' ');
        for(let i = 0; i < pointsStr.length; i++){
            let selPointStr = pointsStr[i].split(',');
            points.push({'x':parseFloat(selPointStr[0]), 'y':parseFloat(selPointStr[1])});
        }
        return points;
    },

    /**
     * initializes parsing of an XML string, either a tmx (Map) string or tsx (Tileset) string
     * @param {String} xmlString
     * @return {Boolean}
     */
<<<<<<< HEAD
    parseXMLString (xmlString) {
        return this.parseXMLFile(xmlString, true);
=======
    parseXMLString:function (xmlString) {
        return this.parseXMLFile(xmlString);
>>>>>>> 74af382a
    },

    /**
     * Gets the tile properties.
     * @return {object}
     */
    getTileProperties () {
        return this._tileProperties;
    },

    /**
     * Set the tile properties.
     * @param {object} tileProperties
     */
    setTileProperties (tileProperties) {
        this._tileProperties.push(tileProperties);
    },

    /**
     * Gets the currentString
     * @return {String}
     */
    getCurrentString () {
        return this.currentString;
    },

    /**
     * Set the currentString
     * @param {String} currentString
     */
    setCurrentString (currentString) {
        this.currentString = currentString;
    }
};

let _p = cc.TMXMapInfo.prototype;

// Extended properties
js.getset(_p, "mapWidth", _p._getMapWidth, _p._setMapWidth);
js.getset(_p, "mapHeight", _p._getMapHeight, _p._setMapHeight);
js.getset(_p, "tileWidth", _p._getTileWidth, _p._setTileWidth);
js.getset(_p, "tileHeight", _p._getTileHeight, _p._setTileHeight);


/**
 * @constant
 * @type Number
 */
cc.TMXLayerInfo.ATTRIB_NONE = 1 << 0;
/**
 * @constant
 * @type Number
 */
cc.TMXLayerInfo.ATTRIB_BASE64 = 1 << 1;
/**
 * @constant
 * @type Number
 */
cc.TMXLayerInfo.ATTRIB_GZIP = 1 << 2;
/**
 * @constant
 * @type Number
 */
cc.TMXLayerInfo.ATTRIB_ZLIB = 1 << 3;<|MERGE_RESOLUTION|>--- conflicted
+++ resolved
@@ -240,7 +240,6 @@
  * let xmlStr = cc.loader.getRes(filePath);
  * let tmxMapInfo = new cc.TMXMapInfo(xmlStr, resources);
  */
-<<<<<<< HEAD
 
 /**
  * Creates a TMX Format with a tmx file or content string                           <br/>
@@ -268,26 +267,6 @@
     this._tilesets = [];
     this._tileProperties = {};
     this._resources = "";
-=======
-cc.TMXMapInfo = cc.SAXParser.extend(/** @lends cc.TMXMapInfo# */{
-	properties:null,
-    orientation:null,
-	parentElement:null,
-	parentGID:null,
-	layerAttrs:0,
-	storingCharacters:false,
-	currentString:null,
-
-	_objectGroups:null,
-    _allChildren: null,
-    _mapSize:null,
-    _tileSize:null,
-    _layers:null,
-    _tilesets:null,
-    // tile properties
-    _tileProperties:null,
-    _tsxMap: null,
->>>>>>> 74af382a
 
     // map of textures indexed by name
     this._textures = null;
@@ -297,33 +276,10 @@
     this._staggerIndex = null;
     this._hexSideLength = 0;
 
-<<<<<<< HEAD
     this.initWithXML(tmxFile, resourcePath, textures);
 };
 cc.TMXMapInfo.prototype = {
     constructor: cc.TMXMapInfo,
-=======
-    /**
-     * Creates a TMX Format with a tmx file or content string                           <br/>
-     * Constructor of cc.TMXMapInfo
-     * @param {String} tmxFile content string
-     * @param {Object} tsxMap
-     * @param {Object} textures
-     */
-    ctor: function (tmxFile, tsxMap, textures) {
-        cc.SAXParser.prototype.ctor.apply(this);
-        this._mapSize = cc.size(0, 0);
-        this._tileSize = cc.size(0, 0);
-        this._layers = [];
-        this._tilesets = [];
-        this._objectGroups = [];
-        this._allChildren = [];
-        this.properties = [];
-        this._tileProperties = {};
-
-        this.initWithXML(tmxFile, tsxMap, textures);
-    },
->>>>>>> 74af382a
     /**
      * Gets Map orientation.
      * @return {Number}
@@ -589,12 +545,7 @@
      * @param {Object} textures
      * @return {Boolean}
      */
-<<<<<<< HEAD
-    initWithXML (tmxString, resourcePath, textures) {
-=======
     initWithXML:function (tmxString, tsxMap, textures) {
-
->>>>>>> 74af382a
         this._tilesets.length = 0;
         this._layers.length = 0;
 
@@ -620,21 +571,9 @@
      * @param {Number} tilesetFirstGid
      * @return {Element}
      */
-<<<<<<< HEAD
-    parseXMLFile (tmxFile, isXmlString, tilesetFirstGid) {
-        isXmlString = isXmlString || false;
-	    var xmlStr = isXmlString ? tmxFile : cc.loader.getRes(tmxFile);
-        if (!xmlStr) {
-            cc.errorID(7220, tmxFile);
-        }
-
-        let mapXML = this._parser._parseXML(xmlStr);
-        let i, j;
-=======
     parseXMLFile:function (xmlStr, tilesetFirstGid) {
         var mapXML = this._parseXML(xmlStr);
         var i, j;
->>>>>>> 74af382a
 
         // PARSE <map>
         let map = mapXML.documentElement;
@@ -709,17 +648,11 @@
             // If this is an external tileset then start parsing that
             let tsxName = selTileset.getAttribute('source');
             if (tsxName) {
-<<<<<<< HEAD
-                let currentFirstGID = parseInt(selTileset.getAttribute('firstgid'));
-                let tsxPath = isXmlString ? cc.path.join(this._resources, tsxName) : cc.path.changeBasename(tmxFile, tsxName);
-                this.parseXMLFile(tsxPath, false, currentFirstGID);
-=======
                 var currentFirstGID = parseInt(selTileset.getAttribute('firstgid'));
                 var tsxXmlString = this._tsxMap[tsxName];
                 if (tsxXmlString) {
                     this.parseXMLFile(tsxXmlString, currentFirstGID);
                 }
->>>>>>> 74af382a
             } else {
                 let tileset = new cc.TMXTilesetInfo();
                 tileset.name = selTileset.getAttribute('name') || "";
@@ -1010,13 +943,8 @@
      * @param {String} xmlString
      * @return {Boolean}
      */
-<<<<<<< HEAD
-    parseXMLString (xmlString) {
-        return this.parseXMLFile(xmlString, true);
-=======
     parseXMLString:function (xmlString) {
         return this.parseXMLFile(xmlString);
->>>>>>> 74af382a
     },
 
     /**
