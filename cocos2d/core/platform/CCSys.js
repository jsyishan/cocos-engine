--- conflicted
+++ resolved
@@ -23,567 +23,6 @@
  THE SOFTWARE.
  ****************************************************************************/
 
-<<<<<<< HEAD
-=======
-if (cc.sys) return;
-
-/**
- * System variables
- * @class sys
- * @static
- */
-cc.sys = {};
-var sys = cc.sys;
-
-/**
- * English language code
- * @property {String} LANGUAGE_ENGLISH
- * @readOnly
- */
-sys.LANGUAGE_ENGLISH = "en";
-
-/**
- * Chinese language code
- * @property {String} LANGUAGE_CHINESE
- * @readOnly
- */
-sys.LANGUAGE_CHINESE = "zh";
-
-/**
- * French language code
- * @property {String} LANGUAGE_FRENCH
- * @readOnly
- */
-sys.LANGUAGE_FRENCH = "fr";
-
-/**
- * Italian language code
- * @property {String} LANGUAGE_ITALIAN
- * @readOnly
- */
-sys.LANGUAGE_ITALIAN = "it";
-
-/**
- * German language code
- * @property {String} LANGUAGE_GERMAN
- * @readOnly
- */
-sys.LANGUAGE_GERMAN = "de";
-
-/**
- * Spanish language code
- * @property {String} LANGUAGE_SPANISH
- * @readOnly
- */
-sys.LANGUAGE_SPANISH = "es";
-
-/**
- * Spanish language code
- * @property {String} LANGUAGE_DUTCH
- * @readOnly
- */
-sys.LANGUAGE_DUTCH = "du";
-
-/**
- * Russian language code
- * @property {String} LANGUAGE_RUSSIAN
- * @readOnly
- */
-sys.LANGUAGE_RUSSIAN = "ru";
-
-/**
- * Korean language code
- * @property {String} LANGUAGE_KOREAN
- * @readOnly
- */
-sys.LANGUAGE_KOREAN = "ko";
-
-/**
- * Japanese language code
- * @property {String} LANGUAGE_JAPANESE
- * @readOnly
- */
-sys.LANGUAGE_JAPANESE = "ja";
-
-/**
- * Hungarian language code
- * @property {String} LANGUAGE_HUNGARIAN
- * @readonly
- */
-sys.LANGUAGE_HUNGARIAN = "hu";
-
-/**
- * Portuguese language code
- * @property {String} LANGUAGE_PORTUGUESE
- * @readOnly
- */
-sys.LANGUAGE_PORTUGUESE = "pt";
-
-/**
- * Arabic language code
- * @property {String} LANGUAGE_ARABIC
- * @readOnly
- */
-sys.LANGUAGE_ARABIC = "ar";
-
-/**
- * Norwegian language code
- * @property {String} LANGUAGE_NORWEGIAN
- * @readOnly
- */
-sys.LANGUAGE_NORWEGIAN = "no";
-
-/**
- * Polish language code
- * @property {String} LANGUAGE_POLISH
- * @readOnly
- */
-sys.LANGUAGE_POLISH = "pl";
-
-/**
- * Turkish language code
- * @property {String} LANGUAGE_TURKISH
- * @readOnly
- */
-sys.LANGUAGE_TURKISH = "tr";
-
-/**
- * Ukrainian language code
- * @property {String} LANGUAGE_UKRAINIAN
- * @readOnly
- */
-sys.LANGUAGE_UKRAINIAN = "uk";
-
-/**
- * Romanian language code
- * @property {String} LANGUAGE_ROMANIAN
- * @readOnly
- */
-sys.LANGUAGE_ROMANIAN = "ro";
-
-/**
- * Bulgarian language code
- * @property {String} LANGUAGE_BULGARIAN
- * @readOnly
- */
-sys.LANGUAGE_BULGARIAN = "bg";
-
-/**
- * Unknown language code
- * @property {String} LANGUAGE_UNKNOWN
- * @readOnly
- */
-sys.LANGUAGE_UNKNOWN = "unknown";
-
-/**
- * @property {String} OS_IOS
- * @readOnly
- */
-sys.OS_IOS = "iOS";
-/**
- * @property {String} OS_ANDROID
- * @readOnly
- */
-sys.OS_ANDROID = "Android";
-/**
- * @property {String} OS_WINDOWS
- * @readOnly
- */
-sys.OS_WINDOWS = "Windows";
-/**
- * @property {String} OS_MARMALADE
- * @readOnly
- */
-sys.OS_MARMALADE = "Marmalade";
-/**
- * @property {String} OS_LINUX
- * @readOnly
- */
-sys.OS_LINUX = "Linux";
-/**
- * @property {String} OS_BADA
- * @readOnly
- */
-sys.OS_BADA = "Bada";
-/**
- * @property {String} OS_BLACKBERRY
- * @readOnly
- */
-sys.OS_BLACKBERRY = "Blackberry";
-/**
- * @property {String} OS_OSX
- * @readOnly
- */
-sys.OS_OSX = "OS X";
-/**
- * @property {String} OS_WP8
- * @readOnly
- */
-sys.OS_WP8 = "WP8";
-/**
- * @property {String} OS_WINRT
- * @readOnly
- */
-sys.OS_WINRT = "WINRT";
-/**
- * @property {String} OS_UNKNOWN
- * @readOnly
- */
-sys.OS_UNKNOWN = "Unknown";
-
-/**
- * @property {Number} UNKNOWN
- * @readOnly
- * @default -1
- */
-sys.UNKNOWN = -1;
-/**
- * @property {Number} WIN32
- * @readOnly
- * @default 0
- */
-sys.WIN32 = 0;
-/**
- * @property {Number} LINUX
- * @readOnly
- * @default 1
- */
-sys.LINUX = 1;
-/**
- * @property {Number} MACOS
- * @readOnly
- * @default 2
- */
-sys.MACOS = 2;
-/**
- * @property {Number} ANDROID
- * @readOnly
- * @default 3
- */
-sys.ANDROID = 3;
-/**
- * @property {Number} IPHONE
- * @readOnly
- * @default 4
- */
-sys.IPHONE = 4;
-/**
- * @property {Number} IPAD
- * @readOnly
- * @default 5
- */
-sys.IPAD = 5;
-/**
- * @property {Number} BLACKBERRY
- * @readOnly
- * @default 6
- */
-sys.BLACKBERRY = 6;
-/**
- * @property {Number} NACL
- * @readOnly
- * @default 7
- */
-sys.NACL = 7;
-/**
- * @property {Number} EMSCRIPTEN
- * @readOnly
- * @default 8
- */
-sys.EMSCRIPTEN = 8;
-/**
- * @property {Number} TIZEN
- * @readOnly
- * @default 9
- */
-sys.TIZEN = 9;
-/**
- * @property {Number} WINRT
- * @readOnly
- * @default 10
- */
-sys.WINRT = 10;
-/**
- * @property {Number} WP8
- * @readOnly
- * @default 11
- */
-sys.WP8 = 11;
-/**
- * @property {Number} MOBILE_BROWSER
- * @readOnly
- * @default 100
- */
-sys.MOBILE_BROWSER = 100;
-/**
- * @property {Number} DESKTOP_BROWSER
- * @readOnly
- * @default 101
- */
-sys.DESKTOP_BROWSER = 101;
-
-/**
- * Indicates whether executes in editor's window process (Electron's renderer context)
- * @property {Number} EDITOR_PAGE
- * @readOnly
- * @default 102
- */
-sys.EDITOR_PAGE = 102;
-/**
- * Indicates whether executes in editor's main process (Electron's browser context)
- * @property {Number} EDITOR_CORE
- * @readOnly
- * @default 103
- */
-sys.EDITOR_CORE = 103;
-/**
- * @property {Number} WECHAT_GAME
- * @readOnly
- * @default 104
- */
-sys.WECHAT_GAME = 104;
-
-/**
- * BROWSER_TYPE_WECHAT
- * @property {String} BROWSER_TYPE_WECHAT
- * @readOnly
- * @default "wechat"
- */
-sys.BROWSER_TYPE_WECHAT = "wechat";
-/**
- * BROWSER_TYPE_WECHAT_GAME
- * @property {String} BROWSER_TYPE_WECHAT_GAME
- * @readOnly
- * @default "wechatgame"
- */
-sys.BROWSER_TYPE_WECHAT_GAME = "wechatgame";
-/**
- *
- * @property {String} BROWSER_TYPE_ANDROID
- * @readOnly
- * @default "androidbrowser"
- */
-sys.BROWSER_TYPE_ANDROID = "androidbrowser";
-/**
- *
- * @property {String} BROWSER_TYPE_IE
- * @readOnly
- * @default "ie"
- */
-sys.BROWSER_TYPE_IE = "ie";
-/**
- *
- * @property {String} BROWSER_TYPE_QQ
- * @readOnly
- * @default "qqbrowser"
- */
-sys.BROWSER_TYPE_QQ = "qqbrowser";
-/**
- *
- * @property {String} BROWSER_TYPE_MOBILE_QQ
- * @readOnly
- * @default "mqqbrowser"
- */
-sys.BROWSER_TYPE_MOBILE_QQ = "mqqbrowser";
-/**
- *
- * @property {String} BROWSER_TYPE_UC
- * @readOnly
- * @default "ucbrowser"
- */
-sys.BROWSER_TYPE_UC = "ucbrowser";
-/**
- *
- * @property {String} BROWSER_TYPE_360
- * @readOnly
- * @default "360browser"
- */
-sys.BROWSER_TYPE_360 = "360browser";
-/**
- *
- * @property {String} BROWSER_TYPE_BAIDU_APP
- * @readOnly
- * @default "baiduboxapp"
- */
-sys.BROWSER_TYPE_BAIDU_APP = "baiduboxapp";
-/**
- *
- * @property {String} BROWSER_TYPE_BAIDU
- * @readOnly
- * @default "baidubrowser"
- */
-sys.BROWSER_TYPE_BAIDU = "baidubrowser";
-/**
- *
- * @property {String} BROWSER_TYPE_MAXTHON
- * @readOnly
- * @default "maxthon"
- */
-sys.BROWSER_TYPE_MAXTHON = "maxthon";
-/**
- *
- * @property {String} BROWSER_TYPE_OPERA
- * @readOnly
- * @default "opera"
- */
-sys.BROWSER_TYPE_OPERA = "opera";
-/**
- *
- * @property {String} BROWSER_TYPE_OUPENG
- * @readOnly
- * @default "oupeng"
- */
-sys.BROWSER_TYPE_OUPENG = "oupeng";
-/**
- *
- * @property {String} BROWSER_TYPE_MIUI
- * @readOnly
- * @default "miuibrowser"
- */
-sys.BROWSER_TYPE_MIUI = "miuibrowser";
-/**
- *
- * @property {String} BROWSER_TYPE_FIREFOX
- * @readOnly
- * @default "firefox"
- */
-sys.BROWSER_TYPE_FIREFOX = "firefox";
-/**
- *
- * @property {String} BROWSER_TYPE_SAFARI
- * @readOnly
- * @default "safari"
- */
-sys.BROWSER_TYPE_SAFARI = "safari";
-/**
- *
- * @property {String} BROWSER_TYPE_CHROME
- * @readOnly
- * @default "chrome"
- */
-sys.BROWSER_TYPE_CHROME = "chrome";
-/**
- *
- * @property {String} BROWSER_TYPE_LIEBAO
- * @readOnly
- * @default "liebao"
- */
-sys.BROWSER_TYPE_LIEBAO = "liebao";
-/**
- *
- * @property {String} BROWSER_TYPE_QZONE
- * @readOnly
- * @default "qzone"
- */
-sys.BROWSER_TYPE_QZONE = "qzone";
-/**
- *
- * @property {String} BROWSER_TYPE_SOUGOU
- * @readOnly
- * @default "sogou"
- */
-sys.BROWSER_TYPE_SOUGOU = "sogou";
-/**
- *
- * @property {String} BROWSER_TYPE_UNKNOWN
- * @readOnly
- * @default "unknown"
- */
-sys.BROWSER_TYPE_UNKNOWN = "unknown";
-
-
-/**
- * Is native ? This is set to be true in jsb auto.
- * @property {Boolean} isNative
- */
-sys.isNative = false;
-
-/**
- * Is web browser ?
- * @property {Boolean} isBrowser
- */
-sys.isBrowser = typeof window === 'object' && typeof document === 'object' && !CC_WECHATGAME;
-
-cc.create3DContext = function (canvas, opt_attribs, opt_contextType) {
-    if (opt_contextType) {
-        try {
-            return canvas.getContext(opt_contextType, opt_attribs);
-        } catch (e) {
-            return null;
-        }
-    }
-    else {
-        return cc.create3DContext(canvas, opt_attribs, "webgl") || 
-               cc.create3DContext(canvas, opt_attribs, "experimental-webgl") ||
-               cc.create3DContext(canvas, opt_attribs, "webkit-3d") ||
-               cc.create3DContext(canvas, opt_attribs, "moz-webgl") ||
-               null;
-    }
-};
-
-if (CC_EDITOR && Editor.isMainProcess) {
-    sys.isMobile = false;
-    sys.platform = sys.EDITOR_CORE;
-    sys.language = sys.LANGUAGE_UNKNOWN;
-    sys.os = ({
-        darwin: sys.OS_OSX,
-        win32: sys.OS_WINDOWS,
-        linux: sys.OS_LINUX
-    })[process.platform] || sys.OS_UNKNOWN;
-    sys.browserType = null;
-    sys.browserVersion = null;
-    sys.windowPixelResolution = {
-        width: 0,
-        height: 0
-    };
-    sys.__audioSupport = {};
-}
-else if (CC_WECHATGAME) {
-    var env = wx.getSystemInfoSync();
-    sys.isMobile = true;
-    sys.platform = sys.WECHAT_GAME;
-    sys.language = env.language.substr(0, 2);
-    if (env.platform === "android") {
-        sys.os = sys.OS_ANDROID;
-    }
-    else if (env.platform === "ios") {
-        sys.os = sys.OS_IOS;
-    }
-
-    var version = /[\d\.]+/.exec(env.system);
-    sys.osVersion = version[0];
-    sys.osMainVersion = parseInt(sys.osVersion);
-    sys.browserType = sys.BROWSER_TYPE_WECHAT_GAME;
-    sys.browserVersion = env.version;
-
-    var w = env.windowWidth;
-    var h = env.windowHeight;
-    var ratio = env.pixelRatio || 1;
-    sys.windowPixelResolution = {
-        width: ratio * w,
-        height: ratio * h
-    };
-
-    sys.localStorage = window.localStorage;
-
-    sys.capabilities = {
-        "canvas": true,
-        "opengl": true,
-        "webp": false
-    };
-    sys.__audioSupport = { 
-        ONLY_ONE: false, 
-        WEB_AUDIO: false, 
-        DELAY_CREATE_CTX: false,
-        format: ['.mp3']
-    };
-}
-else {
-    // browser or runtime
-    var win = window, nav = win.navigator, doc = document, docEle = doc.documentElement;
-    var ua = nav.userAgent.toLowerCase();
->>>>>>> ff975841
-
 function initSys () {
     /**
      * System variables
@@ -621,7 +60,6 @@
      */
     sys.LANGUAGE_ITALIAN = "it";
 
-<<<<<<< HEAD
     /**
      * German language code
      * @property {String} LANGUAGE_GERMAN
@@ -635,94 +73,6 @@
      * @readOnly
      */
     sys.LANGUAGE_SPANISH = "es";
-=======
-    var osName = sys.OS_UNKNOWN;
-    if (nav.appVersion.indexOf("Win") !== -1) osName = sys.OS_WINDOWS;
-    else if (iOS) osName = sys.OS_IOS;
-    else if (nav.appVersion.indexOf("Mac") !== -1) osName = sys.OS_OSX;
-    else if (isAndroid) osName = sys.OS_ANDROID;
-    else if (nav.appVersion.indexOf("Linux") !== -1 || ua.indexOf("ubuntu") !== -1 || nav.appVersion.indexOf("X11") !== -1) osName = sys.OS_LINUX;
-
-    /**
-     * Indicate the running os name
-     * @property {String} os
-     */
-    sys.os = osName;
-    /**
-     * Indicate the running os version
-     * @property {String} osVersion
-     */
-    sys.osVersion = osVersion;
-    /**
-     * Indicate the running os main version
-     * @property {Number} osMainVersion
-     */
-    sys.osMainVersion = osMainVersion;
-
-    /**
-     * Indicate the running browser type
-     * @property {String} browserType
-     */
-    sys.browserType = sys.BROWSER_TYPE_UNKNOWN;
-    /* Determine the browser type */
-    (function(){
-        var typeReg1 = /mqqbrowser|micromessenger|qq|sogou|qzone|liebao|maxthon|ucbrowser|360 aphone|360browser|baiduboxapp|baidubrowser|maxthon|mxbrowser|miuibrowser/i;
-        var typeReg2 = /qqbrowser|chrome|safari|firefox|trident|opera|opr\/|oupeng/i;
-        var browserTypes = typeReg1.exec(ua);
-        if(!browserTypes) browserTypes = typeReg2.exec(ua);
-        var browserType = browserTypes ? browserTypes[0].toLowerCase() : sys.BROWSER_TYPE_UNKNOWN;
-        if (CC_WECHATGAME)
-            browserType = sys.BROWSER_TYPE_WECHAT_GAME;
-        else if (browserType === 'micromessenger')
-            browserType = sys.BROWSER_TYPE_WECHAT;
-        else if (browserType === "safari" && isAndroid)
-            browserType = sys.BROWSER_TYPE_ANDROID;
-        else if (browserType === "qq" && ua.match(/android.*applewebkit/i))
-            browserType = sys.BROWSER_TYPE_ANDROID;
-        else if (browserType === "trident")
-            browserType = sys.BROWSER_TYPE_IE;
-        else if (browserType === "360 aphone")
-            browserType = sys.BROWSER_TYPE_360;
-        else if (browserType === "mxbrowser")
-            browserType = sys.BROWSER_TYPE_MAXTHON;
-        else if (browserType === "opr/")
-            browserType = sys.BROWSER_TYPE_OPERA;
-
-        sys.browserType = browserType;
-    })();
-
-    /**
-     * Indicate the running browser version
-     * @property {String} browserVersion
-     */
-    sys.browserVersion = "";
-    /* Determine the browser version number */
-    (function(){
-        var versionReg1 = /(mqqbrowser|micromessenger|qq|sogou|qzone|liebao|maxthon|uc|360 aphone|360|baiduboxapp|baidu|maxthon|mxbrowser|miui)(mobile)?(browser)?\/?([\d.]+)/i;
-        var versionReg2 = /(qqbrowser|chrome|safari|firefox|trident|opera|opr\/|oupeng)(mobile)?(browser)?\/?([\d.]+)/i;
-        var tmp = ua.match(versionReg1);
-        if(!tmp) tmp = ua.match(versionReg2);
-        sys.browserVersion = tmp ? tmp[4] : "";
-    })();
-
-    var w = window.innerWidth || document.documentElement.clientWidth;
-    var h = window.innerHeight || document.documentElement.clientHeight;
-    var ratio = window.devicePixelRatio || 1;
-
-    /**
-     * Indicate the real pixel resolution of the whole game window
-     * @property {Size} windowPixelResolution
-     */
-    sys.windowPixelResolution = {
-        width: ratio * w,
-        height: ratio * h
-    };
-
-    sys._checkWebGLRenderMode = function () {
-        if (cc._renderType !== cc.game.RENDER_TYPE_WEBGL)
-            throw new Error(cc._getError(5202));
-    };
->>>>>>> ff975841
 
     /**
      * Spanish language code
@@ -731,7 +81,6 @@
      */
     sys.LANGUAGE_DUTCH = "du";
 
-<<<<<<< HEAD
     /**
      * Russian language code
      * @property {String} LANGUAGE_RUSSIAN
@@ -745,38 +94,6 @@
      * @readOnly
      */
     sys.LANGUAGE_KOREAN = "ko";
-=======
-    //Whether or not the Canvas BlendModes are supported.
-    sys._supportCanvasNewBlendModes = (function(){
-        var canvas = _tmpCanvas1;
-        canvas.width = 1;
-        canvas.height = 1;
-        var context = canvas.getContext('2d');
-        context.fillStyle = '#000';
-        context.fillRect(0, 0, 1, 1);
-        context.globalCompositeOperation = 'multiply';
-
-        var canvas2 = _tmpCanvas2;
-        canvas2.width = 1;
-        canvas2.height = 1;
-        var context2 = canvas2.getContext('2d');
-        context2.fillStyle = '#fff';
-        context2.fillRect(0, 0, 1, 1);
-        context.drawImage(canvas2, 0, 0, 1, 1);
-
-        return context.getImageData(0, 0, 1, 1).data[0] === 0;
-    })();
-
-    // Adjust mobile css settings
-    if (cc.sys.isMobile) {
-        var fontStyle = document.createElement("style");
-        fontStyle.type = "text/css";
-        document.body.appendChild(fontStyle);
-
-        fontStyle.textContent = "body,canvas,div{ -moz-user-select: none;-webkit-user-select: none;-ms-user-select: none;-khtml-user-select: none;"
-                                + "-webkit-tap-highlight-color:rgba(0,0,0,0);}";
-    }
->>>>>>> ff975841
 
     /**
      * Japanese language code
@@ -1017,6 +334,12 @@
      */
     sys.EDITOR_CORE = 103;
     /**
+     * @property {Number} WECHAT_GAME
+     * @readOnly
+     * @default 104
+     */
+    sys.WECHAT_GAME = 104;
+    /**
      * BROWSER_TYPE_WECHAT
      * @property {String} BROWSER_TYPE_WECHAT
      * @readOnly
@@ -1164,10 +487,6 @@
      */
     sys.BROWSER_TYPE_UNKNOWN = "unknown";
 
-    function isWeChatGame () {
-        return window['wx'];
-    }
-
     /**
      * Is native ? This is set to be true in jsb auto.
      * @property {Boolean} isNative
@@ -1178,7 +497,7 @@
      * Is web browser ?
      * @property {Boolean} isBrowser
      */
-    sys.isBrowser = typeof window === 'object' && typeof document === 'object';
+    sys.isBrowser = typeof window === 'object' && typeof document === 'object' && !CC_WECHATGAME;
 
     if (CC_EDITOR && Editor.isMainProcess) {
         sys.isMobile = false;
@@ -1197,6 +516,46 @@
         };
         sys.__audioSupport = {};
     }
+    else if (CC_WECHATGAME) {
+        var env = wx.getSystemInfoSync();
+        sys.isMobile = true;
+        sys.platform = sys.WECHAT_GAME;
+        sys.language = env.language.substr(0, 2);
+        if (env.platform === "android") {
+            sys.os = sys.OS_ANDROID;
+        }
+        else if (env.platform === "ios") {
+            sys.os = sys.OS_IOS;
+        }
+    
+        var version = /[\d\.]+/.exec(env.system);
+        sys.osVersion = version[0];
+        sys.osMainVersion = parseInt(sys.osVersion);
+        sys.browserType = sys.BROWSER_TYPE_WECHAT_GAME;
+        sys.browserVersion = env.version;
+    
+        var w = env.windowWidth;
+        var h = env.windowHeight;
+        var ratio = env.pixelRatio || 1;
+        sys.windowPixelResolution = {
+            width: ratio * w,
+            height: ratio * h
+        };
+    
+        sys.localStorage = window.localStorage;
+    
+        sys.capabilities = {
+            "canvas": true,
+            "opengl": true,
+            "webp": false
+        };
+        sys.__audioSupport = { 
+            ONLY_ONE: false, 
+            WEB_AUDIO: false, 
+            DELAY_CREATE_CTX: false,
+            format: ['.mp3']
+        };    
+    }
     else {
         // browser or runtime
         var win = window, nav = win.navigator, doc = document, docEle = doc.documentElement;
@@ -1286,7 +645,7 @@
             var browserTypes = typeReg1.exec(ua);
             if(!browserTypes) browserTypes = typeReg2.exec(ua);
             var browserType = browserTypes ? browserTypes[0].toLowerCase() : sys.BROWSER_TYPE_UNKNOWN;
-            if (isWeChatGame())
+            if (CC_WECHATGAME)
                 browserType = sys.BROWSER_TYPE_WECHAT_GAME;
             else if (browserType === 'micromessenger')
                 browserType = sys.BROWSER_TYPE_WECHAT;
@@ -1569,7 +928,6 @@
         sys.__audioSupport = __audioSupport;
     }
 
-<<<<<<< HEAD
     /**
      * Forces the garbage collection, only available in JSB
      * @method garbageCollect
@@ -1659,27 +1017,6 @@
     };
 
     return sys;
-=======
-    function detectAudioFormat () {
-        var formatSupport = [];
-        var audio = document.createElement('audio');
-        if(audio.canPlayType) {
-            var ogg = audio.canPlayType('audio/ogg; codecs="vorbis"');
-            if (ogg) formatSupport.push('.ogg');
-            var mp3 = audio.canPlayType('audio/mpeg');
-            if (mp3) formatSupport.push('.mp3');
-            var wav = audio.canPlayType('audio/wav; codecs="1"');
-            if (wav) formatSupport.push('.wav');
-            var mp4 = audio.canPlayType('audio/mp4');
-            if (mp4) formatSupport.push('.mp4');
-            var m4a = audio.canPlayType('audio/x-m4a');
-            if (m4a) formatSupport.push('.m4a');
-        }
-        return formatSupport;
-    }
-    __audioSupport.format = detectAudioFormat();
-    sys.__audioSupport = __audioSupport;
->>>>>>> ff975841
 }
 
 var sys = cc && cc.sys ? cc.sys : initSys();
