﻿/****************************************************************************
 Copyright (c) 2013-2016 Chukong Technologies Inc.
 Copyright (c) 2017-2018 Xiamen Yaji Software Co., Ltd.

 http://www.cocos.com

 Permission is hereby granted, free of charge, to any person obtaining a copy
 of this software and associated engine source code (the "Software"), a limited,
  worldwide, royalty-free, non-assignable, revocable and non-exclusive license
 to use Cocos Creator solely to develop games on your target platforms. You shall
  not use Cocos Creator software for developing other software or tools that's
  used for developing games. You are not granted to publish, distribute,
  sublicense, and/or sell copies of Cocos Creator.

 The software or tools in this License Agreement are licensed, not sold.
 Xiamen Yaji Software Co., Ltd. reserves all rights not expressly granted to you.

 THE SOFTWARE IS PROVIDED "AS IS", WITHOUT WARRANTY OF ANY KIND, EXPRESS OR
 IMPLIED, INCLUDING BUT NOT LIMITED TO THE WARRANTIES OF MERCHANTABILITY,
 FITNESS FOR A PARTICULAR PURPOSE AND NONINFRINGEMENT. IN NO EVENT SHALL THE
 AUTHORS OR COPYRIGHT HOLDERS BE LIABLE FOR ANY CLAIM, DAMAGES OR OTHER
 LIABILITY, WHETHER IN AN ACTION OF CONTRACT, TORT OR OTHERWISE, ARISING FROM,
 OUT OF OR IN CONNECTION WITH THE SOFTWARE OR THE USE OR OTHER DEALINGS IN
 THE SOFTWARE.
 ****************************************************************************/

var Asset = require('../assets/CCAsset');
var callInNextTick = require('./utils').callInNextTick;
var Loader = require('../load-pipeline/CCLoader');
var PackDownloader = require('../load-pipeline/pack-downloader');
var AutoReleaseUtils = require('../load-pipeline/auto-release-utils');
var decodeUuid = require('../utils/decode-uuid');
var MD5Pipe = require('../load-pipeline/md5-pipe');
var js = require('./js');

/**
 * The asset library which managing loading/unloading assets in project.
 *
 * @class AssetLibrary
 * @static
 */

// configs

var _libraryBase = '';
var _rawAssetsBase = '';     // The base dir for raw assets in runtime
var _uuidToRawAsset = js.createMap(true);

function isScene (asset) {
    return asset && (asset.constructor === cc.SceneAsset || asset instanceof cc.Scene);
}

// types

function RawAssetEntry (url, type) {
    this.url = url;
    this.type = type;
}

// publics

var AssetLibrary = {
    /**
     * @callback loadCallback
     * @param {String} error - null or the error info
     * @param {Asset} data - the loaded asset or null
     */

    /**
     * @method loadAsset
     * @param {String} uuid
     * @param {loadCallback} callback - the callback function once load finished
     * @param {Object} options
     * @param {Boolean} options.readMainCache - Default is true. If false, the asset and all its depends assets will reload and create new instances from library.
     * @param {Boolean} options.writeMainCache - Default is true. If true, the result will cache to AssetLibrary, and MUST be unload by user manually.
     * @param {Asset} options.existingAsset - load to existing asset, this argument is only available in editor
     * @private
     */
    loadAsset: function (uuid, callback, options) {
        if (typeof uuid !== 'string') {
            return callInNextTick(callback, new Error('[AssetLibrary] uuid must be string'), null);
        }
        // var readMainCache = typeof (options && options.readMainCache) !== 'undefined' ? readMainCache : true;
        // var writeMainCache = typeof (options && options.writeMainCache) !== 'undefined' ? writeMainCache : true;
        var item = {
            uuid: uuid,
            type: 'uuid'
        };
        if (options && options.existingAsset) {
            item.existingAsset = options.existingAsset;
        }
        Loader.load(item, function (error, asset) {
            if (error || !asset) {
                error = new Error('[AssetLibrary] loading JSON or dependencies failed: ' + (error ? error.message : 'Unknown error'));
            }
            else {
                if (asset.constructor === cc.SceneAsset) {
                    if (CC_EDITOR && !asset.scene) {
                        Editor.error('Sorry, the scene data of "%s" is corrupted!', uuid);
                    }
                    else {
                        var key = cc.loader._getReferenceKey(uuid);
                        asset.scene.dependAssets = AutoReleaseUtils.getDependsRecursively(key);
                    }
                }
                if (CC_EDITOR || isScene(asset)) {
                    var id = cc.loader._getReferenceKey(uuid);
                    Loader.removeItem(id);
                }
            }
            if (callback) {
                callback(error, asset);
            }
        });
    },

    getLibUrlNoExt: function (uuid) {
        if (CC_BUILD) {
            uuid = decodeUuid(uuid);
        }
        return _libraryBase + uuid.slice(0, 2) + '/' + uuid;
    },

    _queryAssetInfoInEditor: function (uuid, callback) {
        if (CC_EDITOR) {
            Editor.Ipc.sendToMain('scene:query-asset-info-by-uuid', uuid, function (err, info) {
                if (info) {
                    Editor.Utils.UuidCache.cache(info.url, uuid);
                    var ctor = Editor.assets[info.type];
                    if (ctor) {
                        var isRawAsset = !js.isChildClassOf(ctor, Asset);
                        callback(null, info.url, isRawAsset, ctor);
                    }
                    else {
                        callback(new Error('Can not find asset type ' + info.type));
                    }
                }
                else {
                    var error = new Error('Can not get asset url by uuid "' + uuid + '", the asset may be deleted.');
                    error.errorCode = 'db.NOTFOUND';
                    callback(error);
                }
            });
        }
    },

    _getAssetInfoInRuntime: function (uuid, result) {
        result = result || {url: null, raw: false};
        var info = _uuidToRawAsset[uuid];
        if (info && !js.isChildClassOf(info.type, cc.Asset)) {
            result.url = _rawAssetsBase + info.url;
            result.raw = true;
        }
        else {
            result.url = this.getLibUrlNoExt(uuid) + '.json';
            result.raw = false;
        }
        return result;
    },

    _getAssetUrl: function (uuid) {
        var info = _uuidToRawAsset[uuid];
        if (info) {
            return _rawAssetsBase + info.url;
        }
        return null;
    },

    /**
     * @method queryAssetInfo
     * @param {String} uuid
     * @param {Function} callback
     * @param {Error} callback.error
     * @param {String} callback.url - the url of raw asset or imported asset
     * @param {Boolean} callback.raw - indicates whether the asset is raw asset
     * @param {Function} callback.ctorInEditor - the actual type of asset, used in editor only
     */
    queryAssetInfo: function (uuid, callback) {
        if (CC_EDITOR && !CC_TEST) {
            this._queryAssetInfoInEditor(uuid, callback);
        }
        else {
            var info = this._getAssetInfoInRuntime(uuid);
            callback(null, info.url, info.raw);
        }
    },

    // parse uuid out of url
    parseUuidInEditor: function (url) {
        if (CC_EDITOR) {
            var uuid = '';
            var isImported = url.startsWith(_libraryBase);
            if (isImported) {
                var dir = cc.path.dirname(url);
                var dirBasename = cc.path.basename(dir);

                var isAssetUrl = dirBasename.length === 2;
                if (isAssetUrl) {
                    uuid = cc.path.basename(url);
                    var index = uuid.indexOf('.');
                    if (index !== -1) {
                        uuid = uuid.slice(0, index);
                    }
                }
                else {
                    // raw file url
                    uuid = dirBasename;
                }
            }
            // If url is not in the library, just return ""
            return uuid;
        }
    },

    /**
     * @method loadJson
     * @param {String} json
     * @param {loadCallback} callback
     * @return {LoadingHandle}
     * @private
     */
    loadJson: function (json, callback) {
        var randomUuid = '' + ((new Date()).getTime() + Math.random());
        var item = {
            uuid: randomUuid,
            type: 'uuid',
            content: json,
            skips: [ Loader.assetLoader.id, Loader.downloader.id ]
        };
        Loader.load(item, function (error, asset) {
            if (error) {
                error = new Error('[AssetLibrary] loading JSON or dependencies failed: ' + error.message);
            }
            else {
                if (asset.constructor === cc.SceneAsset) {
                    var key = cc.loader._getReferenceKey(randomUuid);
                    asset.scene.dependAssets = AutoReleaseUtils.getDependsRecursively(key);
                }
                if (CC_EDITOR || isScene(asset)) {
                    var id = cc.loader._getReferenceKey(randomUuid);
                    Loader.removeItem(id);
                }
            }
            asset._uuid = '';
            if (callback) {
                callback(error, asset);
            }
        });
    },

    /**
     * Get the exists asset by uuid.
     *
     * @method getAssetByUuid
     * @param {String} uuid
     * @return {Asset} - the existing asset, if not loaded, just returns null.
     * @private
     */
    getAssetByUuid: function (uuid) {
        return AssetLibrary._uuidToAsset[uuid] || null;
    },

    /**
     * init the asset library
     *
     * @method init
     * @param {Object} options
     * @param {String} options.libraryPath - 能接收的任意类型的路径，通常在编辑器里使用绝对的，在网页里使用相对的。
     * @param {Object} options.mountPaths - mount point of actual urls for raw assets (only used in editor)
     * @param {Object} [options.rawAssets] - uuid to raw asset's urls (only used in runtime)
     * @param {String} [options.rawAssetsBase] - base of raw asset's urls (only used in runtime)
     * @param {String} [options.packedAssets] - packed assets (only used in runtime)
     */
    init: function (options) {
        if (CC_EDITOR && _libraryBase) {
            cc.errorID(6402);
            return;
        }


        // 这里将路径转 url，不使用路径的原因是有的 runtime 不能解析 "\" 符号。
        // 不使用 url.format 的原因是 windows 不支持 file:// 和 /// 开头的协议，所以只能用 replace 操作直接把路径转成 URL。
        var libraryPath = options.libraryPath;
        libraryPath = libraryPath.replace(/\\/g, '/');
        _libraryBase = cc.path.stripSep(libraryPath) + '/';

        _rawAssetsBase = options.rawAssetsBase;

        var md5AssetsMap = options.md5AssetsMap;
        if (md5AssetsMap) {
            var md5Pipe = new MD5Pipe(md5AssetsMap, _libraryBase, _rawAssetsBase);
            cc.loader.insertPipeAfter(cc.loader.assetLoader, md5Pipe);
            cc.loader.md5Pipe = md5Pipe;
        }

        // init raw assets

        var resources = Loader._resources;
        resources.reset();
        var rawAssets = options.rawAssets;
        if (rawAssets) {
            for (var mountPoint in rawAssets) {
                var assets = rawAssets[mountPoint];
                for (var uuid in assets) {
                    var info = assets[uuid];
                    var url = info[0];
                    var typeId = info[1];
                    var type = cc.js._getClassById(typeId);
                    if (!type) {
                        cc.error('Cannot get', typeId);
                        continue;
                    }
                    _uuidToRawAsset[uuid] = new RawAssetEntry(mountPoint + '/' + url, type);
                    // init resources
<<<<<<< HEAD
                    if (mountPoint === 'assets' && url.startsWith(RES_DIR)) {
                        if (js.isChildClassOf(type, Asset)) {
                            var ext = cc.path.extname(url);
                            if (ext) {
                                // trim base dir and extname
                                url = url.slice(RES_DIR.length, - ext.length);
                            }
                            else {
                                // trim base dir
                                url = url.slice(RES_DIR.length);
                            }
                        }
                        else {
                            url = url.slice(RES_DIR.length);
=======
                    if (mountPoint === 'assets') {
                        var ext = cc.path.extname(url);
                        if (ext) {
                            // trim base dir and extname
                            url = url.slice(0, - ext.length);
>>>>>>> be409770
                        }
                        var isSubAsset = info[2] === 1;
                        // register
                        resources.add(url, uuid, type, !isSubAsset);
                    }
                }
            }
        }

        if (options.packedAssets) {
            PackDownloader.initPacks(options.packedAssets);
        }

        // init mount paths

        var mountPaths = options.mountPaths;
        if (!mountPaths) {
            mountPaths = {
                assets: _rawAssetsBase + 'assets',
                internal: _rawAssetsBase + 'internal',
            };
        }
        cc.url._init(mountPaths);
    }
};

// unload asset if it is destoryed

/**
 * !#en Caches uuid to all loaded assets in scenes.
 *
 * !#zh 这里保存所有已经加载的场景资源，防止同一个资源在内存中加载出多份拷贝。
 *
 * 这里用不了WeakMap，在浏览器中所有加载过的资源都只能手工调用 unloadAsset 释放。
 *
 * 参考：
 * https://developer.mozilla.org/en-US/docs/Web/JavaScript/Reference/Global_Objects/WeakMap
 * https://github.com/TooTallNate/node-weak
 *
 * @property {object} _uuidToAsset
 * @private
 */
AssetLibrary._uuidToAsset = {};

//暂时屏蔽，因为目前没有缓存任何asset
//if (CC_DEV && Asset.prototype._onPreDestroy) {
//    cc.error('_onPreDestroy of Asset has already defined');
//}
//Asset.prototype._onPreDestroy = function () {
//    if (AssetLibrary._uuidToAsset[this._uuid] === this) {
//        AssetLibrary.unloadAsset(this);
//    }
//};

module.exports = cc.AssetLibrary = AssetLibrary;<|MERGE_RESOLUTION|>--- conflicted
+++ resolved
@@ -312,28 +312,11 @@
                     }
                     _uuidToRawAsset[uuid] = new RawAssetEntry(mountPoint + '/' + url, type);
                     // init resources
-<<<<<<< HEAD
-                    if (mountPoint === 'assets' && url.startsWith(RES_DIR)) {
-                        if (js.isChildClassOf(type, Asset)) {
-                            var ext = cc.path.extname(url);
-                            if (ext) {
-                                // trim base dir and extname
-                                url = url.slice(RES_DIR.length, - ext.length);
-                            }
-                            else {
-                                // trim base dir
-                                url = url.slice(RES_DIR.length);
-                            }
-                        }
-                        else {
-                            url = url.slice(RES_DIR.length);
-=======
                     if (mountPoint === 'assets') {
                         var ext = cc.path.extname(url);
                         if (ext) {
                             // trim base dir and extname
                             url = url.slice(0, - ext.length);
->>>>>>> be409770
                         }
                         var isSubAsset = info[2] === 1;
                         // register
