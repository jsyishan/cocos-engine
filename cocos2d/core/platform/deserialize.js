/****************************************************************************
 Copyright (c) 2013-2016 Chukong Technologies Inc.

 http://www.cocos.com

 Permission is hereby granted, free of charge, to any person obtaining a copy
 of this software and associated engine source code (the "Software"), a limited,
  worldwide, royalty-free, non-assignable, revocable and  non-exclusive license
 to use Cocos Creator solely to develop games on your target platforms. You shall
  not use Cocos Creator software for developing other software or tools that's
  used for developing games. You are not granted to publish, distribute,
  sublicense, and/or sell copies of Cocos Creator.

 The software or tools in this License Agreement are licensed, not sold.
 Chukong Aipu reserves all rights not expressly granted to you.

 THE SOFTWARE IS PROVIDED "AS IS", WITHOUT WARRANTY OF ANY KIND, EXPRESS OR
 IMPLIED, INCLUDING BUT NOT LIMITED TO THE WARRANTIES OF MERCHANTABILITY,
 FITNESS FOR A PARTICULAR PURPOSE AND NONINFRINGEMENT. IN NO EVENT SHALL THE
 AUTHORS OR COPYRIGHT HOLDERS BE LIABLE FOR ANY CLAIM, DAMAGES OR OTHER
 LIABILITY, WHETHER IN AN ACTION OF CONTRACT, TORT OR OTHERWISE, ARISING FROM,
 OUT OF OR IN CONNECTION WITH THE SOFTWARE OR THE USE OR OTHER DEALINGS IN
 THE SOFTWARE.
 ****************************************************************************/

var JS = require('./js');
var CCObject = require('./CCObject');
var Attr = require('./attribute');
var CCClass = require('./CCClass');
var Misc = require('../utils/misc');

// HELPERS

/**
 * !#en Contains information collected during deserialization
 * !#zh 包含反序列化时的一些信息
 * @class Details
 *
 */
var Details = function () {
    /**
     * list of the depends assets' uuid
     * @property {String[]} uuidList
     */
    this.uuidList = [];
    /**
     * the obj list whose field needs to load asset by uuid
     * @property {Object[]} uuidObjList
     */
    this.uuidObjList = [];
    /**
     * the corresponding field name which referenced to the asset
     * @property {String[]} uuidPropList
     */
    this.uuidPropList = [];

    // TODO - DELME since 2.0
    this._stillUseUrl = JS.createMap(true);
};
/**
 * @method reset
 */
Details.prototype.reset = function () {
    this.uuidList.length = 0;
    this.uuidObjList.length = 0;
    this.uuidPropList.length = 0;
    JS.clear(this._stillUseUrl);
};
if (CC_EDITOR || CC_TEST) {
    Details.prototype.assignAssetsBy = function (getter) {
        // ignore this._stillUseUrl
        for (var i = 0, len = this.uuidList.length; i < len; i++) {
            var uuid = this.uuidList[i];
            var obj = this.uuidObjList[i];
            var prop = this.uuidPropList[i];
            obj[prop] = getter(uuid);
        }
    };
}
// /**
//  * @method getUuidOf
//  * @param {Object} obj
//  * @param {String} propName
//  * @return {String}
//  */
// Details.prototype.getUuidOf = function (obj, propName) {
//     for (var i = 0; i < this.uuidObjList.length; i++) {
//         if (this.uuidObjList[i] === obj && this.uuidPropList[i] === propName) {
//             return this.uuidList[i];
//         }
//     }
//     return "";
// };
/**
 * @method push
 * @param {Object} obj
 * @param {String} propName
 * @param {String} uuid
 */
Details.prototype.push = function (obj, propName, uuid, _stillUseUrl) {
    if (_stillUseUrl) {
        this._stillUseUrl[this.uuidList.length] = true;
    }
    this.uuidList.push(uuid);
    this.uuidObjList.push(obj);
    this.uuidPropList.push(propName);
};

Details.pool = new JS.Pool(function (obj) {
    obj.reset();
}, 10);

Details.pool.get = function () {
    return this._get() || new Details();
};

// IMPLEMENT OF DESERIALIZATION

var _Deserializer = (function () {
    function _Deserializer(result, target, classFinder, customEnv, ignoreEditorOnly) {
        this.result = result;
        this.customEnv = customEnv;
        this.deserializedList = [];
        this.deserializedData = null;
        this._classFinder = classFinder;
        if (CC_DEV) {
            this._target = target;
            this._ignoreEditorOnly = ignoreEditorOnly;
        }
        this._idList = [];
        this._idObjList = [];
        this._idPropList = [];
    }

    function _dereference (self) {
        // 这里不采用遍历反序列化结果的方式，因为反序列化的结果如果引用到复杂的外部库，很容易堆栈溢出。
        var deserializedList = self.deserializedList;
        var idPropList = self._idPropList;
        var idList = self._idList;
        var idObjList = self._idObjList;
        var onDereferenced = self._classFinder && self._classFinder.onDereferenced;
        var i, propName, id;
        if (CC_EDITOR && onDereferenced) {
            for (i = 0; i < idList.length; i++) {
                propName = idPropList[i];
                id = idList[i];
                idObjList[i][propName] = deserializedList[id];
                onDereferenced(deserializedList, id, idObjList[i], propName);
            }
        }
        else {
            for (i = 0; i < idList.length; i++) {
                propName = idPropList[i];
                id = idList[i];
                idObjList[i][propName] = deserializedList[id];
            }
        }
    }

    var prototype = _Deserializer.prototype;

    prototype.deserialize = function (jsonObj) {
        if (Array.isArray(jsonObj)) {
            var jsonArray = jsonObj;
            var refCount = jsonArray.length;
            this.deserializedList.length = refCount;
            // deserialize
            for (var i = 0; i < refCount; i++) {
                if (jsonArray[i]) {
                    if (CC_EDITOR || CC_TEST) {
                        var mainTarget = (i === 0 && this._target);
                        this.deserializedList[i] = this._deserializeObject(jsonArray[i], false, mainTarget, this.deserializedList, '' + i);
                    }
                    else {
                        this.deserializedList[i] = this._deserializeObject(jsonArray[i], false);
                    }
                }
            }
            this.deserializedData = refCount > 0 ? this.deserializedList[0] : [];

            //// callback
            //for (var j = 0; j < refCount; j++) {
            //    if (referencedList[j].onAfterDeserialize) {
            //        referencedList[j].onAfterDeserialize();
            //    }
            //}
        }
        else {
            this.deserializedList.length = 1;
            if (CC_EDITOR || CC_TEST) {
                this.deserializedData = jsonObj ? this._deserializeObject(jsonObj, false, this._target, this.deserializedList, '0') : null;
            }
            else {
                this.deserializedData = jsonObj ? this._deserializeObject(jsonObj, false) : null;
            }
            this.deserializedList[0] = this.deserializedData;

            //// callback
            //if (deserializedData.onAfterDeserialize) {
            //    deserializedData.onAfterDeserialize();
            //}
        }

        // dereference
        _dereference(this);

        return this.deserializedData;
    };

    ///**
    // * @param {Object} serialized - The obj to deserialize, must be non-nil
    // * @param {Boolean} _stillUseUrl
    // * @param {Object} [target=null] - editor only
    // * @param {Object} [owner] - debug only
    // * @param {String} [propName] - debug only
    // */
    prototype._deserializeObject = function (serialized, _stillUseUrl, target, owner, propName) {
        var prop;
        var obj = null;     // the obj to return
        var klass = null;
        var type = serialized.__type__;
        if (type) {

            // Type Object (including CCClass)

            klass = this._classFinder(type, serialized, owner, propName);
            if (!klass) {
                var notReported = this._classFinder === JS._getClassById;
                if (notReported) {
                    cc.deserialize.reportMissingClass(type);
                }
                return null;
            }

            if ((CC_EDITOR || CC_TEST) && target) {
                // use target
                if ( !(target instanceof klass) ) {
                    cc.warnID(5300, JS.getClassName(target), klass);
                }
                obj = target;
            }
            else {
                // instantiate a new object
                obj = new klass();
            }

            if (obj._deserialize) {
                obj._deserialize(serialized.content, this);
                return obj;
            }
            if (cc.Class._isCCClass(klass)) {
                _deserializeFireClass(this, obj, serialized, klass, target);
            }
            else {
                this._deserializeTypedObject(obj, serialized, klass);
            }
        }
        else if ( !Array.isArray(serialized) ) {

            // embedded primitive javascript object

            obj = ((CC_EDITOR || CC_TEST) && target) || {};
            this._deserializePrimitiveObject(obj, serialized);
        }
        else {

            // Array

            if ((CC_EDITOR || CC_TEST) && target) {
                target.length = serialized.length;
                obj = target;
            }
            else {
                obj = new Array(serialized.length);
            }

            for (var i = 0; i < serialized.length; i++) {
                prop = serialized[i];
                if (typeof prop === 'object' && prop) {
                    if (CC_EDITOR || CC_TEST) {
                        this._deserializeObjField(obj, prop, '' + i, target && obj, _stillUseUrl);
                    }
                    else {
                        this._deserializeObjField(obj, prop, '' + i, null, _stillUseUrl);
                    }
                }
                else {
                    obj[i] = prop;
                }
            }
        }
        return obj;
    };

    // 和 _deserializeObject 不同的地方在于会判断 id 和 uuid
    prototype._deserializeObjField = function (obj, jsonObj, propName, target, _stillUseUrl) {
        var id = jsonObj.__id__;
        if (typeof id === 'undefined') {
            var uuid = jsonObj.__uuid__;
            if (uuid) {
                //if (ENABLE_TARGET) {
                    //这里不做任何操作，因为有可能调用者需要知道依赖哪些 asset。
                    //调用者使用 uuidList 时，可以判断 obj[propName] 是否为空，为空则表示待进一步加载，
                    //不为空则只是表明依赖关系。
                //    if (target && target[propName] && target[propName]._uuid === uuid) {
                //        console.assert(obj[propName] === target[propName]);
                //        return;
                //    }
                // }
                this.result.push(obj, propName, uuid, _stillUseUrl);
            }
            else {
                if (CC_EDITOR || CC_TEST) {
                    obj[propName] = this._deserializeObject(jsonObj, _stillUseUrl, target && target[propName], obj, propName);
                }
                else {
                    obj[propName] = this._deserializeObject(jsonObj, _stillUseUrl);
                }
            }
        }
        else {
            var dObj = this.deserializedList[id];
            if (dObj) {
                obj[propName] = dObj;
            }
            else {
                this._idList.push(id);
                this._idObjList.push(obj);
                this._idPropList.push(propName);
            }
        }
    };

    prototype._deserializePrimitiveObject = function (instance, serialized) {
        var self = this;
        for (var propName in serialized) {
            if (serialized.hasOwnProperty(propName)) {
                var prop = serialized[propName];
                if (typeof prop !== 'object') {
                    if (propName !== '__type__'/* && k != '__id__'*/) {
                        instance[propName] = prop;
                    }
                }
                else {
                    if (prop) {
                        if (CC_EDITOR || CC_TEST) {
                            self._deserializeObjField(instance, prop, propName, self._target && instance);
                        }
                        else {
                            self._deserializeObjField(instance, prop, propName);
                        }
                    }
                    else {
                        instance[propName] = null;
                    }
                }

            }
        }
    };

    // function _compileTypedObject (accessor, klass, ctorCode) {
    //     if (klass === cc.Vec2) {
    //         return `{` +
    //                     `o${accessor}.x=prop.x||0;` +
    //                     `o${accessor}.y=prop.y||0;` +
    //                `}`;
    //     }
    //     else if (klass === cc.Color) {
    //         return `{` +
    //                    `o${accessor}.r=prop.r||0;` +
    //                    `o${accessor}.g=prop.g||0;` +
    //                    `o${accessor}.b=prop.b||0;` +
    //                    `o${accessor}.a=(prop.a===undefined?255:prop.a);` +
    //                `}`;
    //     }
    //     else if (klass === cc.Size) {
    //         return `{` +
    //                    `o${accessor}.width=prop.width||0;` +
    //                    `o${accessor}.height=prop.height||0;` +
    //                `}`;
    //     }
    //     else {
    //         return `s._deserializeTypedObject(o${accessor},prop,${ctorCode});`;
    //     }
    // }

    prototype._deserializeTypedObject = function (instance, serialized, klass) {
        if (klass === cc.Vec2) {
            instance.x = serialized.x || 0;
            instance.y = serialized.y || 0;
            return;
        }
        else if (klass === cc.Color) {
            instance.r = serialized.r || 0;
            instance.g = serialized.g || 0;
            instance.b = serialized.b || 0;
            var a = serialized.a;
            instance.a = (a === undefined ? 255 : a);
            return;
        }
        else if (klass === cc.Size) {
            instance.width = serialized.width || 0;
            instance.height = serialized.height || 0;
            return;
        }

        var fastDefinedProps = klass.__props__;
        if (!fastDefinedProps) {
            fastDefinedProps = Object.keys(instance);    // 遍历 instance，如果具有类型，才不会把 __type__ 也读进来
        }
        for (var i = 0; i < fastDefinedProps.length; i++) {
            var propName = fastDefinedProps[i];
            var prop = serialized[propName];
            if (typeof prop !== 'undefined' && serialized.hasOwnProperty(propName)) {
                if (typeof prop !== 'object') {
                    instance[propName] = prop;
                }
                else if (prop) {
                    if (CC_EDITOR || CC_TEST) {
                        this._deserializeObjField(instance, prop, propName, this._target && instance);
                    }
                    else {
                        this._deserializeObjField(instance, prop, propName);
                    }
                }
                else {
                    instance[propName] = null;
                }
            }
        }
    };

<<<<<<< HEAD
    var compileObjectType = cc.supportJit ? function (sources, defaultValue, accessorToSet, propNameLiteralToSet, assumeHavePropIfIsValue, stillUseUrl) {
=======
    // function _deserializeFireClass(self, obj, serialized, klass, target) {
    //     var RAW_TYPE = Attr.DELIMETER + 'rawType';
    //     var EDITOR_ONLY = Attr.DELIMETER + 'editorOnly';
    //     var SERIALIZABLE = Attr.DELIMETER + 'serializable';
    //     var props = klass.__props__;
    //     var attrs = Attr.getClassAttrs(klass);
    //     for (var p = 0; p < props.length; p++) {
    //         var propName = props[p];
    //         var rawType = attrs[propName + RAW_TYPE];
    //         if (!rawType) {
    //             if (((CC_EDITOR && self._ignoreEditorOnly) || CC_PREVIEW) && attrs[propName + EDITOR_ONLY]) {
    //                 var mayUsedInPersistRoot = (cc.Node.isNode(obj) && propName === '_id');
    //                 if ( !mayUsedInPersistRoot ) {
    //                     continue;   // skip editor only if in preview
    //                 }
    //             }
    //             if (attrs[propName + SERIALIZABLE] === false) {
    //                 continue;   // skip nonSerialized
    //             }
    //             var prop = serialized[propName];
    //             if (typeof prop === 'undefined') {
    //                 continue;
    //             }
    //             if (typeof prop !== 'object') {
    //                 obj[propName] = prop;
    //             }
    //             else {
    //                 if (prop) {
    //                     if (CC_EDITOR || CC_TEST) {
    //                         self._deserializeObjField(obj, prop, propName, target && obj);
    //                     }
    //                     else {
    //                         self._deserializeObjField(obj, prop, propName);
    //                     }
    //                 }
    //                 else {
    //                     obj[propName] = null;
    //                 }
    //             }
    //         }
    //         else {
    //             // always load raw objects even if property not serialized
    //             if (self.result.rawProp) {
    //                 cc.error('not support multi raw object in a file');
    //                 // 这里假定每个asset都有uuid，每个json只能包含一个asset，只能包含一个rawProp
    //             }
    //             self.result.rawProp = propName;
    //         }
    //     }
    //     if (props[props.length - 1] === '_$erialized') {
    //         // deep copy original serialized data
    //         obj._$erialized = JSON.parse(JSON.stringify(serialized));
    //         // parse the serialized data as primitive javascript object, so its __id__ will be dereferenced
    //         self._deserializePrimitiveObject(obj._$erialized, serialized);
    //     }
    // }

    var compileObjectType = CC_SUPPORT_JIT ? function (sources, defaultValue, accessorToSet, propNameLiteralToSet, assumeHavePropIfIsValue) {
>>>>>>> df36e5dc
        if (defaultValue instanceof cc.ValueType) {
            // fast case
            if (!assumeHavePropIfIsValue) {
                sources.push('if(prop){');
            }
            var ctorCode = JS.getClassName(defaultValue);
            sources.push(`s._deserializeTypedObject(o${accessorToSet},prop,${ctorCode});`);
            if (!assumeHavePropIfIsValue) {
                sources.push('}else o' + accessorToSet + '=null;');
            }
        }
        else {
            sources.push('if(prop){');
            if (CC_EDITOR || CC_TEST) {
                sources.push('s._deserializeObjField(o,prop,' + propNameLiteralToSet + ',t&&o,' + !!stillUseUrl + ');');
            }
            else {
                sources.push('s._deserializeObjField(o,prop,' + propNameLiteralToSet + ',null,' + !!stillUseUrl + ');');
            }
            sources.push('}else o' + accessorToSet + '=null;');
        }
    } : function (s, o, t, prop, defaultValue, propName, assumeHavePropIfIsValue, stillUseUrl) {
        if (defaultValue instanceof cc.ValueType) {
            var ctor = defaultValue.constructor;

            if (assumeHavePropIfIsValue) {
                s._deserializeTypedObject(o[propName], prop, ctor);
            }
            else {
                if (prop) {
                    s._deserializeTypedObject(o[propName], prop, ctor);
                }
                else {
                    o[propName] = null;
                }
            }
        }
        else {
            if (prop) {
                if (CC_EDITOR || CC_TEST) {
                    s._deserializeObjField(o, prop, propName, t&&o, stillUseUrl);
                }
                else {
                    s._deserializeObjField(o, prop, propName, null, stillUseUrl);
                }
            }
            else {
                o[propName] = null;
            }
        }
    };

<<<<<<< HEAD
    var compileDeserialize = cc.supportJit ? function (self, klass) {
=======
    var compileDeserialize = CC_SUPPORT_JIT ? function (self, klass) {
        var RAW_TYPE = Attr.DELIMETER + 'rawType';
>>>>>>> df36e5dc
        var EDITOR_ONLY = Attr.DELIMETER + 'editorOnly';
        var SERIALIZABLE = Attr.DELIMETER + 'serializable';
        var DEFAULT = Attr.DELIMETER + 'default';
        var SAVE_URL_AS_ASSET = Attr.DELIMETER + 'saveUrlAsAsset';
        var FORMERLY_SERIALIZED_AS = Attr.DELIMETER + 'formerlySerializedAs';
        var attrs = Attr.getClassAttrs(klass);

        var props = klass.__props__;
        // self, obj, serializedData, klass, target
        var sources = [
            'var prop;'
        ];
        var fastMode = Misc.BUILTIN_CLASSID_RE.test(JS._getClassId(klass));
        // sources.push('var vb,vn,vs,vo,vu,vf;');    // boolean, number, string, object, undefined, function
        for (var p = 0; p < props.length; p++) {
            var propName = props[p];
            if ((CC_PREVIEW || (CC_EDITOR && self._ignoreEditorOnly)) && attrs[propName + EDITOR_ONLY]) {
                var mayUsedInPersistRoot = (propName === '_id' && cc.isChildClassOf(klass, cc.Node));
                if (!mayUsedInPersistRoot) {
                    continue;   // skip editor only if in preview
                }
            }
            if (attrs[propName + SERIALIZABLE] === false) {
                continue;   // skip nonSerialized
            }

            var accessorToSet, propNameLiteralToSet;
            if (CCClass.IDENTIFIER_RE.test(propName)) {
                propNameLiteralToSet = '"' + propName + '"';
                accessorToSet = '.' + propName;
            }
            else {
                propNameLiteralToSet = CCClass.escapeForJS(propName);
                accessorToSet = '[' + propNameLiteralToSet + ']';
            }

            var accessorToGet = accessorToSet;
            if (attrs[propName + FORMERLY_SERIALIZED_AS]) {
                var propNameToRead = attrs[propName + FORMERLY_SERIALIZED_AS];
                if (CCClass.IDENTIFIER_RE.test(propNameToRead)) {
                    accessorToGet = '.' + propNameToRead;
                }
                else {
                    accessorToGet = '[' + CCClass.escapeForJS(propNameToRead) + ']';
                }
            }

            sources.push('prop=d' + accessorToGet + ';');
            sources.push(`if(typeof ${CC_JSB ? '(prop)' : 'prop'}!=="undefined"){`);

            var stillUseUrl = attrs[propName + SAVE_URL_AS_ASSET];
            // function undefined object(null) string boolean number
            var defaultValue = CCClass.getDefault(attrs[propName + DEFAULT]);
            if (fastMode) {
                var defaultType = typeof defaultValue;
                var isPrimitiveType = (defaultType === 'string' && !stillUseUrl) ||
                                      defaultType === 'number' ||
                                      defaultType === 'boolean';
                if (isPrimitiveType) {
                    sources.push(`o${accessorToSet}=prop;`);
                }
                else {
                    compileObjectType(sources, defaultValue, accessorToSet, propNameLiteralToSet, true, stillUseUrl);
                }
            }
            else {
                sources.push(`if(typeof ${CC_JSB ? '(prop)' : 'prop'}!=="object"){` +
                                 'o' + accessorToSet + '=prop;' +
                             '}else{');
                compileObjectType(sources, defaultValue, accessorToSet, propNameLiteralToSet, false, stillUseUrl);
                sources.push('}');
            }
            sources.push('}');
        }
        if (props[props.length - 1] === '_$erialized') {
            // deep copy original serialized data
            sources.push('o._$erialized=JSON.parse(JSON.stringify(d));');
            // parse the serialized data as primitive javascript object, so its __id__ will be dereferenced
            sources.push('s._deserializePrimitiveObject(o._$erialized,d);');
        }
        return Function('s', 'o', 'd', 'k', 't', sources.join(''));
    } : function (self, klass) {
        var EDITOR_ONLY = Attr.DELIMETER + 'editorOnly';
        var SERIALIZABLE = Attr.DELIMETER + 'serializable';
        var DEFAULT = Attr.DELIMETER + 'default';
        var SAVE_URL_AS_ASSET = Attr.DELIMETER + 'saveUrlAsAsset';
        var FORMERLY_SERIALIZED_AS = Attr.DELIMETER + 'formerlySerializedAs';
        var attrs = Attr.getClassAttrs(klass);

        var props = klass.__props__;
        var fastMode = Misc.BUILTIN_CLASSID_RE.test(JS._getClassId(klass));

        return function (s, o, d, k, t) {
            var prop;
            for (var p = 0; p < props.length; p++) {
                var propName = props[p];
                if ((CC_PREVIEW || (CC_EDITOR && self._ignoreEditorOnly)) && attrs[propName + EDITOR_ONLY]) {
                    var mayUsedInPersistRoot = (propName === '_id' && cc.isChildClassOf(klass, cc.Node));
                    if (!mayUsedInPersistRoot) {
                        continue;   // skip editor only if in preview
                    }
                }
                if (attrs[propName + SERIALIZABLE] === false) {
                    continue;   // skip nonSerialized
                }

                var propNameToRead = propName;
                if (attrs[propName + FORMERLY_SERIALIZED_AS]) {
                    propNameToRead = attrs[propName + FORMERLY_SERIALIZED_AS];
                }

                prop = d[propNameToRead];

                if (typeof prop !== 'undefined') {
                    var stillUseUrl = attrs[propName + SAVE_URL_AS_ASSET];
                    // function undefined object(null) string boolean number
                    var defaultValue = CCClass.getDefault(attrs[propName + DEFAULT]);
                    if (fastMode) {
                        var defaultType = typeof defaultValue;
                        var isPrimitiveType = (defaultType === 'string' && !stillUseUrl) ||
                                                defaultType === 'number' ||
                                                defaultType === 'boolean';
                        if (isPrimitiveType) {
                            o[propName] = prop;
                        }
                        else {
                            compileObjectType(s, o, t, prop, defaultValue, propName, true, stillUseUrl);
                        }
                    }
                    else {
                        if (typeof prop !== 'object') {
                            o[propName] = prop;
                        }
                        else {
                            compileObjectType(s, o, t, prop, defaultValue, propName, false, stillUseUrl);
                        }
                    }
                }
            }
            if (props[props.length - 1] === '_$erialized') {
                // deep copy original serialized data
                o._$erialized=JSON.parse(JSON.stringify(d));
                // parse the serialized data as primitive javascript object, so its __id__ will be dereferenced
                s._deserializePrimitiveObject(o._$erialized,d);
            }
        }
    };

    function unlinkUnusedPrefab (self, serialized, obj) {
        var uuid = serialized['asset'] && serialized['asset'].__uuid__;
        if (uuid) {
            var last = self.result.uuidList.length - 1;
            if (self.result.uuidList[last] === uuid &&
                self.result.uuidObjList[last] === obj &&
                self.result.uuidPropList[last] === 'asset') {
                self.result.uuidList.pop();
                self.result.uuidObjList.pop();
                self.result.uuidPropList.pop();
            }
            else {
                var debugEnvOnlyInfo = 'Failed to skip prefab asset while deserializing PrefabInfo';
                cc.warn(debugEnvOnlyInfo);
            }
        }
    }

    function _deserializeFireClass (self, obj, serialized, klass, target) {
        var deserialize;
        if (klass.hasOwnProperty('__deserialize__')) {
            deserialize = klass.__deserialize__;
        }
        else {
            deserialize = compileDeserialize(self, klass);
            // if (CC_TEST && !isPhantomJS) {
            //     cc.log(deserialize);
            // }
            JS.value(klass, '__deserialize__', deserialize, true);
        }
        deserialize(self, obj, serialized, klass, target);
        // if preview or build worker
        if (CC_PREVIEW || (CC_EDITOR && self._ignoreEditorOnly)) {
            if (klass === cc._PrefabInfo && !obj.sync) {
                unlinkUnusedPrefab(self, serialized, obj);
            }
        }
    }

    _Deserializer.pool = new JS.Pool(function (obj) {
        obj.result = null;
        obj.customEnv = null;
        obj.deserializedList.length = 0;
        obj.deserializedData = null;
        obj._classFinder = null;
        if (CC_DEV) {
            obj._target = null;
        }
        obj._idList.length = 0;
        obj._idObjList.length = 0;
        obj._idPropList.length = 0;
    }, 1);

    _Deserializer.pool.get = function (result, target, classFinder, customEnv, ignoreEditorOnly) {
        var cache = this._get();
        if (cache) {
            cache.result = result;
            cache.customEnv = customEnv;
            cache._classFinder = classFinder;
            if (CC_DEV) {
                cache._target = target;
                cache._ignoreEditorOnly = ignoreEditorOnly;
            }
            return cache;
        }
        else {
            return new _Deserializer(result, target, classFinder, customEnv, ignoreEditorOnly);
        }
    };

    return _Deserializer;
})();

/**
 * @module cc
 */

/**
 * !#en Deserialize json to cc.Asset
 * !#zh 将 JSON 反序列化为对象实例。
 *
 * 当指定了 target 选项时，如果 target 引用的其它 asset 的 uuid 不变，则不会改变 target 对 asset 的引用，
 * 也不会将 uuid 保存到 result 对象中。
 *
 * @method deserialize
 * @param {String|Object} data - the serialized cc.Asset json string or json object.
 * @param {Details} [details] - additional loading result
 * @param {Object} [options]
 * @return {object} the main data(asset)
 */
cc.deserialize = function (data, details, options) {
    options = options || {};
    var classFinder = options.classFinder || JS._getClassById;
    // 启用 createAssetRefs 后，如果有 url 属性则会被统一强制设置为 { uuid: 'xxx' }，必须后面再特殊处理
    var createAssetRefs = options.createAssetRefs || cc.sys.platform === cc.sys.EDITOR_CORE;
    var target = (CC_EDITOR || CC_TEST) && options.target;
    var customEnv = options.customEnv;
    var ignoreEditorOnly = options.ignoreEditorOnly;

    if (CC_EDITOR && Buffer.isBuffer(data)) {
        data = data.toString();
    }

    if (typeof data === 'string') {
        data = JSON.parse(data);
    }

    //var oldJson = JSON.stringify(data, null, 2);

    var tempDetails = !details;
    details = details || Details.pool.get();
    var deserializer = _Deserializer.pool.get(details, target, classFinder, customEnv, ignoreEditorOnly);

    cc.game._isCloning = true;
    var res = deserializer.deserialize(data);
    cc.game._isCloning = false;

    _Deserializer.pool.put(deserializer);
    if (createAssetRefs) {
        details.assignAssetsBy(Editor.serialize.asAsset);
    }
    if (tempDetails) {
        Details.pool.put(details);
    }

    //var afterJson = JSON.stringify(data, null, 2);
    //if (oldJson !== afterJson) {
    //    throw new Error('JSON SHOULD not changed');
    //}

    return res;
};

cc.deserialize.Details = Details;
cc.deserialize.reportMissingClass = function (id) {
    if (CC_EDITOR && Editor.Utils.UuidUtils.isUuid(id)) {
        id = Editor.Utils.UuidUtils.decompressUuid(id);
        cc.warnID(5301, id);
    }
    else {
        cc.warnID(5302, id);
    }
};<|MERGE_RESOLUTION|>--- conflicted
+++ resolved
@@ -431,68 +431,7 @@
         }
     };
 
-<<<<<<< HEAD
-    var compileObjectType = cc.supportJit ? function (sources, defaultValue, accessorToSet, propNameLiteralToSet, assumeHavePropIfIsValue, stillUseUrl) {
-=======
-    // function _deserializeFireClass(self, obj, serialized, klass, target) {
-    //     var RAW_TYPE = Attr.DELIMETER + 'rawType';
-    //     var EDITOR_ONLY = Attr.DELIMETER + 'editorOnly';
-    //     var SERIALIZABLE = Attr.DELIMETER + 'serializable';
-    //     var props = klass.__props__;
-    //     var attrs = Attr.getClassAttrs(klass);
-    //     for (var p = 0; p < props.length; p++) {
-    //         var propName = props[p];
-    //         var rawType = attrs[propName + RAW_TYPE];
-    //         if (!rawType) {
-    //             if (((CC_EDITOR && self._ignoreEditorOnly) || CC_PREVIEW) && attrs[propName + EDITOR_ONLY]) {
-    //                 var mayUsedInPersistRoot = (cc.Node.isNode(obj) && propName === '_id');
-    //                 if ( !mayUsedInPersistRoot ) {
-    //                     continue;   // skip editor only if in preview
-    //                 }
-    //             }
-    //             if (attrs[propName + SERIALIZABLE] === false) {
-    //                 continue;   // skip nonSerialized
-    //             }
-    //             var prop = serialized[propName];
-    //             if (typeof prop === 'undefined') {
-    //                 continue;
-    //             }
-    //             if (typeof prop !== 'object') {
-    //                 obj[propName] = prop;
-    //             }
-    //             else {
-    //                 if (prop) {
-    //                     if (CC_EDITOR || CC_TEST) {
-    //                         self._deserializeObjField(obj, prop, propName, target && obj);
-    //                     }
-    //                     else {
-    //                         self._deserializeObjField(obj, prop, propName);
-    //                     }
-    //                 }
-    //                 else {
-    //                     obj[propName] = null;
-    //                 }
-    //             }
-    //         }
-    //         else {
-    //             // always load raw objects even if property not serialized
-    //             if (self.result.rawProp) {
-    //                 cc.error('not support multi raw object in a file');
-    //                 // 这里假定每个asset都有uuid，每个json只能包含一个asset，只能包含一个rawProp
-    //             }
-    //             self.result.rawProp = propName;
-    //         }
-    //     }
-    //     if (props[props.length - 1] === '_$erialized') {
-    //         // deep copy original serialized data
-    //         obj._$erialized = JSON.parse(JSON.stringify(serialized));
-    //         // parse the serialized data as primitive javascript object, so its __id__ will be dereferenced
-    //         self._deserializePrimitiveObject(obj._$erialized, serialized);
-    //     }
-    // }
-
-    var compileObjectType = CC_SUPPORT_JIT ? function (sources, defaultValue, accessorToSet, propNameLiteralToSet, assumeHavePropIfIsValue) {
->>>>>>> df36e5dc
+    var compileObjectType = CC_SUPPORT_JIT ? function (sources, defaultValue, accessorToSet, propNameLiteralToSet, assumeHavePropIfIsValue, stillUseUrl) {
         if (defaultValue instanceof cc.ValueType) {
             // fast case
             if (!assumeHavePropIfIsValue) {
@@ -545,12 +484,7 @@
         }
     };
 
-<<<<<<< HEAD
-    var compileDeserialize = cc.supportJit ? function (self, klass) {
-=======
     var compileDeserialize = CC_SUPPORT_JIT ? function (self, klass) {
-        var RAW_TYPE = Attr.DELIMETER + 'rawType';
->>>>>>> df36e5dc
         var EDITOR_ONLY = Attr.DELIMETER + 'editorOnly';
         var SERIALIZABLE = Attr.DELIMETER + 'serializable';
         var DEFAULT = Attr.DELIMETER + 'default';
