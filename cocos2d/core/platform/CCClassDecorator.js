--- conflicted
+++ resolved
@@ -228,14 +228,10 @@
                 isDefaultValueSpecified &&
                 defaultValue == null
             ) {
-<<<<<<< HEAD
-                cc.warnID(3656, js.getClassName(ctor), propName);
-=======
                 // Avoid excessive warning when the ts decorator format is wrong
                 if (typeof options !== 'function' || cc.RawAsset.isRawAssetType(options)) {
                     cc.warnID(3656, js.getClassName(ctor), propName);
                 }
->>>>>>> de46973d
             }
         }
         prop.default = defaultValue;
