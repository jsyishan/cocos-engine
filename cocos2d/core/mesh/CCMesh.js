--- conflicted
+++ resolved
@@ -105,11 +105,6 @@
 
     ctor () {
         this._subMeshes = [];
-<<<<<<< HEAD
-=======
-        this.loaded = false;
-
->>>>>>> 8ab84b87
         this._subDatas = [];
         this.loaded = false;
     },
@@ -164,11 +159,7 @@
             }
         }
         this.loaded = true;
-<<<<<<< HEAD
-        this.emit("load");
-=======
         this.emit('load');
->>>>>>> 8ab84b87
     },
 
     _canVertexFormatBatch (format) {
