/****************************************************************************
 Copyright (c) 2013-2016 Chukong Technologies Inc.

 http://www.cocos.com

 Permission is hereby granted, free of charge, to any person obtaining a copy
 of this software and associated engine source code (the "Software"), a limited,
  worldwide, royalty-free, non-assignable, revocable and  non-exclusive license
 to use Cocos Creator solely to develop games on your target platforms. You shall
  not use Cocos Creator software for developing other software or tools that's
  used for developing games. You are not granted to publish, distribute,
  sublicense, and/or sell copies of Cocos Creator.

 The software or tools in this License Agreement are licensed, not sold.
 Chukong Aipu reserves all rights not expressly granted to you.

 THE SOFTWARE IS PROVIDED "AS IS", WITHOUT WARRANTY OF ANY KIND, EXPRESS OR
 IMPLIED, INCLUDING BUT NOT LIMITED TO THE WARRANTIES OF MERCHANTABILITY,
 FITNESS FOR A PARTICULAR PURPOSE AND NONINFRINGEMENT. IN NO EVENT SHALL THE
 AUTHORS OR COPYRIGHT HOLDERS BE LIABLE FOR ANY CLAIM, DAMAGES OR OTHER
 LIABILITY, WHETHER IN AN ACTION OF CONTRACT, TORT OR OTHERWISE, ARISING FROM,
 OUT OF OR IN CONNECTION WITH THE SOFTWARE OR THE USE OR OTHER DEALINGS IN
 THE SOFTWARE.
 ****************************************************************************/

const EventTarget = require('../event/event-target');
const sys = require('../platform/CCSys');
const JS = require('../platform/js');
const misc = require('../utils/misc');
const game = require('../CCGame');
require('../platform/CCClass');

const GL_ALPHA = 6406;            // gl.ALPHA
const GL_RGB = 6407;              // gl.RGB
const GL_RGBA = 6408;             // gl.RGBA
const GL_LUMINANCE = 6409;        // gl.LUMINANCE
const GL_LUMINANCE_ALPHA = 6410;  // gl.LUMINANCE_ALPHA
const GL_UNSIGNED_BYTE = 5121;            // gl.UNSIGNED_BYTE
const GL_UNSIGNED_SHORT = 5123;           // gl.UNSIGNED_SHORT
const GL_UNSIGNED_INT = 5125;             // gl.UNSIGNED_INT
const GL_FLOAT = 5126;                    // gl.FLOAT
const GL_UNSIGNED_SHORT_5_6_5 = 33635;    // gl.UNSIGNED_SHORT_5_6_5
const GL_UNSIGNED_SHORT_4_4_4_4 = 32819;  // gl.UNSIGNED_SHORT_4_4_4_4
const GL_UNSIGNED_SHORT_5_5_5_1 = 32820;  // gl.UNSIGNED_SHORT_5_5_5_1

const GL_NEAREST = 9728;                // gl.NEAREST
const GL_LINEAR = 9729;                 // gl.LINEAR
const GL_REPEAT = 10497;                // gl.REPEAT
const GL_CLAMP_TO_EDGE = 33071;         // gl.CLAMP_TO_EDGE
const GL_MIRRORED_REPEAT = 33648;       // gl.MIRRORED_REPEAT

const _textureFmtGL = [
    // R5_G6_B5: 0
    { format: GL_RGB, internalFormat: GL_RGB, pixelType: GL_UNSIGNED_SHORT_5_6_5 },
    // R5_G5_B5_A1: 1
    { format: GL_RGBA, internalFormat: GL_RGBA, pixelType: GL_UNSIGNED_SHORT_5_5_5_1 },
    // R4_G4_B4_A4: 2
    { format: GL_RGBA, internalFormat: GL_RGBA, pixelType: GL_UNSIGNED_SHORT_4_4_4_4 },
    // RGB8: 3
    { format: GL_RGB, internalFormat: GL_RGB, pixelType: GL_UNSIGNED_BYTE },
    // RGBA8: 4
    { format: GL_RGBA, internalFormat: GL_RGBA, pixelType: GL_UNSIGNED_BYTE },
    // A8: 5
    { format: GL_ALPHA, internalFormat: GL_ALPHA, pixelType: GL_UNSIGNED_BYTE },
    // L8: 6
    { format: GL_LUMINANCE, internalFormat: GL_LUMINANCE, pixelType: GL_UNSIGNED_BYTE },
    // L8_A8: 7
    { format: GL_LUMINANCE_ALPHA, internalFormat: GL_LUMINANCE_ALPHA, pixelType: GL_UNSIGNED_BYTE }
];

/**
 * The texture pixel format, default value is RGBA8888
 * @enum Texture2D.PixelFormat
 */
const PixelFormat = cc.Enum({
    /**
     * 16-bit texture without Alpha channel, not supported yet
     * @property RGB565
     * @readonly
     * @type {Number}
     */
    RGB565: 0,
    /**
     * 16-bit textures: RGB5A1, not supported yet
     * @property RGB5A1
     * @readonly
     * @type {Number}
     */
    RGB5A1: 1,
    /**
     * 16-bit textures: RGBA4444, not supported yet
     * @property RGBA4444
     * @readonly
     * @type {Number}
     */
    RGBA4444: 2,
    /**
     * 24-bit texture: RGB888, not supported yet
     * @property RGB888
     * @readonly
     * @type {Number}
     */
    RGB888: 3,
    /**
     * 32-bit texture: RGBA8888
     * @property RGBA8888
     * @readonly
     * @type {Number}
     */
    RGBA8888: 4,
    /**
     * 8-bit textures used as masks, not supported yet
     * @property A8
     * @readonly
     * @type {Number}
     */
    A8: 5,
    /**
     * 8-bit intensity texture, not supported yet
     * @property I8
     * @readonly
     * @type {Number}
     */
    I8: 6,
    /**
     * 16-bit textures used as masks, not supported yet
     * @property AI88
     * @readonly
     * @type {Number}
     */
    AI8: 7
});

/**
 * The texture wrap mode
 * @enum Texture2D.WrapMode
 */
const WrapMode = cc.Enum({
    /**
     * The constant variable equals gl.REPEAT for texture
     * @property REPEAT
     * @type {Number}
     * @readonly
     */
    REPEAT: GL_REPEAT,
    /**
     * The constant variable equals gl.CLAMP_TO_EDGE for texture
     * @property CLAMP_TO_EDGE
     * @type {Number}
     * @readonly
     */
    CLAMP_TO_EDGE: GL_CLAMP_TO_EDGE,
    /**
     * The constant variable equals gl.MIRRORED_REPEAT for texture
     * @property MIRRORED_REPEAT
     * @type {Number}
     * @readonly
     */
    MIRRORED_REPEAT: GL_MIRRORED_REPEAT
});

/**
 * The texture filter mode
 * @enum Texture2D.Filter
 */
const Filter = cc.Enum({
    /**
     * The constant variable equals gl.LINEAR for texture
     * @property LINEAR
     * @type {Number}
     * @readonly
     */
    LINEAR: GL_LINEAR,
    /**
     * The constant variable equals gl.NEAREST for texture
     * @property NEAREST
     * @type {Number}
     * @readonly
     */
    NEAREST: GL_NEAREST
});

/**
 * This class allows to easily create OpenGL or Canvas 2D textures from images, text or raw data.<br/>
 * The created cc.Texture2D object will always have power-of-two dimensions.<br/>
 * Depending on how you create the cc.Texture2D object, the actual image area of the texture might be smaller than the texture dimensions <br/>
 * i.e. "contentSize" != (pixelsWidth, pixelsHight) and (maxS, maxT) != (1.0, 1.0).<br/>
 * Be aware that the content of the generated textures will be upside-down!
 *
 * @class Texture2D
 * @uses EventTarget
 * @extends Asset
 */
var Texture2D = cc.Class({

    name: 'cc.Texture2D',
    extends: require('../assets/CCAsset'),
    mixins: [EventTarget],

    ctor: function (gl) {
        /**
         * !#en
         * The url of the texture, this could be empty if the texture wasn't created via a file.
         * !#zh
         * 贴图文件的 url，当贴图不是由文件创建时值可能为空
         * @property url
         * @type {String}
         * @readonly
         */
        this.url = "";

        /**
         * !#en
         * Whether the texture is loaded or not
         * !#zh
         * 贴图是否已经成功加载
         * @property loaded
         * @type {Boolean}
         */
        this.loaded = false;
        /**
         * !#en
         * Texture width in pixel
         * !#zh
         * 贴图像素宽度
         * @property width
         * @type {Number}
         */
        this.width = 0;
        /**
         * !#en
         * Texture height in pixel
         * !#zh
         * 贴图像素高度
         * @property height
         * @type {Number}
         */
        this.height = 0;

        this._image = null;

        if (cc._renderType === game.RENDER_TYPE_CANVAS) {
            this._pattern = "";
            // hack for gray effect
            this._grayElementObj = null;
            this._backupElement = null;
            this._isGray = false;
        }
        else if (cc._renderType === game.RENDER_TYPE_WEBGL) {
            this._gl = gl || cc._renderContext;
            this._glID = null;
        }
    },

    properties: {
        _nativeAsset: {
            get () {
                // maybe returned to pool in webgl
                return this._image;
            },
            set (image) {
                this.initWithElement(image);
                this.handleLoadedTexture();
                if (cc._renderType === cc.game.RENDER_TYPE_WEBGL) {
                    // Image element no longer needed
                    misc.imagePool.put(image);
                }
            },
            override: true
        },
        _hasMipmap: false,
        _format: PixelFormat.RGBA8888,
        _compressed: false,
        _premultiplyAlpha: false,
        _minFilter: Filter.LINEAR,
        _magFilter: Filter.LINEAR,
        _wrapS: WrapMode.CLAMP_TO_EDGE,
        _wrapT: WrapMode.CLAMP_TO_EDGE
    },

    statics: {
        WrapMode: WrapMode,
        PixelFormat: PixelFormat,
        Filter: Filter,
        // predefined most common extnames
        extnames: ['.png', '.jpg', '.jpeg', '.bmp', '.webp']
    },

    /**
     * Update texture options, not available in Canvas render mode.
     * image, format, premultiplyAlpha can not be updated in native.
     * @method update
     * @param {Object} options
     * @param {DOMImageElement} options.image
     * @param {Boolean} options.mipmap
     * @param {PixelFormat} options.format
     * @param {Filter} options.minFilter
     * @param {Filter} options.magFilter
     * @param {WrapMode} options.wrapS
     * @param {WrapMode} options.wrapT
     * @param {Boolean} options.premultiplyAlpha
     */
    update(options) {
    },

    /**
     * Returns the texture's url.<br>
     * The Texture object overrides the toString() method of the Object object; it does not inherit Object.prototype.toString(). For Texture objects, the toString() method returns a string representation of the object. JavaScript calls the toString() method automatically when a texture is to be represented as a text value or when a texture is referred to in a string concatenation.
     * @method toString
     * @return {String}
     */
    toString () {
        return this.url || '';
    },

    /**
     * Get width in pixels.
     * @method getPixelWidth
     * @return {Number}
     * @deprecated use width or height property instead
     */
    getPixelWidth: function () {
        return this.width;
    },

    /**
     * Get height of in pixels.
     * @method getPixelHeight
     * @return {Number}
     * @deprecated use width or height property instead
     */
    getPixelHeight: function () {
        return this.height;
    },

    /**
     * Get content size.
     * @method getContentSize
     * @returns {Size}
     * @deprecated use width or height property instead
     */
    getContentSize: function () {
        return cc.size(this.width, this.height);
    },

    /**
     * Get content size in pixels.
     * @method getContentSizeInPixels
     * @returns {Size}
     * @deprecated use width or height property instead
     */
    getContentSizeInPixels: function () {
        return this.getContentSize();
    },

    /**
     * Init with HTML element.
     * @method initWithElement
     * @param {HTMLImageElement|HTMLCanvasElement} element
     * @example
     * var img = new Image();
     * img.src = dataURL;
     * texture.initWithElement(img);
     * texture.handleLoadedTexture();
     */
    initWithElement: function (element) {
        if (!element)
            return;
        this._image = element;
        this.width = element.width;
        this.height = element.height;
        this.loaded = true;
    },

    /**
     * Intializes with a texture2d with data.
     * @method initWithData
     * @param {TypedArray} data
     * @param {Number} pixelFormat
     * @param {Number} pixelsWidth
     * @param {Number} pixelsHeight
     * @param {Size} contentSize
     * @return {Boolean}
     */
    initWithData: function (data, pixelFormat, pixelsWidth, pixelsHeight, contentSize) {
        //support only in WebGl rendering mode
        return false;
    },

    /**
     * Initializes a texture from a UIImage object.
     * Extensions to make it easy to create a CCTexture2D object from an image file.
     * Note that RGBA type textures will have their alpha premultiplied - use the blending mode (gl.ONE, gl.ONE_MINUS_SRC_ALPHA).
     * @method initWithImage
     * @param {HTMLImageElement} uiImage
     * @return {Boolean}
     */
    initWithImage: function (uiImage) {
        //support only in WebGl rendering mode
        return false;
    },

    /**
     * HTMLElement Object getter, available only on web.
     * In most case, it will return null, because we are recycling the dom image element for better loading performance and lower image cache memory usage.
     * @method getHtmlElementObj
     * @return {HTMLImageElement|HTMLCanvasElement}
     */
    getHtmlElementObj: function () {
        return this._image;
    },

    // load a texture
    load (callback) {
        if (this.loaded) {
            callback && callback();
            return;
        }
        if (!this.url) {
            callback && callback();
            return;
        }
        // load image
        var self = this;
        cc.loader.load({
            url: this.url,
            // For image, we should skip loader otherwise it will load a new texture
            skips: [ 'Loader' ],
        }, function (err, image) {
            if (image) {
                if (CC_DEBUG && image instanceof cc.Texture2D) {
                    return cc.error('internal error: loader handle pipe must be skipped');
                }
                if (!self.loaded) {
                    self._nativeAsset = image;
                }
            }
            callback && callback(err);
        });
    },

    /**
     * Check whether texture is loaded.
     * @method isLoaded
     * @returns {Boolean}
     * @deprecated use loaded property instead
     */
    isLoaded: function () {
        return this.loaded;
    },

    /**
     * Handler of texture loaded event.
     * @method handleLoadedTexture
     */
    handleLoadedTexture: function () {
        if (!this._image || !this._image.width || !this._image.height)
            return;

        var locElement = this._image;
        this.width = locElement.width;
        this.height = locElement.height;
        this.loaded = true;

        //dispatch load event to listener.
        this.emit("load");
    },

    /**
     * Description of cc.Texture2D.
     * @method description
     * @returns {String}
     */
    description: function () {
        return "<cc.Texture2D | Name = " + this.url + " | Dimensions = " + this.width + " x " + this.height + ">";
    },

    _releaseTexture () {
        if (this._gl && this._glID !== null) {
            this._gl.deleteTexture(this._glID);
            this._glID = null;
        }
    },

    /**
     * !#en
     * Destory this texture and immediately release its video memory. (Inherit from cc.Object.destroy)<br>
     * After destroy, this object is not usable any more.
     * You can use cc.isValid(obj) to check whether the object is destroyed before accessing it.
     * !#zh
     * 销毁该贴图，并立即释放它对应的显存。（继承自 cc.Object.destroy）<br/>
     * 销毁后，该对象不再可用。您可以在访问对象之前使用 cc.isValid(obj) 来检查对象是否已被销毁。
     * @method destroy
     */
    destroy () {
        this._releaseTexture();
        cc.textureCache.removeTextureForKey(this.url);
        this._super();
    },

    /**
     * Pixel format of the texture.
     * @method getPixelFormat
     * @return {Number}
     */
    getPixelFormat: function () {
        //support only in WebGl rendering mode
        return this._format;
    },

    /**
     * Whether or not the texture has their Alpha premultiplied,
     * support only in WebGl rendering mode.
     * @method hasPremultipliedAlpha
     * @return {Boolean}
     */
    hasPremultipliedAlpha: function () {
        return this._premultiplyAlpha || false;
    },

    /**
     * Whether or not use mipmap, support only in WebGl rendering mode.
     * @method hasMipmaps
     * @return {Boolean}
     */
    hasMipmaps: function () {
        return this._hasMipmap || false;
    },

    /**
     * Sets the min filter, mag filter, wrap s and wrap t texture parameters. <br/>
     * If the texture size is NPOT (non power of 2), then in can only use gl.CLAMP_TO_EDGE in gl.TEXTURE_WRAP_{S,T}.
     * @method setTexParameters
     * @param {Object|Number} texParams texParams object or minFilter
     * @param {Number} [magFilter]
     * @param {Texture2D.WrapMode} [wrapS]
     * @param {Texture2D.WrapMode} [wrapT]
     * @deprecated use update function with filter and wrap options instead
     */
    setTexParameters: function (texParams, magFilter, wrapS, wrapT) {
        if (magFilter !== undefined)
            texParams = {minFilter: texParams, magFilter: magFilter, wrapS: wrapS, wrapT: wrapT};

        if (texParams.wrapS === WrapMode.REPEAT && texParams.wrapT === WrapMode.REPEAT) {
            this._pattern = "repeat";
            return;
        }
        if (texParams.wrapS === WrapMode.REPEAT ) {
            this._pattern = "repeat-x";
            return;
        }
        if (texParams.wrapT === WrapMode.REPEAT) {
            this._pattern = "repeat-y";
            return;
        }
        this._pattern = "";
    },

    /**
     * sets antialias texture parameters:              <br/>
     *  - GL_TEXTURE_MIN_FILTER = GL_NEAREST           <br/>
     *  - GL_TEXTURE_MAG_FILTER = GL_NEAREST           <br/>
     * supported only in native or WebGl rendering mode
     * @method setAntiAliasTexParameters
     * @deprecated use update function with filter options instead
     */
    setAntiAliasTexParameters: function () {
        //support only in WebGl rendering mode
    },

    /**
     * Sets alias texture parameters:                 <br/>
     *   GL_TEXTURE_MIN_FILTER = GL_NEAREST           <br/>
     *   GL_TEXTURE_MAG_FILTER = GL_NEAREST           <br/>
     * supported only in native or WebGl rendering mode
     * @method setAliasTexParameters
     * @deprecated use update function with filter options instead
     */
    setAliasTexParameters: function () {
        //support only in WebGl rendering mode
    },

    // SERIALIZATION

    _serialize: (CC_EDITOR || CC_TEST) && function () {
        var extId = "";
        if (this._native) {
            // encode extname
            var ext = cc.path.extname(this._native);
            if (ext) {
                extId = Texture2D.extnames.indexOf(ext);
                if (extId < 0) {
                    extId = ext;
                }
            }
        }
        return "" + extId;
    },

    _deserialize: function (data, handle) {
        var fields = data.split(',');
        // decode extname
        var extIdStr = fields[0];
        if (extIdStr) {
            const CHAR_CODE_0 = 48;    // '0'
            var extId = extIdStr.charCodeAt(0) - CHAR_CODE_0;
            var ext = Texture2D.extnames[extId];
            this._setRawAsset(ext || extIdStr);

            // preset uuid to get correct nativeUrl
            var loadingItem = handle.customEnv;
            var uuid = loadingItem && loadingItem.uuid;
            if (uuid) {
                this._uuid = uuid;
                var url = this.nativeUrl;
                this.url = url;
                cc.textureCache.cacheImage(url, this);
            }
        }
    },
});

var _p = Texture2D.prototype;

// deprecated properties
JS.get(_p, "pixelFormat", _p.getPixelFormat);
JS.get(_p, "pixelWidth", _p.getPixelWidth);
JS.get(_p, "pixelHeight", _p.getPixelHeight);

!CC_JSB && game.once(game.EVENT_RENDERER_INITED, function () {
    if (cc._renderType === game.RENDER_TYPE_CANVAS) {

        function renderToCache (image, cache) {
            var w = image.width;
            var h = image.height;

            cache[0].width = w;
            cache[0].height = h;
            cache[1].width = w;
            cache[1].height = h;
            cache[2].width = w;
            cache[2].height = h;
            cache[3].width = w;
            cache[3].height = h;

            var cacheCtx = cache[3].getContext("2d");
            cacheCtx.drawImage(image, 0, 0);
            var pixels = cacheCtx.getImageData(0, 0, w, h).data;

            var ctx;
            for (var rgbI = 0; rgbI < 4; rgbI++) {
                ctx = cache[rgbI].getContext("2d");

                var to = ctx.getImageData(0, 0, w, h);
                var data = to.data;
                for (var i = 0; i < pixels.length; i += 4) {
                    data[i  ] = (rgbI === 0) ? pixels[i  ] : 0;
                    data[i + 1] = (rgbI === 1) ? pixels[i + 1] : 0;
                    data[i + 2] = (rgbI === 2) ? pixels[i + 2] : 0;
                    data[i + 3] = pixels[i + 3];
                }
                ctx.putImageData(to, 0, 0);
            }
            image.onload = null;
        }

        function generateGrayTexture (texture, rect, renderCanvas){
            if (texture === null)
                return null;
            renderCanvas = renderCanvas || document.createElement("canvas");
            rect = rect || cc.rect(0, 0, texture.width, texture.height);
            renderCanvas.width = rect.width;
            renderCanvas.height = rect.height;

            var context = renderCanvas.getContext("2d");
            context.drawImage(texture, rect.x, rect.y, rect.width, rect.height, 0, 0, rect.width, rect.height);
            var imgData = context.getImageData(0, 0, rect.width, rect.height);
            var data = imgData.data;
            for (var i = 0, len = data.length; i < len; i += 4) {
                data[i] = data[i + 1] = data[i + 2] = 0.34 * data[i] + 0.5 * data[i + 1] + 0.16 * data[i + 2];
            }
            context.putImageData(imgData, 0, 0);
            return renderCanvas;
        }

        _p._generateTextureCacheForColor = function(){
            if (this.channelCache)
                return this.channelCache;

            var textureCache = [
                document.createElement("canvas"),
                document.createElement("canvas"),
                document.createElement("canvas"),
                document.createElement("canvas")
            ];
            //todo texture onload
            renderToCache(this._image, textureCache);
            return this.channelCache = textureCache;
        };

        _p._switchToGray = function(toGray){
            if(!this.loaded || this._isGray === toGray)
                return;
            this._isGray = toGray;
            if(this._isGray){
                this._backupElement = this._image;
                if(!this._grayElementObj)
                    this._grayElementObj = generateGrayTexture(this._image);
                this._image = this._grayElementObj;
            } else {
                if(this._backupElement !== null)
                    this._image = this._backupElement;
            }
        };

        _p._generateGrayTexture = function() {
            if(!this.loaded)
                return null;
            var grayElement = generateGrayTexture(this._image);
            var newTexture = new Texture2D();
            newTexture.initWithElement(grayElement);
            newTexture.handleLoadedTexture();
            return newTexture;
        };

        //change color function
        _p._generateColorTexture = sys._supportCanvasNewBlendModes ? function(r, g, b, rect, canvas) {
            var onlyCanvas = false;
            if(canvas)
                onlyCanvas = true;
            else
                canvas = document.createElement("canvas");
            var textureImage = this._image;
            if(!rect)
                rect = cc.rect(0, 0, textureImage.width, textureImage.height);

            canvas.width = rect.width;
            canvas.height = rect.height;

            if(rect.width && rect.height) {
                var context = canvas.getContext("2d");
                context.globalCompositeOperation = "source-over";
                context.fillStyle = "rgb(" + (r|0) + "," + (g|0) + "," + (b|0) + ")";
                context.fillRect(0, 0, rect.width, rect.height);
                context.globalCompositeOperation = "multiply";
                context.drawImage(
                    textureImage,
                    rect.x, rect.y, rect.width, rect.height,
                    0, 0, rect.width, rect.height
                );
                context.globalCompositeOperation = "destination-atop";
                context.drawImage(
                    textureImage,
                    rect.x, rect.y, rect.width, rect.height,
                    0, 0, rect.width, rect.height
                );
            }

            if(onlyCanvas)
                return canvas;
            var newTexture = new Texture2D();
            newTexture.initWithElement(canvas);
            newTexture.handleLoadedTexture();
            return newTexture;
        } : function(r, g, b, rect, canvas){
            var onlyCanvas = false;
            if(canvas)
                onlyCanvas = true;
            else
                canvas = document.createElement("canvas");
            var textureImage = this._image;
            if(!rect)
                rect = cc.rect(0, 0, textureImage.width, textureImage.height);

            canvas.width = rect.width;
            canvas.height = rect.height;

            if(rect.width && rect.height) {
                var context = canvas.getContext("2d");
                context.drawImage(
                    textureImage,
                    rect.x, rect.y, rect.width, rect.height,
                    0, 0, rect.width, rect.height
                );

                var imageData = context.getImageData(0,0,canvas.width, canvas.height);
                var data = imageData.data;
                r = r/255;
                g = g/255;
                b = b/255;
                for (var i = 0; i < data.length; i += 4) {
                    data[i]     = data[i] * r;
                    data[i + 1] = data[i+1] * g;
                    data[i + 2] = data[i+2] * b;
                }

                context.putImageData(imageData, 0, 0);
            }

            if(onlyCanvas)
                return canvas;
            var newTexture = new Texture2D();
            newTexture.initWithElement(canvas);
            newTexture.handleLoadedTexture();
            return newTexture;
        };
    }
    else if (cc._renderType === game.RENDER_TYPE_WEBGL) {

        function _glTextureFmt (pixelFormat) {
            var glFmt = _textureFmtGL[pixelFormat];
            cc.assertID(glFmt, 3113);
            return glFmt;
        }

        function _isPow2 (v) {
            return !(v & (v - 1)) && (!!v);
        }

        var _sharedOpts = {
            width: undefined,
            height: undefined,
            minFilter: undefined,
            magFilter: undefined,
            wrapS: undefined,
            wrapT: undefined,
            format: undefined,
            mipmap: undefined,
            image: undefined,
            premultiplyAlpha: undefined
        };
        function _getSharedOptions () {
            for (var key in _sharedOpts) {
                _sharedOpts[key] = undefined;
            }
            return _sharedOpts;
        }

        _p.update = function (options) {
            var genMipmap = this._hasMipmap;
            var gl = this._gl;
            var updateImage = false;

            if (options) {
                if (options.width !== undefined) {
                    this.width = options.width;
                }
                if (options.height !== undefined) {
                    this.height = options.height;
                }
                if (options.minFilter !== undefined) {
                    this._minFilter = options.minFilter;
                }
                if (options.magFilter !== undefined) {
                    this._magFilter = options.magFilter;
                }
                if (options.wrapS !== undefined) {
                    this._wrapS = options.wrapS;
                }
                if (options.wrapT !== undefined) {
                    this._wrapT = options.wrapT;
                }
                if (options.format !== undefined) {
                    this._format = options.format;
                    updateImage = true;
                }
                if (options.premultiplyAlpha !== undefined) {
                    this._premultiplyAlpha = options.premultiplyAlpha;
                    updateImage = true;
                }
                if (options.image !== undefined) {
                    this._image = options.image;
                    updateImage = true;
                }
                if (options.mipmap !== undefined) {
                    genMipmap = this._hasMipmap = options.mipmap;
                }
            }

            if (this._image) {
                if (updateImage) {
                    // Release previous gl texture if existed
                    this._releaseTexture();
                    this._glID = gl.createTexture();
                    gl.activeTexture(gl.TEXTURE0);
                    gl.bindTexture(gl.TEXTURE_2D, this._glID);
                    this._setImage(this._image, this.width, this.height, _glTextureFmt(this._format), this._premultiplyAlpha);
                }
                else {
                    gl.activeTexture(gl.TEXTURE0);
                    gl.bindTexture(gl.TEXTURE_2D, this._glID);
                }
                this._setTexInfo();

                if (genMipmap) {
                    cc.assertID(_isPow2(this.width) && _isPow2(this.height), 3117);
                    gl.hint(gl.GENERATE_MIPMAP_HINT, gl.NICEST);
                    gl.generateMipmap(gl.TEXTURE_2D);
                }
                gl.bindTexture(gl.TEXTURE_2D, null);
            }
        };

        _p._setImage = function (img, width, height, glFmt, premultiplyAlpha) {
            var gl = this._gl;
            gl.pixelStorei(gl.UNPACK_PREMULTIPLY_ALPHA_WEBGL, premultiplyAlpha);
            if (
                img instanceof HTMLCanvasElement ||
                img instanceof HTMLImageElement ||
                img instanceof HTMLVideoElement
            ) {
                gl.texImage2D(
                    gl.TEXTURE_2D,
                    0,
                    glFmt.internalFormat,
                    glFmt.format,
                    glFmt.pixelType,
                    img
                );
            } else {
                gl.texImage2D(
                    gl.TEXTURE_2D,
                    0,
                    glFmt.internalFormat,
                    width,
                    height,
                    0,
                    glFmt.format,
                    glFmt.pixelType,
                    img
                );
            }
        };

        _p._setTexInfo = function () {
            var gl = this._gl;
            var pot = _isPow2(this.width) && _isPow2(this.height);

            // WebGL1 doesn't support all wrap modes with NPOT textures
            if (!pot && (this._wrapS !== WrapMode.CLAMP_TO_EDGE || this._wrapT !== WrapMode.CLAMP_TO_EDGE)) {
                cc.warnID(3116);
                this._wrapS = WrapMode.CLAMP_TO_EDGE;
                this._wrapT = WrapMode.CLAMP_TO_EDGE;
            }

            if (this._minFilter === Filter.LINEAR) {
                gl.texParameteri(gl.TEXTURE_2D, gl.TEXTURE_MIN_FILTER, this._hasMipmap ? gl.LINEAR_MIPMAP_NEAREST : gl.LINEAR);
            }
            else {
                gl.texParameteri(gl.TEXTURE_2D, gl.TEXTURE_MIN_FILTER, this._hasMipmap ? gl.NEAREST_MIPMAP_NEAREST : gl.NEAREST);
            }
            gl.texParameteri(gl.TEXTURE_2D, gl.TEXTURE_MAG_FILTER, this._magFilter);
            gl.texParameteri(gl.TEXTURE_2D, gl.TEXTURE_WRAP_S, this._wrapS);
            gl.texParameteri(gl.TEXTURE_2D, gl.TEXTURE_WRAP_T, this._wrapT);
        };

        _p.initWithData = function (data, pixelFormat, pixelsWidth, pixelsHeight, contentSize) {
            var opts = _getSharedOptions();
            opts.image = data;
            opts.format = pixelFormat;
            opts.width = pixelsWidth;
            opts.height = pixelsHeight;
            this.update(opts);
            this.width = contentSize.width;
            this.height = contentSize.height;
            this.loaded = true;
            this.emit("load");
            return true;
        };

        _p.initWithElement = function (element) {
            if (!element || element.width === 0 || element.height === 0)
                return;

            this._image = element;
            return true;
        };

        _p.handleLoadedTexture = function () {
            // TODO: remove AUTO_PREMULTIPLIED_ALPHA_FOR_PNG
            // if (this.premultiplied === undefined) {
            //     this.premultiplied = cc.macro.AUTO_PREMULTIPLIED_ALPHA_FOR_PNG &&
            //                          (this.url && this.url.endsWith(".png"));
            // }
            if (!this._image || !this._image.width || !this._image.height) {
                return;
            }

            var opts = _getSharedOptions();
            opts.image = this._image;
            opts.format = PixelFormat.RGBA8888;
            opts.width = this._image.width;
            opts.height = this._image.height;
<<<<<<< HEAD
            opts.minFilter = cc.view._antiAliasEnabled ? Filter.LINEAR : Filter.NEAREST;
=======
            opts.premultiplyAlpha = !!premultiplied;
            var filter = cc.view._antiAliasEnabled ? Filter.LINEAR : Filter.NEAREST;
            opts.minFilter = opts.magFilter = filter;
>>>>>>> e0a92f09
            this.update(opts);

            this._image = null;
            this.loaded = true;
            this.emit("load");
        };

        _p.setTexParameters = function (texParams, magFilter, wrapS, wrapT) {
            if (magFilter !== undefined)
                texParams = {minFilter: texParams, magFilter: magFilter, wrapS: wrapS, wrapT: wrapT};
            this.update(texParams);
        };

        _p.setAntiAliasTexParameters = function () {
            var opts = _getSharedOptions();
            opts.minFilter = Filter.LINEAR;
            opts.magFilter = Filter.LINEAR;
            this.update(opts);
        };

        _p.setAliasTexParameters = function () {
            var opts = _getSharedOptions();
            opts.minFilter = Filter.NEAREST;
            opts.magFilter = Filter.NEAREST;
            this.update(opts);
        };
    }
});

/**
 * Pixel format of the texture.
 * @property pixelFormat
 * @type {Number}
 * @readonly
 */

/**
 * Width in pixels.
 * @property pixelWidth
 * @type {Number}
 * @readonly
 * @deprecated please use width instead
 */

/**
 * Height in pixels.
 * @property pixelHeight
 * @type {Number}
 * @readonly
 * @deprecated please use height instead
 */

if (!CC_JSB) {
    cc.Texture2D = Texture2D;
}

module.exports = Texture2D;<|MERGE_RESOLUTION|>--- conflicted
+++ resolved
@@ -991,13 +991,8 @@
             opts.format = PixelFormat.RGBA8888;
             opts.width = this._image.width;
             opts.height = this._image.height;
-<<<<<<< HEAD
-            opts.minFilter = cc.view._antiAliasEnabled ? Filter.LINEAR : Filter.NEAREST;
-=======
-            opts.premultiplyAlpha = !!premultiplied;
             var filter = cc.view._antiAliasEnabled ? Filter.LINEAR : Filter.NEAREST;
             opts.minFilter = opts.magFilter = filter;
->>>>>>> e0a92f09
             this.update(opts);
 
             this._image = null;
