/****************************************************************************
 Copyright (c) 2013-2016 Chukong Technologies Inc.
 Copyright (c) 2017-2018 Xiamen Yaji Software Co., Ltd.

 https://www.cocos.com/

 Permission is hereby granted, free of charge, to any person obtaining a copy
 of this software and associated engine source code (the "Software"), a limited,
  worldwide, royalty-free, non-assignable, revocable and non-exclusive license
 to use Cocos Creator solely to develop games on your target platforms. You shall
  not use Cocos Creator software for developing other software or tools that's
  used for developing games. You are not granted to publish, distribute,
  sublicense, and/or sell copies of Cocos Creator.

 The software or tools in this License Agreement are licensed, not sold.
 Xiamen Yaji Software Co., Ltd. reserves all rights not expressly granted to you.

 THE SOFTWARE IS PROVIDED "AS IS", WITHOUT WARRANTY OF ANY KIND, EXPRESS OR
 IMPLIED, INCLUDING BUT NOT LIMITED TO THE WARRANTIES OF MERCHANTABILITY,
 FITNESS FOR A PARTICULAR PURPOSE AND NONINFRINGEMENT. IN NO EVENT SHALL THE
 AUTHORS OR COPYRIGHT HOLDERS BE LIABLE FOR ANY CLAIM, DAMAGES OR OTHER
 LIABILITY, WHETHER IN AN ACTION OF CONTRACT, TORT OR OTHERWISE, ARISING FROM,
 OUT OF OR IN CONNECTION WITH THE SOFTWARE OR THE USE OR OTHER DEALINGS IN
 THE SOFTWARE.
 ****************************************************************************/

var EventTarget = require('./event/event-target');
require('../audio/CCAudioEngine');
const debug = require('./CCDebug');
const renderer = require('./renderer/index.js');
const dynamicAtlasManager = require('../core/renderer/utils/dynamic-atlas/manager');

/**
 * @module cc
 */

/**
 * !#en An object to boot the game.
 * !#zh 包含游戏主体信息并负责驱动游戏的游戏对象。
 * @class Game
 * @extends EventTarget
 */
var game = {
    /**
     * !#en Event triggered when game hide to background.
     * Please note that this event is not 100% guaranteed to be fired on Web platform,
     * on native platforms, it corresponds to enter background event, os status bar or notification center may not trigger this event.
     * !#zh 游戏进入后台时触发的事件。
     * 请注意，在 WEB 平台，这个事件不一定会 100% 触发，这完全取决于浏览器的回调行为。
     * 在原生平台，它对应的是应用被切换到后台事件，下拉菜单和上拉状态栏等不一定会触发这个事件，这取决于系统行为。
     * @property EVENT_HIDE
     * @type {String}
     * @example
     * cc.game.on(cc.game.EVENT_HIDE, function () {
     *     cc.audioEngine.pauseMusic();
     *     cc.audioEngine.pauseAllEffects();
     * });
     */
    EVENT_HIDE: "game_on_hide",

    /**
     * !#en Event triggered when game back to foreground
     * Please note that this event is not 100% guaranteed to be fired on Web platform,
     * on native platforms, it corresponds to enter foreground event.
     * !#zh 游戏进入前台运行时触发的事件。
     * 请注意，在 WEB 平台，这个事件不一定会 100% 触发，这完全取决于浏览器的回调行为。
     * 在原生平台，它对应的是应用被切换到前台事件。
     * @property EVENT_SHOW
     * @constant
     * @type {String}
     */
    EVENT_SHOW: "game_on_show",

    /**
     * !#en Event triggered when game restart
     * !#zh 调用restart后，触发事件。
     * @property EVENT_RESTART
     * @constant
     * @type {String}
     */
    EVENT_RESTART: "game_on_restart",

    /**
     * Event triggered after game inited, at this point all engine objects and game scripts are loaded
     * @property EVENT_GAME_INITED
     * @constant
     * @type {String}
     */
    EVENT_GAME_INITED: "game_inited",

    /**
     * Event triggered after engine inited, at this point you will be able to use all engine classes. 
     * It was defined as EVENT_RENDERER_INITED in cocos creator v1.x and renamed in v2.0
     * @property EVENT_ENGINE_INITED
     * @constant
     * @type {String}
     */
    EVENT_ENGINE_INITED: "engine_inited",
    // deprecated
    EVENT_RENDERER_INITED: "engine_inited",

    /**
     * Web Canvas 2d API as renderer backend
     * @property RENDER_TYPE_CANVAS
     * @constant
     * @type {Number}
     */
    RENDER_TYPE_CANVAS: 0,
    /**
     * WebGL API as renderer backend
     * @property RENDER_TYPE_WEBGL
     * @constant
     * @type {Number}
     */
    RENDER_TYPE_WEBGL: 1,
    /**
     * OpenGL API as renderer backend
     * @property RENDER_TYPE_OPENGL
     * @constant
     * @type {Number}
     */
    RENDER_TYPE_OPENGL: 2,

    _persistRootNodes: {},

    // states
    _paused: true,//whether the game is paused
    _configLoaded: false,//whether config loaded
    _isCloning: false,    // deserializing or instantiating
    _prepared: false, //whether the engine has prepared
    _rendererInitialized: false,

    _renderContext: null,

    _intervalId: null,//interval target of main

    _lastTime: null,
    _frameTime: null,

    /**
     * !#en The outer frame of the game canvas, parent of game container.
     * !#zh 游戏画布的外框，container 的父容器。
     * @property frame
     * @type {Object}
     */
    frame: null,
    /**
     * !#en The container of game canvas.
     * !#zh 游戏画布的容器。
     * @property container
     * @type {HTMLDivElement}
     */
    container: null,
    /**
     * !#en The canvas of the game.
     * !#zh 游戏的画布。
     * @property canvas
     * @type {HTMLCanvasElement}
     */
    canvas: null,

    /**
     * !#en The renderer backend of the game.
     * !#zh 游戏的渲染器类型。
     * @property renderType
     * @type {Number}
     */
    renderType: -1,

    /**
     * !#en
     * The current game configuration, including:<br/>
     * 1. debugMode<br/>
     *      "debugMode" possible values :<br/>
     *      0 - No message will be printed.                                                      <br/>
     *      1 - cc.error, cc.assert, cc.warn, cc.log will print in console.                      <br/>
     *      2 - cc.error, cc.assert, cc.warn will print in console.                              <br/>
     *      3 - cc.error, cc.assert will print in console.                                       <br/>
     *      4 - cc.error, cc.assert, cc.warn, cc.log will print on canvas, available only on web.<br/>
     *      5 - cc.error, cc.assert, cc.warn will print on canvas, available only on web.        <br/>
     *      6 - cc.error, cc.assert will print on canvas, available only on web.                 <br/>
     * 2. showFPS<br/>
     *      Left bottom corner fps information will show when "showFPS" equals true, otherwise it will be hide.<br/>
     * 3. exposeClassName<br/>
     *      Expose class name to chrome debug tools, the class intantiate performance is a little bit slower when exposed.<br/>
     * 4. frameRate<br/>
     *      "frameRate" set the wanted frame rate for your game, but the real fps depends on your game implementation and the running environment.<br/>
     * 5. id<br/>
     *      "gameCanvas" sets the id of your canvas element on the web page, it's useful only on web.<br/>
     * 6. renderMode<br/>
     *      "renderMode" sets the renderer type, only useful on web :<br/>
     *      0 - Automatically chosen by engine<br/>
     *      1 - Forced to use canvas renderer<br/>
     *      2 - Forced to use WebGL renderer, but this will be ignored on mobile browsers<br/>
     *<br/>
     * Please DO NOT modify this object directly, it won't have any effect.<br/>
     * !#zh
     * 当前的游戏配置，包括：                                                                  <br/>
     * 1. debugMode（debug 模式，但是在浏览器中这个选项会被忽略）                                <br/>
     *      "debugMode" 各种设置选项的意义。                                                   <br/>
     *          0 - 没有消息被打印出来。                                                       <br/>
     *          1 - cc.error，cc.assert，cc.warn，cc.log 将打印在 console 中。                  <br/>
     *          2 - cc.error，cc.assert，cc.warn 将打印在 console 中。                          <br/>
     *          3 - cc.error，cc.assert 将打印在 console 中。                                   <br/>
     *          4 - cc.error，cc.assert，cc.warn，cc.log 将打印在 canvas 中（仅适用于 web 端）。 <br/>
     *          5 - cc.error，cc.assert，cc.warn 将打印在 canvas 中（仅适用于 web 端）。         <br/>
     *          6 - cc.error，cc.assert 将打印在 canvas 中（仅适用于 web 端）。                  <br/>
     * 2. showFPS（显示 FPS）                                                            <br/>
     *      当 showFPS 为 true 的时候界面的左下角将显示 fps 的信息，否则被隐藏。              <br/>
     * 3. exposeClassName                                                           <br/>
     *      暴露类名让 Chrome DevTools 可以识别，如果开启会稍稍降低类的创建过程的性能，但对对象构造没有影响。 <br/>
     * 4. frameRate (帧率)                                                              <br/>
     *      “frameRate” 设置想要的帧率你的游戏，但真正的FPS取决于你的游戏实现和运行环境。      <br/>
     * 5. id                                                                            <br/>
     *      "gameCanvas" Web 页面上的 Canvas Element ID，仅适用于 web 端。                         <br/>
     * 6. renderMode（渲染模式）                                                         <br/>
     *      “renderMode” 设置渲染器类型，仅适用于 web 端：                              <br/>
     *          0 - 通过引擎自动选择。                                                     <br/>
     *          1 - 强制使用 canvas 渲染。
     *          2 - 强制使用 WebGL 渲染，但是在部分 Android 浏览器中这个选项会被忽略。     <br/>
     * <br/>
     * 注意：请不要直接修改这个对象，它不会有任何效果。
     * @property config
     * @type {Object}
     */
    config: null,

    /**
     * !#en Callback when the scripts of engine have been load.
     * !#zh 当引擎完成启动后的回调函数。
     * @method onStart
     * @type {Function}
     */
    onStart: null,

//@Public Methods

//  @Game play control
    /**
     * !#en Set frame rate of game.
     * !#zh 设置游戏帧率。
     * @method setFrameRate
     * @param {Number} frameRate
     */
    setFrameRate: function (frameRate) {
        var config = this.config;
        config.frameRate = frameRate;
        if (this._intervalId)
            window.cancelAnimFrame(this._intervalId);
        this._intervalId = 0;
        this._paused = true;
        this._setAnimFrame();
        this._runMainLoop();
    },

    /**
     * !#en Get frame rate set for the game, it doesn't represent the real frame rate.
     * !#zh 获取设置的游戏帧率（不等同于实际帧率）。
     * @method getFrameRate
     * @return {Number} frame rate
     */
    getFrameRate: function () {
        return this.config.frameRate;
    },

    /**
     * !#en Run the game frame by frame.
     * !#zh 执行一帧游戏循环。
     * @method step
     */
    step: function () {
        cc.director.mainLoop();
    },

    /**
     * !#en Pause the game main loop. This will pause:
     * game logic execution, rendering process, event manager, background music and all audio effects.
     * This is different with cc.director.pause which only pause the game logic execution.
     * !#zh 暂停游戏主循环。包含：游戏逻辑，渲染，事件处理，背景音乐和所有音效。这点和只暂停游戏逻辑的 cc.director.pause 不同。
     * @method pause
     */
    pause: function () {
        if (this._paused) return;
        this._paused = true;
        // Pause audio engine
        if (cc.audioEngine) {
            cc.audioEngine._break();
        }
        // Pause main loop
        if (this._intervalId)
            window.cancelAnimFrame(this._intervalId);
        this._intervalId = 0;
    },

    /**
     * !#en Resume the game from pause. This will resume:
     * game logic execution, rendering process, event manager, background music and all audio effects.
     * !#zh 恢复游戏主循环。包含：游戏逻辑，渲染，事件处理，背景音乐和所有音效。
     * @method resume
     */
    resume: function () {
        if (!this._paused) return;
        this._paused = false;
        // Resume audio engine
        if (cc.audioEngine) {
            cc.audioEngine._restore();
        }
        cc.director._resetDeltaTime();
        // Resume main loop
        this._runMainLoop();
    },

    /**
     * !#en Check whether the game is paused.
     * !#zh 判断游戏是否暂停。
     * @method isPaused
     * @return {Boolean}
     */
    isPaused: function () {
        return this._paused;
    },

    /**
     * !#en Restart game.
     * !#zh 重新开始游戏
     * @method restart
     */
    restart: function () {
        cc.director.once(cc.Director.EVENT_AFTER_DRAW, function () {
            for (var id in game._persistRootNodes) {
                game.removePersistRootNode(game._persistRootNodes[id]);
            }

            // Clear scene
            cc.director.getScene().destroy();
            cc.Object._deferredDestroy();

            // Clean up audio
            if (cc.audioEngine) {
                cc.audioEngine.uncacheAll();
            }

            cc.director.reset();

            game.pause();
            cc.assetManager.builtins.init(() => {
                game.onStart();
                game.emit(game.EVENT_RESTART);
            });
        });
    },

    /**
     * !#en End game, it will close the game window
     * !#zh 退出游戏
     * @method end
     */
    end: function () {
        close();
    },

//  @Game loading

    _initEngine () {
        if (this._rendererInitialized) {
            return;
        }

        this._initRenderer();

        if (!CC_EDITOR) {
            this._initEvents();
        }

        this.emit(this.EVENT_ENGINE_INITED);
    },

    _prepareFinished (cb) {

        if (CC_PREVIEW && window.__modular) {
            window.__modular.run();
        }

        // Init engine
        this._initEngine();
        cc.assetManager.builtins.init(() => {
            // Log engine version
            console.log('Cocos Creator v' + cc.ENGINE_VERSION);
<<<<<<< HEAD

            this._setAnimFrame();
=======
            this._prepared = true;
>>>>>>> 90fabc12
            this._runMainLoop();

            this.emit(this.EVENT_GAME_INITED);

            if (cb) cb();
        });
    },

    eventTargetOn: EventTarget.prototype.on,
    eventTargetOnce: EventTarget.prototype.once,

    /**
     * !#en
     * Register an callback of a specific event type on the game object.
     * This type of event should be triggered via `emit`.
     * !#zh
     * 注册 game 的特定事件类型回调。这种类型的事件应该被 `emit` 触发。
     *
     * @method on
     * @param {String} type - A string representing the event type to listen for.
     * @param {Function} callback - The callback that will be invoked when the event is dispatched.
     *                              The callback is ignored if it is a duplicate (the callbacks are unique).
     * @param {any} [callback.arg1] arg1
     * @param {any} [callback.arg2] arg2
     * @param {any} [callback.arg3] arg3
     * @param {any} [callback.arg4] arg4
     * @param {any} [callback.arg5] arg5
     * @param {Object} [target] - The target (this object) to invoke the callback, can be null
     * @return {Function} - Just returns the incoming callback so you can save the anonymous function easier.
     * @typescript
     * on<T extends Function>(type: string, callback: T, target?: any, useCapture?: boolean): T
     */
    on (type, callback, target) {
        // Make sure EVENT_ENGINE_INITED and EVENT_GAME_INITED callbacks to be invoked
        if ((this._prepared && type === this.EVENT_ENGINE_INITED) ||
            (!this._paused && type === this.EVENT_GAME_INITED)) {
            callback.call(target);
        }
        else {
            this.eventTargetOn(type, callback, target);
        }
    },
    /**
     * !#en
     * Register an callback of a specific event type on the game object,
     * the callback will remove itself after the first time it is triggered.
     * !#zh
     * 注册 game 的特定事件类型回调，回调会在第一时间被触发后删除自身。
     *
     * @method once
     * @param {String} type - A string representing the event type to listen for.
     * @param {Function} callback - The callback that will be invoked when the event is dispatched.
     *                              The callback is ignored if it is a duplicate (the callbacks are unique).
     * @param {any} [callback.arg1] arg1
     * @param {any} [callback.arg2] arg2
     * @param {any} [callback.arg3] arg3
     * @param {any} [callback.arg4] arg4
     * @param {any} [callback.arg5] arg5
     * @param {Object} [target] - The target (this object) to invoke the callback, can be null
     */
    once (type, callback, target) {
        // Make sure EVENT_ENGINE_INITED and EVENT_GAME_INITED callbacks to be invoked
        if ((this._prepared && type === this.EVENT_ENGINE_INITED) ||
            (!this._paused && type === this.EVENT_GAME_INITED)) {
            callback.call(target);
        }
        else {
            this.eventTargetOnce(type, callback, target);
        }
    },

    /**
     * !#en Prepare game.
     * !#zh 准备引擎，请不要直接调用这个函数。
     * @param {Function} cb
     * @method prepare
     */
    prepare (cb) {
        // Already prepared
        if (this._prepared) {
            if (cb) cb();
            return;
        }

        // Load game scripts
        let jsList = this.config.jsList;
        if (jsList && jsList.length > 0) {
            var self = this;
            var count = 0;
            for (var i = 0, l = jsList.length; i < l; i++) {
                cc.assetManager.loadScript(jsList[i], function (err) {
                    if (err) throw new Error(JSON.stringify(err));
                    count++;
                    if (count === l) self._prepareFinished(cb);
                });
            }
        }
        else {
            this._prepareFinished(cb);
        }
    },

    /**
     * !#en Run game with configuration object and onStart function.
     * !#zh 运行游戏，并且指定引擎配置和 onStart 的回调。
     * @method run
     * @param {Object} config - Pass configuration object or onStart function
     * @param {Function} onStart - function to be executed after game initialized
     */
    run: function (config, onStart) {
        this._initConfig(config);
        this.onStart = onStart;
        this.prepare(game.onStart && game.onStart.bind(game));
    },

//  @ Persist root node section
    /**
     * !#en
     * Add a persistent root node to the game, the persistent node won't be destroyed during scene transition.<br/>
     * The target node must be placed in the root level of hierarchy, otherwise this API won't have any effect.
     * !#zh
     * 声明常驻根节点，该节点不会被在场景切换中被销毁。<br/>
     * 目标节点必须位于为层级的根节点，否则无效。
     * @method addPersistRootNode
     * @param {Node} node - The node to be made persistent
     */
    addPersistRootNode: function (node) {
        if (!cc.Node.isNode(node) || !node.uuid) {
            cc.warnID(3800);
            return;
        }
        var id = node.uuid;
        if (!this._persistRootNodes[id]) {
            var scene = cc.director._scene;
            if (cc.isValid(scene)) {
                if (!node.parent) {
                    node.parent = scene;
                }
                else if ( !(node.parent instanceof cc.Scene) ) {
                    cc.warnID(3801);
                    return;
                }
                else if (node.parent !== scene) {
                    cc.warnID(3802);
                    return;
                }
            }
            this._persistRootNodes[id] = node;
            node._persistNode = true;
            cc.assetManager.finalizer._addPersistNodeRef(node);
        }
    },

    /**
     * !#en Remove a persistent root node.
     * !#zh 取消常驻根节点。
     * @method removePersistRootNode
     * @param {Node} node - The node to be removed from persistent node list
     */
    removePersistRootNode: function (node) {
        var id = node.uuid || '';
        if (node === this._persistRootNodes[id]) {
            delete this._persistRootNodes[id];
            node._persistNode = false;
            cc.assetManager.finalizer._removePersistNodeRef(node);
        }
    },

    /**
     * !#en Check whether the node is a persistent root node.
     * !#zh 检查节点是否是常驻根节点。
     * @method isPersistRootNode
     * @param {Node} node - The node to be checked
     * @return {Boolean}
     */
    isPersistRootNode: function (node) {
        return node._persistNode;
    },

//@Private Methods

//  @Time ticker section
    _setAnimFrame: function () {
        this._lastTime = performance.now();
        var frameRate = game.config.frameRate;
        this._frameTime = 1000 / frameRate;

        if (CC_JSB || CC_RUNTIME) {
            jsb.setPreferredFramesPerSecond(frameRate);
            window.requestAnimFrame = window.requestAnimationFrame;
            window.cancelAnimFrame = window.cancelAnimationFrame;
        }
        else {
            if (frameRate !== 60 && frameRate !== 30) {
                window.requestAnimFrame = this._stTime;
                window.cancelAnimFrame = this._ctTime;
            }
            else {
                window.requestAnimFrame = window.requestAnimationFrame ||
                window.webkitRequestAnimationFrame ||
                window.mozRequestAnimationFrame ||
                window.oRequestAnimationFrame ||
                window.msRequestAnimationFrame ||
                this._stTime;
                window.cancelAnimFrame = window.cancelAnimationFrame ||
                window.cancelRequestAnimationFrame ||
                window.msCancelRequestAnimationFrame ||
                window.mozCancelRequestAnimationFrame ||
                window.oCancelRequestAnimationFrame ||
                window.webkitCancelRequestAnimationFrame ||
                window.msCancelAnimationFrame ||
                window.mozCancelAnimationFrame ||
                window.webkitCancelAnimationFrame ||
                window.oCancelAnimationFrame ||
                this._ctTime;
            }
        }
    },
    _stTime: function(callback){
        var currTime = performance.now();
        var timeToCall = Math.max(0, game._frameTime - (currTime - game._lastTime));
        var id = window.setTimeout(function() { callback(); },
            timeToCall);
        game._lastTime = currTime + timeToCall;
        return id;
    },
    _ctTime: function(id){
        window.clearTimeout(id);
    },
    //Run game.
    _runMainLoop: function () {
        if (CC_EDITOR) {
            return;
        }
        if (!this._prepared) return;

        var self = this, callback, config = self.config,
            director = cc.director,
            skip = true, frameRate = config.frameRate;

        debug.setDisplayStats(config.showFPS);

        callback = function (now) {
            if (!self._paused) {
                self._intervalId = window.requestAnimFrame(callback);
                if (!CC_JSB && !CC_RUNTIME && frameRate === 30) {
                    if (skip = !skip) {
                        return;
                    }
                }
                director.mainLoop(now);
            }
        };

        self._intervalId = window.requestAnimFrame(callback);
        self._paused = false;
    },

//  @Game loading section
    _initConfig (config) {
        // Configs adjustment
        if (typeof config.debugMode !== 'number') {
            config.debugMode = 0;
        }
        config.exposeClassName = !!config.exposeClassName;
        if (typeof config.frameRate !== 'number') {
            config.frameRate = 60;
        }
        let renderMode = config.renderMode;
        if (typeof renderMode !== 'number' || renderMode > 2 || renderMode < 0) {
            config.renderMode = 0;
        }
        if (typeof config.registerSystemEvent !== 'boolean') {
            config.registerSystemEvent = true;
        }
        config.showFPS = !!config.showFPS;

        // Collide Map and Group List
        this.collisionMatrix = config.collisionMatrix || [];
        this.groupList = config.groupList || [];

        debug._resetDebugSetting(config.debugMode);

        this.config = config;
        this._configLoaded = true;
    },

    _determineRenderType () {
        let config = this.config,
            userRenderMode = parseInt(config.renderMode) || 0;
    
        // Determine RenderType
        this.renderType = this.RENDER_TYPE_CANVAS;
        let supportRender = false;
    
        if (userRenderMode === 0) {
            if (cc.sys.capabilities['opengl']) {
                this.renderType = this.RENDER_TYPE_WEBGL;
                supportRender = true;
            }
            else if (cc.sys.capabilities['canvas']) {
                this.renderType = this.RENDER_TYPE_CANVAS;
                supportRender = true;
            }
        }
        else if (userRenderMode === 1 && cc.sys.capabilities['canvas']) {
            this.renderType = this.RENDER_TYPE_CANVAS;
            supportRender = true;
        }
        else if (userRenderMode === 2 && cc.sys.capabilities['opengl']) {
            this.renderType = this.RENDER_TYPE_WEBGL;
            supportRender = true;
        }
    
        if (!supportRender) {
            throw new Error(debug.getError(3820, userRenderMode));
        }
    },

    _initRenderer () {
        // Avoid setup to be called twice.
        if (this._rendererInitialized) return;

        let el = this.config.id,
            width, height,
            localCanvas, localContainer;

        if (CC_JSB || CC_RUNTIME) {
            this.container = localContainer = document.createElement("DIV");
            this.frame = localContainer.parentNode === document.body ? document.documentElement : localContainer.parentNode;
            localCanvas = window.__canvas;
            this.canvas = localCanvas;
        }
        else {
            var element = (el instanceof HTMLElement) ? el : (document.querySelector(el) || document.querySelector('#' + el));

            if (element.tagName === "CANVAS") {
                width = element.width;
                height = element.height;

                //it is already a canvas, we wrap it around with a div
                this.canvas = localCanvas = element;
                this.container = localContainer = document.createElement("DIV");
                if (localCanvas.parentNode)
                    localCanvas.parentNode.insertBefore(localContainer, localCanvas);
            } else {
                //we must make a new canvas and place into this element
                if (element.tagName !== "DIV") {
                    cc.warnID(3819);
                }
                width = element.clientWidth;
                height = element.clientHeight;
                this.canvas = localCanvas = document.createElement("CANVAS");
                this.container = localContainer = document.createElement("DIV");
                element.appendChild(localContainer);
            }
            localContainer.setAttribute('id', 'Cocos2dGameContainer');
            localContainer.appendChild(localCanvas);
            this.frame = (localContainer.parentNode === document.body) ? document.documentElement : localContainer.parentNode;

            function addClass (element, name) {
                var hasClass = (' ' + element.className + ' ').indexOf(' ' + name + ' ') > -1;
                if (!hasClass) {
                    if (element.className) {
                        element.className += " ";
                    }
                    element.className += name;
                }
            }
            addClass(localCanvas, "gameCanvas");
            localCanvas.setAttribute("width", width || 480);
            localCanvas.setAttribute("height", height || 320);
            localCanvas.setAttribute("tabindex", 99);
        }

        this._determineRenderType();
        // WebGL context created successfully
        if (this.renderType === this.RENDER_TYPE_WEBGL) {
            var opts = {
                'stencil': true,
                // MSAA is causing serious performance dropdown on some browsers.
                'antialias': cc.macro.ENABLE_WEBGL_ANTIALIAS,
                'alpha': cc.macro.ENABLE_TRANSPARENT_CANVAS
            };
            renderer.initWebGL(localCanvas, opts);
            this._renderContext = renderer.device._gl;
            
            // Enable dynamic atlas manager by default
            if (!cc.macro.CLEANUP_IMAGE_CACHE && dynamicAtlasManager) {
                dynamicAtlasManager.enabled = true;
            }
        }
        if (!this._renderContext) {
            this.renderType = this.RENDER_TYPE_CANVAS;
            // Could be ignored by module settings
            renderer.initCanvas(localCanvas);
            this._renderContext = renderer.device._ctx;
        }

        this.canvas.oncontextmenu = function () {
            if (!cc._isContextMenuEnable) return false;
        };

        this._rendererInitialized = true;
    },

    _initEvents: function () {
        var win = window, hiddenPropName;

        // register system events
        if (this.config.registerSystemEvent)
            _cc.inputManager.registerSystemEvent(this.canvas);

        if (typeof document.hidden !== 'undefined') {
            hiddenPropName = "hidden";
        } else if (typeof document.mozHidden !== 'undefined') {
            hiddenPropName = "mozHidden";
        } else if (typeof document.msHidden !== 'undefined') {
            hiddenPropName = "msHidden";
        } else if (typeof document.webkitHidden !== 'undefined') {
            hiddenPropName = "webkitHidden";
        }

        var hidden = false;

        function onHidden () {
            if (!hidden) {
                hidden = true;
                game.emit(game.EVENT_HIDE);
            }
        }
        // In order to adapt the most of platforms the onshow API.
        function onShown (arg0, arg1, arg2, arg3, arg4) {
            if (hidden) {
                hidden = false;
                game.emit(game.EVENT_SHOW, arg0, arg1, arg2, arg3, arg4);
            }
        }

        if (hiddenPropName) {
            var changeList = [
                "visibilitychange",
                "mozvisibilitychange",
                "msvisibilitychange",
                "webkitvisibilitychange",
                "qbrowserVisibilityChange"
            ];
            for (var i = 0; i < changeList.length; i++) {
                document.addEventListener(changeList[i], function (event) {
                    var visible = document[hiddenPropName];
                    // QQ App
                    visible = visible || event["hidden"];
                    if (visible)
                        onHidden();
                    else
                        onShown();
                });
            }
        } else {
            win.addEventListener("blur", onHidden);
            win.addEventListener("focus", onShown);
        }

        if (navigator.userAgent.indexOf("MicroMessenger") > -1) {
            win.onfocus = onShown;
        }

        if ("onpageshow" in window && "onpagehide" in window) {
            win.addEventListener("pagehide", onHidden);
            win.addEventListener("pageshow", onShown);
            // Taobao UIWebKit
            document.addEventListener("pagehide", onHidden);
            document.addEventListener("pageshow", onShown);
        }

        this.on(game.EVENT_HIDE, function () {
            game.pause();
        });
        this.on(game.EVENT_SHOW, function () {
            game.resume();
        });
    }
};

EventTarget.call(game);
cc.js.addon(game, EventTarget.prototype);

/**
 * @module cc
 */

/**
 * !#en This is a Game instance.
 * !#zh 这是一个 Game 类的实例，包含游戏主体信息并负责驱动游戏的游戏对象。。
 * @property game
 * @type Game
 */
cc.game = module.exports = game;<|MERGE_RESOLUTION|>--- conflicted
+++ resolved
@@ -383,15 +383,11 @@
 
         // Init engine
         this._initEngine();
+        this._setAnimFrame();
         cc.assetManager.builtins.init(() => {
             // Log engine version
             console.log('Cocos Creator v' + cc.ENGINE_VERSION);
-<<<<<<< HEAD
-
-            this._setAnimFrame();
-=======
             this._prepared = true;
->>>>>>> 90fabc12
             this._runMainLoop();
 
             this.emit(this.EVENT_GAME_INITED);
