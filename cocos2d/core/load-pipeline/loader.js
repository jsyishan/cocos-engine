/****************************************************************************
 Copyright (c) 2013-2016 Chukong Technologies Inc.
 Copyright (c) 2017-2018 Xiamen Yaji Software Co., Ltd.

 http://www.cocos.com

 Permission is hereby granted, free of charge, to any person obtaining a copy
 of this software and associated engine source code (the "Software"), a limited,
  worldwide, royalty-free, non-assignable, revocable and non-exclusive license
 to use Cocos Creator solely to develop games on your target platforms. You shall
  not use Cocos Creator software for developing other software or tools that's
  used for developing games. You are not granted to publish, distribute,
  sublicense, and/or sell copies of Cocos Creator.

 The software or tools in this License Agreement are licensed, not sold.
 Xiamen Yaji Software Co., Ltd. reserves all rights not expressly granted to you.

 THE SOFTWARE IS PROVIDED "AS IS", WITHOUT WARRANTY OF ANY KIND, EXPRESS OR
 IMPLIED, INCLUDING BUT NOT LIMITED TO THE WARRANTIES OF MERCHANTABILITY,
 FITNESS FOR A PARTICULAR PURPOSE AND NONINFRINGEMENT. IN NO EVENT SHALL THE
 AUTHORS OR COPYRIGHT HOLDERS BE LIABLE FOR ANY CLAIM, DAMAGES OR OTHER
 LIABILITY, WHETHER IN AN ACTION OF CONTRACT, TORT OR OTHERWISE, ARISING FROM,
 OUT OF OR IN CONNECTION WITH THE SOFTWARE OR THE USE OR OTHER DEALINGS IN
 THE SOFTWARE.
 ****************************************************************************/

var JS = require('../platform/js');
var Pipeline = require('./pipeline');
var Texture2D = require('../textures/CCTexture2D');
var loadUuid = require('./uuid-loader');

function loadNothing (item, callback) {
    return null;
}

function loadJSON (item, callback) {
    if (typeof item.content !== 'string') {
        return new Error('JSON Loader: Input item doesn\'t contain string content');
    }

    try {
        var result = JSON.parse(item.content);
        return result;
    }
    catch (e) {
        return new Error('JSON Loader: Parse json [' + item.id + '] failed : ' + e);
    }
}

function loadImage (item, callback) {
<<<<<<< HEAD
    var loadByDeserializedAsset = cc.Class.isInstanceOf(item._owner, cc.Asset);
    if (loadByDeserializedAsset) {
        // already has cc.Asset
        return null;
    }

    var image = item.content;
    if (!CC_WECHATGAME && !CC_QQPLAY && !(image instanceof Image)) {
=======
    if (sys.platform !== sys.WECHAT_GAME && sys.platform !== sys.QQ_PLAY && sys.platform !== sys.FB_PLAYABLE_ADS && !(item.content instanceof Image)) {
>>>>>>> ada2855d
        return new Error('Image Loader: Input item doesn\'t contain Image content');
    }

    // load cc.Texture2D
    var rawUrl = item.rawUrl;
    var tex = cc.textureCache.getTextureForKey(rawUrl) || new Texture2D();
    tex.url = rawUrl;
    tex._setRawAsset(rawUrl, false);
    tex._nativeAsset = image;
    cc.textureCache.cacheImage(rawUrl, tex);
    return tex;
}

// If audio is loaded by url directly, than this loader will wrap it into a new cc.AudioClip object.
// If audio is loaded by deserialized AudioClip, than this loader will be skipped.
function loadAudioAsAsset (item, callback) {
    var loadByDeserializedAsset = cc.Class.isInstanceOf(item._owner, cc.Asset);
    if (loadByDeserializedAsset) {
        // already has cc.Asset
        return null;
    }

    var audioClip = new cc.AudioClip();
    audioClip._setRawAsset(item.rawUrl, false);
    audioClip._nativeAsset = item.content;
    return audioClip;
}

function loadPlist (item, callback) {
    if (typeof item.content !== 'string') {
        return new Error('Plist Loader: Input item doesn\'t contain string content');
    }
    var result = cc.plistParser.parse(item.content);
    if (result) {
        return result;
    }
    else {
        return new Error('Plist Loader: Parse [' + item.id + '] failed');
    }
}


var defaultMap = {
    // Images
    'png' : loadImage,
    'jpg' : loadImage,
    'bmp' : loadImage,
    'jpeg' : loadImage,
    'gif' : loadImage,
    'ico' : loadImage,
    'tiff' : loadImage,
    'webp' : loadImage,
    'image' : loadImage,

    // Audio
    'mp3' : loadAudioAsAsset,
    'ogg' : loadAudioAsAsset,
    'wav' : loadAudioAsAsset,
    'm4a' : loadAudioAsAsset,

    'json' : loadJSON,
    'ExportJson' : loadJSON,

    'plist' : loadPlist,

    // we embed fnt data inside the asset json file
    // 'fnt' : loadFnt,

    'uuid' : loadUuid,
    'prefab' : loadUuid,
    'fire' : loadUuid,
    'scene' : loadUuid,

    'default' : loadNothing
};

var ID = 'Loader';

/**
 * The loader pipe, it can load several types of files:
 * 1. Images
 * 2. JSON
 * 3. Plist
 * 4. Audio
 * 5. Font
 * 6. Cocos Creator scene
 * It will not interfere with items of unknown type.
 * You can pass custom supported types in the constructor.
 * @class Pipeline.Loader
 */
/**
 * Constructor of Loader, you can pass custom supported types.
 *
 * @method constructor
 * @param {Object} extMap Custom supported types with corresponded handler
 * @example
 *var loader = new Loader({
 *    // This will match all url with `.scene` extension or all url with `scene` type
 *    'scene' : function (url, callback) {}
 *});
 */
var Loader = function (extMap) {
    this.id = ID;
    this.async = true;
    this.pipeline = null;

    this.extMap = JS.mixin(extMap, defaultMap);
};
Loader.ID = ID;

/**
 * Add custom supported types handler or modify existing type handler.
 * @method addHandlers
 * @param {Object} extMap Custom supported types with corresponded handler
 */
Loader.prototype.addHandlers = function (extMap) {
    this.extMap = JS.mixin(this.extMap, extMap);
};

Loader.prototype.handle = function (item, callback) {
    var loadFunc = this.extMap[item.type] || this.extMap['default'];
    return loadFunc.call(this, item, callback);
};

Pipeline.Loader = module.exports = Loader;<|MERGE_RESOLUTION|>--- conflicted
+++ resolved
@@ -48,7 +48,6 @@
 }
 
 function loadImage (item, callback) {
-<<<<<<< HEAD
     var loadByDeserializedAsset = cc.Class.isInstanceOf(item._owner, cc.Asset);
     if (loadByDeserializedAsset) {
         // already has cc.Asset
@@ -56,10 +55,7 @@
     }
 
     var image = item.content;
-    if (!CC_WECHATGAME && !CC_QQPLAY && !(image instanceof Image)) {
-=======
-    if (sys.platform !== sys.WECHAT_GAME && sys.platform !== sys.QQ_PLAY && sys.platform !== sys.FB_PLAYABLE_ADS && !(item.content instanceof Image)) {
->>>>>>> ada2855d
+    if (!CC_WECHATGAME && !CC_QQPLAY && cc.sys.platform !== sys.FB_PLAYABLE_ADS && !(image instanceof Image)) {
         return new Error('Image Loader: Input item doesn\'t contain Image content');
     }
 
