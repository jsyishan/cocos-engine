--- conflicted
+++ resolved
@@ -88,19 +88,11 @@
     },
 
     onEnable () {
-<<<<<<< HEAD
-        this._updateRenderData()
-    },
-
-    onDisable () {
-        this._updateRenderData()
-=======
         this._updateRenderData();
     },
 
     onDisable () {
         this._updateRenderData();
->>>>>>> 87c6aa6a
     },
 
     _updateRenderData () {
