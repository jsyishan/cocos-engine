--- conflicted
+++ resolved
@@ -131,11 +131,7 @@
         this._calculateSplitedStrings();
         this._updateLabelDimensions();
         this._calculateTextBaseline();
-<<<<<<< HEAD
-        this._updateTexture();
-=======
         this._updateTexture(comp);
->>>>>>> 92930f50
         this._calDynamicAtlas(comp);
 
         comp._actualFontSize = _fontSize;
@@ -184,11 +180,7 @@
         _context = assemblerData.context;
         _canvas = assemblerData.canvas;
         _texture = comp._frame._original ? comp._frame._original._texture : comp._frame._texture;
-<<<<<<< HEAD
-
-=======
-        
->>>>>>> 92930f50
+
         _string = comp.string.toString();
         _fontSize = comp._fontSize;
         _drawFontSize = _fontSize;
@@ -298,26 +290,7 @@
     },
 
     _calDynamicAtlas (comp) {
-<<<<<<< HEAD
-        if(!comp.cacheAsBitmap) return;
-=======
         if(!comp.batchAsBitmap) return;
-        
-        if (!comp._frame._original) {
-            comp._frame.setRect(cc.rect(0, 0, _canvas.width, _canvas.height));
-        }
-        // Add font images to the dynamic atlas for batch rendering.
-        comp._calDynamicAtlas();
-    },
-
-    _calculateUnderlineStartPosition () {
-        let lineHeight = this._getLineHeight();
-        let lineCount = _splitedStrings.length;
-        let labelX;
-        let firstLinelabelY;
-
-        labelX = 0 + _margin;
->>>>>>> 92930f50
 
         if (!comp._frame._original) {
             comp._frame.setRect(cc.rect(0, 0, _canvas.width, _canvas.height));
