/****************************************************************************
 Copyright (c) 2017-2018 Xiamen Yaji Software Co., Ltd.

 https://www.cocos.com/

 Permission is hereby granted, free of charge, to any person obtaining a copy
 of this software and associated engine source code (the "Software"), a limited,
 worldwide, royalty-free, non-assignable, revocable and non-exclusive license
 to use Cocos Creator solely to develop games on your target platforms. You shall
 not use Cocos Creator software for developing other software or tools that's
 used for developing games. You are not granted to publish, distribute,
 sublicense, and/or sell copies of Cocos Creator.

 The software or tools in this License Agreement are licensed, not sold.
 Xiamen Yaji Software Co., Ltd. reserves all rights not expressly granted to you.

 THE SOFTWARE IS PROVIDED "AS IS", WITHOUT WARRANTY OF ANY KIND, EXPRESS OR
 IMPLIED, INCLUDING BUT NOT LIMITED TO THE WARRANTIES OF MERCHANTABILITY,
 FITNESS FOR A PARTICULAR PURPOSE AND NONINFRINGEMENT. IN NO EVENT SHALL THE
 AUTHORS OR COPYRIGHT HOLDERS BE LIABLE FOR ANY CLAIM, DAMAGES OR OTHER
 LIABILITY, WHETHER IN AN ACTION OF CONTRACT, TORT OR OTHERWISE, ARISING FROM,
 OUT OF OR IN CONNECTION WITH THE SOFTWARE OR THE USE OR OTHER DEALINGS IN
 THE SOFTWARE.
 ****************************************************************************/

const macro = require('../../../platform/CCMacro');
const textUtils = require('../../../utils/text-utils');

const Component = require('../../../components/CCComponent');
const Label = require('../../../components/CCLabel');
const LabelOutline = require('../../../components/CCLabelOutline');
const LabelShadow = require('../../../components/CCLabelShadow');
const Overflow = Label.Overflow;
const packToDynamicAtlas = require('../utils').packToDynamicAtlas;

const MAX_SIZE = 2048;
const _invisibleAlpha = (1 / 255).toFixed(3);

let _context = null;
let _canvas = null;
let _texture = null;

let _fontDesc = '';
let _string = '';
let _fontSize = 0;
let _drawFontSize = 0;
let _splitedStrings = [];
let _canvasSize = cc.Size.ZERO;
let _lineHeight = 0;
let _hAlign = 0;
let _vAlign = 0;
let _color = null;
let _fontFamily = '';
let _overflow = Overflow.NONE;
let _isWrapText = false;

// outline
let _outlineComp = null;
let _outlineColor = cc.Color.WHITE;

// shadow
let _shadowComp = null;
let _shadowColor = cc.Color.BLACK;

let _canvasPadding = cc.rect();
let _contentSizeExtend = cc.Size.ZERO;
let _nodeContentSize = cc.Size.ZERO;

let _enableBold = false;
let _enableItalic = false;
let _enableUnderline = false;
let _underlineThickness = 0;

let _drawUnderlinePos = cc.Vec2.ZERO;
let _drawUnderlineWidth = 0;

let _sharedLabelData;

module.exports = {

    _getAssemblerData () {
        _sharedLabelData = Label._canvasPool.get();
        _sharedLabelData.canvas.width = _sharedLabelData.canvas.height = 1;
        return _sharedLabelData;
    },

    _resetAssemblerData (assemblerData) {
        if (assemblerData) {
            Label._canvasPool.put(assemblerData);
        }
    },

    updateRenderData (comp) {
        if (!comp._renderData.vertDirty) return;

        this._updateFontFamily(comp);
        this._updateProperties(comp);
        this._calculateLabelFont();
        this._calculateSplitedStrings();
        this._updateLabelDimensions();
        this._calculateTextBaseline();
        this._updateTexture(comp);
        this._calDynamicAtlas(comp);

        comp._actualFontSize = _fontSize;
        comp.node.setContentSize(_nodeContentSize);

        this._updateVerts(comp);

        comp._renderData.vertDirty = comp._renderData.uvDirty = false;

        _context = null;
        _canvas = null;
        _texture = null;
    },

    _updateVerts () {
    },

    _updateFontFamily (comp) {
        if (!comp.useSystemFont) {
            if (comp.font) {
                if (comp.font._nativeAsset) {
                    _fontFamily = comp.font._nativeAsset;
                }
                else {
                    _fontFamily = cc.loader.getRes(comp.font.nativeUrl);
                    if (!_fontFamily) {
                        cc.loader.load(comp.font.nativeUrl, function (err, fontFamily) {
                            _fontFamily = fontFamily || 'Arial';
                            comp.font._nativeAsset = fontFamily;
                            comp._updateRenderData(true);
                        });
                    }
                }
            }
            else {
                _fontFamily = 'Arial';
            }
        }
        else {
            _fontFamily = comp.fontFamily;
        }
    },

    _updatePaddingRect () {
        let top = 0, bottom = 0, left = 0, right = 0;
        let outlineWidth = 0;
        _contentSizeExtend.width = _contentSizeExtend.height = 0;
        if (_outlineComp) {
            outlineWidth = _outlineComp.width;
            top = bottom = left = right = outlineWidth;
            _contentSizeExtend.width = _contentSizeExtend.height = outlineWidth * 2;
        }
        if (_shadowComp) {
            let shadowWidth = _shadowComp.blur + outlineWidth;
            left = Math.max(left, -_shadowComp._offset.x + shadowWidth);
            right = Math.max(right, _shadowComp._offset.x + shadowWidth);
            top = Math.max(top, _shadowComp._offset.y + shadowWidth);
            bottom = Math.max(bottom, -_shadowComp._offset.y + shadowWidth);
        }
        if (_enableItalic) {
            //0.0174532925 = 3.141592653 / 180
            let offset = _drawFontSize * Math.tan(12 * 0.0174532925);
            right += offset;
            _contentSizeExtend.width += offset;
        }
        _canvasPadding.x = left;
        _canvasPadding.y = top;
        _canvasPadding.width = left + right;
        _canvasPadding.height = top + bottom;
    },

    _updateProperties (comp) {
        let assemblerData = comp._assemblerData;
        _context = assemblerData.context;
        _canvas = assemblerData.canvas;
        _texture = comp._frame._original ? comp._frame._original._texture : comp._frame._texture;

        _string = comp.string.toString();
        _fontSize = comp._fontSize;
        _drawFontSize = _fontSize;
        _underlineThickness = _drawFontSize / 8;
        _overflow = comp.overflow;
        _canvasSize.width = comp.node.width;
        _canvasSize.height = comp.node.height;
        _nodeContentSize = comp.node.getContentSize();
        _lineHeight = comp._lineHeight;
        _hAlign = comp.horizontalAlign;
        _vAlign = comp.verticalAlign;
        _color = comp.node.color;
        _enableBold = comp._isBold;
        _enableItalic = comp._isItalic;
        _enableUnderline = comp._isUnderline;

        if (_overflow === Overflow.NONE) {
            _isWrapText = false;
        }
        else if (_overflow === Overflow.RESIZE_HEIGHT) {
            _isWrapText = true;
        }
        else {
            _isWrapText = comp.enableWrapText;
        }

        // outline
<<<<<<< HEAD
        _outlineComp = LabelOutline && comp.getComponent(LabelOutline);
        _outlineComp = (_outlineComp && _outlineComp.enabled && _outlineComp.width > 0) ? _outlineComp : null;
        if (_outlineComp) {
            _outlineColor.set(_outlineComp.color);
            // TODO: temporary solution, cascade opacity for outline color
            _outlineColor.a = _outlineColor.a * comp.node.color.a / 255.0;
=======
        let outline = OUTLINE_SUPPORTED && comp.getComponent(LabelOutline);
        if (outline && outline.enabled) {
            _isOutlined = true;
            _margin = _outlineWidth = outline.width;
            _outlineColor = cc.color(outline.color);
>>>>>>> b4026ac4
        }

        // shadow
        _shadowComp = LabelShadow && comp.getComponent(LabelShadow);
        _shadowComp = (_shadowComp && _shadowComp.enabled) ? _shadowComp : null;
        if (_shadowComp) {
            _shadowColor.set(_shadowComp.color);
            // TODO: temporary solution, cascade opacity for outline color
            _shadowColor.a = _shadowColor.a * comp.node.color.a / 255.0;
        }

        this._updatePaddingRect();
    },

    _calculateFillTextStartPosition () {
        let labelX = 0;
        if (_hAlign === macro.TextAlignment.RIGHT) {
            labelX = _canvasSize.width - _canvasPadding.width;
        }
        else if (_hAlign === macro.TextAlignment.CENTER) {
            labelX = (_canvasSize.width - _canvasPadding.width) / 2;
        }

        let firstLinelabelY = 0;
        let lineHeight = this._getLineHeight();
        let drawStartY = lineHeight * (_splitedStrings.length - 1);
        if (_vAlign === macro.VerticalTextAlignment.TOP) {
            firstLinelabelY = _fontSize;
        }
        else if (_vAlign === macro.VerticalTextAlignment.CENTER) {
            firstLinelabelY = (_canvasSize.height - drawStartY) * 0.5 + _fontSize * textUtils.MIDDLE_RATIO - _canvasPadding.height / 2;
        }
        else {
            firstLinelabelY = _canvasSize.height - drawStartY - _fontSize * textUtils.BASELINE_RATIO - _canvasPadding.height;
        }

        return cc.v2(labelX + _canvasPadding.x, firstLinelabelY + _canvasPadding.y);
    },

    _setupOutline () {
        _context.strokeStyle = `rgba(${_outlineColor.r}, ${_outlineColor.g}, ${_outlineColor.b}, ${_outlineColor.a / 255})`;
        _context.lineWidth = _outlineComp.width * 2;
    },

    _setupShadow: function () {
        _context.shadowColor = `rgba(${_shadowColor.r}, ${_shadowColor.g}, ${_shadowColor.b}, ${_shadowColor.a / 255})`;
        _context.shadowBlur = _shadowComp.blur;
        _context.shadowOffsetX = _shadowComp.offset.x;
        _context.shadowOffsetY = -_shadowComp.offset.y;
    },

    _drawUnderline: function (underlinewidth) {
        if (_outlineComp) {
            this._setupOutline();
            _context.strokeRect(_drawUnderlinePos.x, _drawUnderlinePos.y, underlinewidth, _underlineThickness);
        }
        _context.lineWidth = _underlineThickness;
        _context.fillStyle = `rgba(${_color.r}, ${_color.g}, ${_color.b}, ${_color.a / 255})`;
        _context.fillRect(_drawUnderlinePos.x, _drawUnderlinePos.y, underlinewidth, _underlineThickness);
    },

    _updateTexture () {
        _context.clearRect(0, 0, _canvas.width, _canvas.height);
        //Add a white background to avoid black edges.
        //TODO: it is best to add alphaTest to filter out the background color.
        let _fillColor = _outlineComp ? _outlineColor : _color;
        _context.fillStyle = `rgba(${_fillColor.r}, ${_fillColor.g}, ${_fillColor.b}, ${_invisibleAlpha})`;
        _context.fillRect(0, 0, _canvas.width, _canvas.height);
        _context.font = _fontDesc;

        let startPosition = this._calculateFillTextStartPosition();
        let lineHeight = this._getLineHeight();
        //use round for line join to avoid sharp intersect point
        _context.lineJoin = 'round';
        _context.fillStyle = `rgba(${_color.r}, ${_color.g}, ${_color.b}, 1)`;

        let isMultiple = _splitedStrings.length > 1;

        //do real rendering
        let measureText = this._measureText(_context);

        let drawTextPosX = 0, drawTextPosY = 0;

        // only one set shadow and outline
        if (_shadowComp) {
            this._setupShadow();
        }
        if (_outlineComp) {
            this._setupOutline();
        }

        // draw shadow and (outline or text)
        for (let i = 0; i < _splitedStrings.length; ++i) {
            drawTextPosX = startPosition.x;
            drawTextPosY = startPosition.y + i * lineHeight;
            if (_shadowComp) {
                // multiple lines need to be drawn outline and fill text
                if (isMultiple) {
                    if (_outlineComp) {
                        _context.strokeText(_splitedStrings[i], drawTextPosX, drawTextPosY);
                    }
                    _context.fillText(_splitedStrings[i], drawTextPosX, drawTextPosY);
                }
            }

            // draw underline
            if (_enableUnderline) {
                _drawUnderlineWidth = measureText(_splitedStrings[i]);
                if (_hAlign === macro.TextAlignment.RIGHT) {
                    _drawUnderlinePos.x = startPosition.x - _drawUnderlineWidth;
                } else if (_hAlign === macro.TextAlignment.CENTER) {
                    _drawUnderlinePos.x = startPosition.x - (_drawUnderlineWidth / 2);
                } else {
                    _drawUnderlinePos.x = startPosition.x;
                }
                _drawUnderlinePos.y = drawTextPosY;
                this._drawUnderline(_drawUnderlineWidth);
            }
        }

        if (_shadowComp && isMultiple) {
            _context.shadowColor = 'transparent';
        }

        // draw text and outline
        for (let i = 0; i < _splitedStrings.length; ++i) {
            drawTextPosX = startPosition.x;
            drawTextPosY = startPosition.y + i * lineHeight;
            if (_outlineComp) {
                _context.strokeText(_splitedStrings[i], drawTextPosX, drawTextPosY);
            }
            _context.fillText(_splitedStrings[i], drawTextPosX, drawTextPosY);
        }

        if (_shadowComp) {
            _context.shadowColor = 'transparent';
        }

        _texture.handleLoadedTexture();
    },

    _calDynamicAtlas (comp) {
        if(comp.cacheMode !== Label.CacheMode.BITMAP) return;

        let frame = comp._frame;
        if (!frame._original) {
            frame.setRect(cc.rect(0, 0, _canvas.width, _canvas.height));
        }
        // Add font images to the dynamic atlas for batch rendering.
        packToDynamicAtlas(comp, frame);
    },

    _updateLabelDimensions () {
        let paragraphedStrings = _string.split('\n');

        if (_overflow === Overflow.RESIZE_HEIGHT) {
            let rawHeight = (_splitedStrings.length + textUtils.BASELINE_RATIO) * this._getLineHeight();
            _canvasSize.height = rawHeight + _canvasPadding.height;
            // set node height
            _nodeContentSize.height = rawHeight + _contentSizeExtend.height;
        }
        else if (_overflow === Overflow.NONE) {
            _splitedStrings = paragraphedStrings;
            let canvasSizeX = 0;
            let canvasSizeY = 0;
            for (let i = 0; i < paragraphedStrings.length; ++i) {
                let paraLength = textUtils.safeMeasureText(_context, paragraphedStrings[i]);
                canvasSizeX = canvasSizeX > paraLength ? canvasSizeX : paraLength;
            }
            canvasSizeY = (_splitedStrings.length + textUtils.BASELINE_RATIO) * this._getLineHeight();
            let rawWidth = parseFloat(canvasSizeX.toFixed(2));
            let rawHeight = parseFloat(canvasSizeY.toFixed(2));
            _canvasSize.width = rawWidth + _canvasPadding.width;
            _canvasSize.height = rawHeight + _canvasPadding.height;
            _nodeContentSize.width = rawWidth + _contentSizeExtend.width;
            _nodeContentSize.height = rawHeight + _contentSizeExtend.height;
        }

        _canvasSize.width = Math.min(_canvasSize.width, MAX_SIZE);
        _canvasSize.height = Math.min(_canvasSize.height, MAX_SIZE);

        if (_canvas.width !== _canvasSize.width || CC_QQPLAY) {
            _canvas.width = _canvasSize.width;
        }

        if (_canvas.height !== _canvasSize.height) {
            _canvas.height = _canvasSize.height;
        }
    },

    _calculateTextBaseline () {
        let node = this._node;
        let hAlign;

        if (_hAlign === macro.TextAlignment.RIGHT) {
            hAlign = 'right';
        }
        else if (_hAlign === macro.TextAlignment.CENTER) {
            hAlign = 'center';
        }
        else {
            hAlign = 'left';
        }
        _context.textAlign = hAlign;
        _context.textBaseline = 'alphabetic';
    },

    _calculateSplitedStrings () {
        let paragraphedStrings = _string.split('\n');

        if (_isWrapText) {
            _splitedStrings = [];
            let canvasWidthNoMargin = _nodeContentSize.width;
            for (let i = 0; i < paragraphedStrings.length; ++i) {
                let allWidth = textUtils.safeMeasureText(_context, paragraphedStrings[i]);
                let textFragment = textUtils.fragmentText(paragraphedStrings[i],
                                                        allWidth,
                                                        canvasWidthNoMargin,
                                                        this._measureText(_context));
                _splitedStrings = _splitedStrings.concat(textFragment);
            }
        }
        else {
            _splitedStrings = paragraphedStrings;
        }

    },

    _getFontDesc () {
        let fontDesc = _fontSize.toString() + 'px ';
        fontDesc = fontDesc + _fontFamily;
        if (_enableBold) {
            fontDesc = "bold " + fontDesc;
        }
        if (_enableItalic) {
            fontDesc = "italic " + fontDesc;
        }
        return fontDesc;
    },

    _getLineHeight () {
        let nodeSpacingY = _lineHeight;
        if (nodeSpacingY === 0) {
            nodeSpacingY = _fontSize;
        } else {
            nodeSpacingY = nodeSpacingY * _fontSize / _drawFontSize;
        }

        return nodeSpacingY | 0;
    },

    _calculateParagraphLength (paragraphedStrings, ctx) {
        let paragraphLength = [];

        for (let i = 0; i < paragraphedStrings.length; ++i) {
            let width = textUtils.safeMeasureText(ctx, paragraphedStrings[i]);
            paragraphLength.push(width);
        }

        return paragraphLength;
    },

    _measureText (ctx) {
        return function (string) {
            return textUtils.safeMeasureText(ctx, string);
        };
    },

    _calculateLabelFont () {
        _fontDesc = this._getFontDesc();
        _context.font = _fontDesc;

        if (_overflow === Overflow.SHRINK) {
            let paragraphedStrings = _string.split('\n');
            let paragraphLength = this._calculateParagraphLength(paragraphedStrings, _context);

            let i = 0;
            let totalHeight = 0;
            let maxLength = 0;

            if (_isWrapText) {
                let canvasWidthNoMargin = _nodeContentSize.width;
                let canvasHeightNoMargin = _nodeContentSize.height;
                if (canvasWidthNoMargin < 0 || canvasHeightNoMargin < 0) {
                    _fontDesc = this._getFontDesc();
                    _context.font = _fontDesc;
                    return;
                }
                totalHeight = canvasHeightNoMargin + 1;
                maxLength = canvasWidthNoMargin + 1;
                let actualFontSize = _fontSize + 1;
                let textFragment = "";
                let tryDivideByTwo = true;
                let startShrinkFontSize = actualFontSize | 0;

                while (totalHeight > canvasHeightNoMargin || maxLength > canvasWidthNoMargin) {
                    if (tryDivideByTwo) {
                        actualFontSize = (startShrinkFontSize / 2) | 0;
                    } else {
                        actualFontSize = startShrinkFontSize - 1;
                        startShrinkFontSize = actualFontSize;
                    }
                    if (actualFontSize <= 0) {
                        cc.logID(4003);
                        break;
                    }
                    _fontSize = actualFontSize;
                    _fontDesc = this._getFontDesc();
                    _context.font = _fontDesc;

                    totalHeight = 0;
                    for (i = 0; i < paragraphedStrings.length; ++i) {
                        let j = 0;
                        let allWidth = textUtils.safeMeasureText(_context, paragraphedStrings[i]);
                        textFragment = textUtils.fragmentText(paragraphedStrings[i],
                                                            allWidth,
                                                            canvasWidthNoMargin,
                                                            this._measureText(_context));
                        while (j < textFragment.length) {
                            maxLength = textUtils.safeMeasureText(_context, textFragment[j]);
                            totalHeight += this._getLineHeight();
                            ++j;
                        }
                    }

                    if (tryDivideByTwo) {
                        if (totalHeight > canvasHeightNoMargin) {
                            startShrinkFontSize = actualFontSize | 0;
                        } else {
                            tryDivideByTwo = false;
                            totalHeight = canvasHeightNoMargin + 1;
                        }
                    }
                }
            }
            else {
                totalHeight = paragraphedStrings.length * this._getLineHeight();

                for (i = 0; i < paragraphedStrings.length; ++i) {
                    if (maxLength < paragraphLength[i]) {
                        maxLength = paragraphLength[i];
                    }
                }
                let scaleX = (_canvasSize.width - _canvasPadding.width) / maxLength;
                let scaleY = _canvasSize.height / totalHeight;

                _fontSize = (_drawFontSize * Math.min(1, scaleX, scaleY)) | 0;
                _fontDesc = this._getFontDesc();
                _context.font = _fontDesc;
            }
        }
    },
};<|MERGE_RESOLUTION|>--- conflicted
+++ resolved
@@ -204,20 +204,10 @@
         }
 
         // outline
-<<<<<<< HEAD
         _outlineComp = LabelOutline && comp.getComponent(LabelOutline);
         _outlineComp = (_outlineComp && _outlineComp.enabled && _outlineComp.width > 0) ? _outlineComp : null;
         if (_outlineComp) {
             _outlineColor.set(_outlineComp.color);
-            // TODO: temporary solution, cascade opacity for outline color
-            _outlineColor.a = _outlineColor.a * comp.node.color.a / 255.0;
-=======
-        let outline = OUTLINE_SUPPORTED && comp.getComponent(LabelOutline);
-        if (outline && outline.enabled) {
-            _isOutlined = true;
-            _margin = _outlineWidth = outline.width;
-            _outlineColor = cc.color(outline.color);
->>>>>>> b4026ac4
         }
 
         // shadow
