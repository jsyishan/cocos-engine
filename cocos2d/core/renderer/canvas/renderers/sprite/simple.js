/****************************************************************************
 Copyright (c) 2018 Xiamen Yaji Software Co., Ltd.

 https://www.cocos.com/

 Permission is hereby granted, free of charge, to any person obtaining a copy
 of this software and associated engine source code (the "Software"), a limited,
 worldwide, royalty-free, non-assignable, revocable and non-exclusive license
 to use Cocos Creator solely to develop games on your target platforms. You shall
 not use Cocos Creator software for developing other software or tools that's
 used for developing games. You are not granted to publish, distribute,
 sublicense, and/or sell copies of Cocos Creator.

 The software or tools in this License Agreement are licensed, not sold.
 Xiamen Yaji Software Co., Ltd. reserves all rights not expressly granted to you.

 THE SOFTWARE IS PROVIDED "AS IS", WITHOUT WARRANTY OF ANY KIND, EXPRESS OR
 IMPLIED, INCLUDING BUT NOT LIMITED TO THE WARRANTIES OF MERCHANTABILITY,
 FITNESS FOR A PARTICULAR PURPOSE AND NONINFRINGEMENT. IN NO EVENT SHALL THE
 AUTHORS OR COPYRIGHT HOLDERS BE LIABLE FOR ANY CLAIM, DAMAGES OR OTHER
 LIABILITY, WHETHER IN AN ACTION OF CONTRACT, TORT OR OTHERWISE, ARISING FROM,
 OUT OF OR IN CONNECTION WITH THE SOFTWARE OR THE USE OR OTHER DEALINGS IN
 THE SOFTWARE.
 ****************************************************************************/

const utils = require('../utils');

let renderer = {

    createData (sprite) {
        let renderData = sprite.requestRenderData();
        // 0 for bottom left, 1 for top right
        renderData.dataLength = 2;
        return renderData;
    },

    updateRenderData (sprite) {
        if (!sprite._material) {
            sprite._activateMaterial();
        }

        if (sprite._vertsDirty) {
            this.updateUVs(sprite);
            this.updateVerts(sprite);
            sprite._vertsDirty = false;
        }
    },

    updateUVs (sprite) {
        let frame = sprite.spriteFrame;
        let renderData = sprite._renderData;
        let verts = renderData.vertices;
        let rect = frame._rect;
        
        if (frame._rotated) {
            let l = rect.x;
            let r = rect.width;
            let b = rect.y;
<<<<<<< HEAD
            let t = rect.height;
            data[0].u = l;
            data[0].v = b;
            data[1].u = t;
            data[1].v = r;
=======
            let t = rect.width;
            verts[0].u = l;
            verts[0].v = t;
            verts[1].u = r;
            verts[1].v = b;
>>>>>>> b95e8deb
        }
        else {
            let l = rect.x;
            let r = rect.width;
            let b = rect.y;
            let t = rect.height;
            verts[0].u = l;
            verts[0].v = b;
            verts[1].u = r;
            verts[1].v = t;
        }
    },

    updateVerts (sprite) {
        let renderData = sprite._renderData,
            node = sprite.node,
<<<<<<< HEAD
            frame = sprite.spriteFrame,
            data = renderData._data,
=======
            verts = renderData.vertices,
>>>>>>> b95e8deb
            cw = node.width, ch = node.height,
            appx = node.anchorX * cw, appy = node.anchorY * ch,
            l, b, r, t;
        if (sprite.trim) {
            l = -appx;
            b = -appy;
            r = cw;
            t = ch;
        }
        else {
            let ow = frame._originalSize.width, oh = frame._originalSize.height,
                rw = frame._rect.width, rh = frame._rect.height,
                offset = frame._offset,
                scaleX = cw / ow, scaleY = ch / oh;
            let trimLeft = offset.x + (ow - rw) / 2;
            let trimRight = offset.x - (ow - rw) / 2;
            let trimBottom = offset.y + (oh - rh) / 2;
            let trimTop = offset.y - (oh - rh) / 2;
            l = trimLeft * scaleX - appx;
            b = trimBottom * scaleY - appy;
            r = cw;
            t = ch;
        }
        
<<<<<<< HEAD
        if (frame._rotated) {
            data[0].y = l;
            data[0].x = b;
            data[1].y = r;
            data[1].x = t;
        } else {
            data[0].x = l;
            data[0].y = b;
            data[1].x = r;
            data[1].y = t;
        }
        
        renderData.vertDirty = false;
=======
        verts[0].x = l;
        verts[0].y = b;
        verts[1].x = r;
        verts[1].y = t;
>>>>>>> b95e8deb
    },

    draw (ctx, comp) {
        let node = comp.node;
        let frame = comp._spriteFrame;
        // Transform
        let matrix = node._worldMatrix;
        let a = matrix.m00, b = matrix.m01, c = matrix.m04, d = matrix.m05,
            tx = matrix.m12, ty = matrix.m13;
        ctx.transform(a, b, c, d, tx, ty);
        ctx.scale(1, -1);
        if (frame._rotated) {
            ctx.rotate(- Math.PI / 2);
        }

        // TODO: handle blend function

        // opacity
        utils.context.setGlobalAlpha(ctx, node.opacity / 255);

<<<<<<< HEAD
        let tex = frame._texture,
            data = comp._renderData._data;
=======
        let tex = comp._spriteFrame._texture,
            verts = comp._renderData.vertices;
>>>>>>> b95e8deb

        let image = utils.getColorizedImage(tex, node._color);

        let x = verts[0].x;
        let y = verts[0].y;
        let w = verts[1].x;
        let h = verts[1].y;
        y = - y - h;

        let sx = verts[0].u;
        let sy = verts[0].v;
        let sw = verts[1].u;
        let sh = verts[1].v;

        ctx.drawImage(image,
            sx, sy, sw, sh,
            x, y, w, h);
        return 1;
    }
};

module.exports = renderer;<|MERGE_RESOLUTION|>--- conflicted
+++ resolved
@@ -56,19 +56,11 @@
             let l = rect.x;
             let r = rect.width;
             let b = rect.y;
-<<<<<<< HEAD
             let t = rect.height;
-            data[0].u = l;
-            data[0].v = b;
-            data[1].u = t;
-            data[1].v = r;
-=======
-            let t = rect.width;
             verts[0].u = l;
-            verts[0].v = t;
-            verts[1].u = r;
-            verts[1].v = b;
->>>>>>> b95e8deb
+            verts[0].v = b;
+            verts[1].u = t;
+            verts[1].v = r;
         }
         else {
             let l = rect.x;
@@ -85,12 +77,8 @@
     updateVerts (sprite) {
         let renderData = sprite._renderData,
             node = sprite.node,
-<<<<<<< HEAD
+            verts = renderData.vertices,
             frame = sprite.spriteFrame,
-            data = renderData._data,
-=======
-            verts = renderData.vertices,
->>>>>>> b95e8deb
             cw = node.width, ch = node.height,
             appx = node.anchorX * cw, appy = node.anchorY * ch,
             l, b, r, t;
@@ -115,26 +103,19 @@
             t = ch;
         }
         
-<<<<<<< HEAD
         if (frame._rotated) {
-            data[0].y = l;
-            data[0].x = b;
-            data[1].y = r;
-            data[1].x = t;
+            verts[0].y = l;
+            verts[0].x = b;
+            verts[1].y = r;
+            verts[1].x = t;
         } else {
-            data[0].x = l;
-            data[0].y = b;
-            data[1].x = r;
-            data[1].y = t;
+            verts[0].x = l;
+            verts[0].y = b;
+            verts[1].x = r;
+            verts[1].y = t;
         }
         
         renderData.vertDirty = false;
-=======
-        verts[0].x = l;
-        verts[0].y = b;
-        verts[1].x = r;
-        verts[1].y = t;
->>>>>>> b95e8deb
     },
 
     draw (ctx, comp) {
@@ -155,13 +136,8 @@
         // opacity
         utils.context.setGlobalAlpha(ctx, node.opacity / 255);
 
-<<<<<<< HEAD
         let tex = frame._texture,
-            data = comp._renderData._data;
-=======
-        let tex = comp._spriteFrame._texture,
             verts = comp._renderData.vertices;
->>>>>>> b95e8deb
 
         let image = utils.getColorizedImage(tex, node._color);
 
