--- conflicted
+++ resolved
@@ -4,7 +4,6 @@
 const TRANSFORM = LOCAL_TRANSFORM | WORLD_TRANSFORM;
 const UPDATE_RENDER_DATA = 1 << 2;
 const OPACITY = 1 << 3;
-<<<<<<< HEAD
 const RENDER = 1 << 4;
 const CUSTOM_IA_RENDER = 1 << 5;
 const CHILDREN = 1 << 6;
@@ -14,17 +13,6 @@
 
 let _batcher;
 let _cullingMask = 0;
-=======
-const COLOR = 1 << 4;
-const RENDER = 1 << 5;
-const CUSTOM_IA_RENDER = 1 << 6;
-const CHILDREN = 1 << 7;
-const POST_UPDATE_RENDER_DATA = 1 << 8;
-const POST_RENDER = 1 << 9;
-const FINAL = 1 << 10;
-
-let _walker = null;
->>>>>>> 05ddefc1
 
 function RenderFlow () {
     this._func = init;
@@ -88,23 +76,15 @@
 };
 
 _proto._children = function (node) {
-<<<<<<< HEAD
     let cullingMask = _cullingMask;
     let batcher = _batcher;
 
     let parentOpacity = batcher.parentOpacity;
-    batcher.parentOpacity *= (node._opacity / 255);
+    let opacity = (batcher.parentOpacity *= (node._opacity / 255));
 
     let worldTransformFlag = batcher.worldMatDirty ? WORLD_TRANSFORM : 0;
     let worldOpacityFlag = batcher.parentOpacityDirty ? OPACITY : 0;
-=======
-    let parentOpacity = _walker.parentOpacity;
-    let opacity = (_walker.parentOpacity *= (node._opacity / 255));
-
-    let worldTransformFlag = _walker.worldMatDirty ? WORLD_TRANSFORM : 0;
-    let worldOpacityFlag = _walker.parentOpacityDirty ? COLOR : 0;
     let worldDirtyFlag = worldTransformFlag | worldOpacityFlag;
->>>>>>> 05ddefc1
 
     let children = node._children;
     for (let i = 0, l = children.length; i < l; i++) {
@@ -114,12 +94,8 @@
         if (!c._activeInHierarchy || c._opacity === 0) continue;
 
         // TODO: Maybe has better way to implement cascade opacity
-<<<<<<< HEAD
-        c._color.a = c._opacity * batcher.parentOpacity;
-=======
         let colorVal = c._color._val;
         c._color._fastSetA(c._opacity * opacity);
->>>>>>> 05ddefc1
         flows[c._renderFlag]._func(c);
         c._color._val = colorVal;
     }
@@ -212,12 +188,8 @@
     _batcher.reset();
     _batcher.walking = true;
 
-<<<<<<< HEAD
     _cullingMask = 1 << scene.groupIndex;
 
-=======
-function render (scene) {
->>>>>>> 05ddefc1
     if (scene._renderFlag & WORLD_TRANSFORM) {
         _batcher.worldMatDirty ++;
         scene._calculWorldMatrix();
