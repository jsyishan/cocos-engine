/****************************************************************************
 Copyright (c) 2017-2018 Xiamen Yaji Software Co., Ltd.

 https://www.cocos.com/

 Permission is hereby granted, free of charge, to any person obtaining a copy
 of this software and associated engine source code (the "Software"), a limited,
 worldwide, royalty-free, non-assignable, revocable and non-exclusive license
 to use Cocos Creator solely to develop games on your target platforms. You shall
 not use Cocos Creator software for developing other software or tools that's
 used for developing games. You are not granted to publish, distribute,
 sublicense, and/or sell copies of Cocos Creator.

 The software or tools in this License Agreement are licensed, not sold.
 Xiamen Yaji Software Co., Ltd. reserves all rights not expressly granted to you.

 THE SOFTWARE IS PROVIDED "AS IS", WITHOUT WARRANTY OF ANY KIND, EXPRESS OR
 IMPLIED, INCLUDING BUT NOT LIMITED TO THE WARRANTIES OF MERCHANTABILITY,
 FITNESS FOR A PARTICULAR PURPOSE AND NONINFRINGEMENT. IN NO EVENT SHALL THE
 AUTHORS OR COPYRIGHT HOLDERS BE LIABLE FOR ANY CLAIM, DAMAGES OR OTHER
 LIABILITY, WHETHER IN AN ACTION OF CONTRACT, TORT OR OTHERWISE, ARISING FROM,
 OUT OF OR IN CONNECTION WITH THE SOFTWARE OR THE USE OR OTHER DEALINGS IN
 THE SOFTWARE.
 ****************************************************************************/

import ForwardRenderer from '../../renderer/renderers/forward-renderer';
import config from '../../renderer/config';
import gfx from '../../renderer/gfx';
import Scene from '../../renderer/scene/scene';

import InputAssembler from '../../renderer/core/input-assembler';
import IARenderData from '../../renderer/render-data/ia-render-data';
import Pass from '../../renderer/core/pass';

const RenderFlow = require('./render-flow');

function _initBuiltins(device) {
    let defaultTexture = new gfx.Texture2D(device, {
        images: [],
        width: 128,
        height: 128,
        wrapS: gfx.WRAP_REPEAT,
        wrapT: gfx.WRAP_REPEAT,
        format: gfx.TEXTURE_FMT_RGB8,
        mipmap: false,
    });
  
    return {
        defaultTexture: defaultTexture,
        programTemplates: {},
        programChunks: {},
    };
}

/**
 * @module cc
 */

/**
 * !#en The renderer object which provide access to render system APIs, 
 * detailed APIs will be available progressively.
 * !#zh 提供基础渲染接口的渲染器对象，渲染层的基础接口将逐步开放给用户
 * @class renderer
 * @static
 */
cc.renderer = module.exports = {
    Texture2D: null,

    InputAssembler: InputAssembler,
    IARenderData: IARenderData,
    Pass: Pass,

    /**
     * !#en The render engine is available only after cc.game.EVENT_ENGINE_INITED event.<br/>
     * Normally it will be inited as the webgl render engine, but in wechat open context domain,
     * it will be inited as the canvas render engine. Canvas render engine is no longer available for other use case since v2.0.
     * !#zh 基础渲染引擎对象只在 cc.game.EVENT_ENGINE_INITED 事件触发后才可获取。<br/>
     * 大多数情况下，它都会是 WebGL 渲染引擎实例，但是在微信开放数据域当中，它会是 Canvas 渲染引擎实例。请注意，从 2.0 开始，我们在其他平台和环境下都废弃了 Canvas 渲染器。
     * @property renderEngine
     * @deprecated
     * @type {Object}
     */
    renderEngine: null,

    /*
     * !#en The canvas object which provides the rendering context
     * !#zh 用于渲染的 Canvas 对象
     * @property canvas
     * @type {HTMLCanvasElement}
     */
    canvas: null,
    /*
     * !#en The device object which provides device related rendering functionality, it divers for different render engine type.
     * !#zh 提供设备渲染能力的对象，它对于不同的渲染环境功能也不相同。
     * @property device
     * @type {renderer.Device}
     */
    device: null,
    scene: null,
    /**
     * !#en The total draw call count in last rendered frame.
     * !#zh 上一次渲染帧所提交的渲染批次总数。
     * @property drawCalls
     * @type {Number}
     */
    drawCalls: 0,
    // Render component handler
    _handle: null,
    _cameraNode: null,
    _camera: null,
    _forward: null,
    _flow: null,

    initWebGL (canvas, opts) {
        require('./webgl/assemblers');
        const ModelBatcher = require('./webgl/model-batcher');
<<<<<<< HEAD
        this.Texture2D = renderEngine.Texture2D;
=======

        this.Texture2D = gfx.Texture2D;
>>>>>>> f3824926

        this.canvas = canvas;
        if (CC_JSB && CC_NATIVERENDERER) {
            // native codes will create an instance of Device, so just use the global instance.
            this.device = window.device;
            this.scene = new renderEngine.Scene();
            let builtins = _initBuiltins(this.device);
            this._forward = new renderEngine.ForwardRenderer(this.device, builtins);
            let nativeFlow = new renderer.RenderFlow(this.device, this.scene, this._forward);
            this._flow = cc.RenderFlow;
            this._flow.init(nativeFlow);
        }
        else {
<<<<<<< HEAD
            this.device = new renderEngine.Device(canvas, opts);
            this.scene = new renderEngine.Scene();
            

            if (CC_EDITOR) {
                this._cameraNode = new cc.Node();

                this._camera = new renderEngine.Camera();
                this._camera.setColor(0, 0, 0, 1);
                this._camera.setFov(Math.PI * 60 / 180);
                this._camera.setNear(0.1);
                this._camera.setFar(1024);
                this._camera.setNode(this._cameraNode);

                let view = new renderEngine.View();
                this._camera.view = view;
                this._camera.dirty = true;
                
                this._camera.setColor(0, 0, 0, 0);
                this._camera.setStages([
                    'transparent'
                ]);
                this.scene.addCamera(this._camera);
            }
            
            let builtins = _initBuiltins(this.device);
            this._forward = new renderEngine.ForwardRenderer(this.device, builtins);
            this._handle = new ModelBatcher(this.device, this.scene);
            this._flow = cc.RenderFlow;
            this._flow.init(this._handle, this._forward);
        }
=======
            this.device = new gfx.Device(canvas, opts);
        }
        
        this.scene = new Scene();

        this._handle = new ModelBatcher(this.device, this.scene);
        RenderFlow.init(this._handle);
        let builtins = _initBuiltins(this.device);
        this._forward = new ForwardRenderer(this.device, builtins);
        config.addStage('shadowcast');
        config.addStage('opaque');
        config.addStage('transparent');
>>>>>>> f3824926
    },

    initCanvas (canvas) {
        let canvasRenderer = require('./canvas');
        const Texture2D = require('./canvas/Texture2D');
        const Device = require('./canvas/Device');

        if (CC_TEST) {
            // It's actually running with original render engine
            this.Device = Device;
        }
        
        this.Texture2D = Texture2D;

        this.canvas = canvas;
        this.device = new Device(canvas);
        this._camera = {
            a: 1, b: 0, c: 0, d: 1, tx: 0, ty: 0
        };
        this._handle = new canvasRenderer.RenderComponentHandle(this.device, this._camera);
<<<<<<< HEAD
        cc.RenderFlow.init(this._handle);
=======
        RenderFlow.init(this._handle);
>>>>>>> f3824926
        this._forward = new canvasRenderer.ForwardRenderer();
    },

    updateCameraViewport () {
        // TODO: remove HACK
        if (!CC_EDITOR && cc.director) {
            let ecScene = cc.director.getScene();
            ecScene.setScale(1, 1, 1);
        }

        if (cc.game.renderType === cc.game.RENDER_TYPE_CANVAS) {
            let vp = cc.view.getViewportRect();
            this.device.setViewport(vp.x, vp.y, vp.width, vp.height);
            this._camera.a = cc.view.getScaleX();
            this._camera.d = cc.view.getScaleY();
            this._camera.tx = vp.x;
            this._camera.ty = vp.y + vp.height;
        }
    },

    render (ecScene) {
        this.device.resetDrawCalls();
        if (ecScene) {
            // walk entity component scene to generate models
<<<<<<< HEAD
            this._flow.render(ecScene);
            this.drawCalls = this.device.getDrawCalls();
=======
            RenderFlow.visit(ecScene);
            // Render models in renderer scene
            this._forward.render(this.scene);
            this.drawCalls = this.device._stats.drawcalls;
>>>>>>> f3824926
        }
    },

    clear () {
        this._handle.reset();
        this._forward._reset();
    }
};<|MERGE_RESOLUTION|>--- conflicted
+++ resolved
@@ -32,7 +32,7 @@
 import IARenderData from '../../renderer/render-data/ia-render-data';
 import Pass from '../../renderer/core/pass';
 
-const RenderFlow = require('./render-flow');
+// const RenderFlow = require('./render-flow');
 
 function _initBuiltins(device) {
     let defaultTexture = new gfx.Texture2D(device, {
@@ -114,71 +114,30 @@
     initWebGL (canvas, opts) {
         require('./webgl/assemblers');
         const ModelBatcher = require('./webgl/model-batcher');
-<<<<<<< HEAD
-        this.Texture2D = renderEngine.Texture2D;
-=======
 
         this.Texture2D = gfx.Texture2D;
->>>>>>> f3824926
-
         this.canvas = canvas;
+        this.scene = new Scene();
         if (CC_JSB && CC_NATIVERENDERER) {
             // native codes will create an instance of Device, so just use the global instance.
             this.device = window.device;
-            this.scene = new renderEngine.Scene();
             let builtins = _initBuiltins(this.device);
-            this._forward = new renderEngine.ForwardRenderer(this.device, builtins);
+            this._forward = new ForwardRenderer(this.device, builtins);
             let nativeFlow = new renderer.RenderFlow(this.device, this.scene, this._forward);
             this._flow = cc.RenderFlow;
             this._flow.init(nativeFlow);
         }
         else {
-<<<<<<< HEAD
-            this.device = new renderEngine.Device(canvas, opts);
-            this.scene = new renderEngine.Scene();
-            
-
-            if (CC_EDITOR) {
-                this._cameraNode = new cc.Node();
-
-                this._camera = new renderEngine.Camera();
-                this._camera.setColor(0, 0, 0, 1);
-                this._camera.setFov(Math.PI * 60 / 180);
-                this._camera.setNear(0.1);
-                this._camera.setFar(1024);
-                this._camera.setNode(this._cameraNode);
-
-                let view = new renderEngine.View();
-                this._camera.view = view;
-                this._camera.dirty = true;
-                
-                this._camera.setColor(0, 0, 0, 0);
-                this._camera.setStages([
-                    'transparent'
-                ]);
-                this.scene.addCamera(this._camera);
-            }
-            
+            this.device = new gfx.Device(canvas, opts);
             let builtins = _initBuiltins(this.device);
-            this._forward = new renderEngine.ForwardRenderer(this.device, builtins);
+            this._forward = new ForwardRenderer(this.device, builtins);
             this._handle = new ModelBatcher(this.device, this.scene);
             this._flow = cc.RenderFlow;
             this._flow.init(this._handle, this._forward);
         }
-=======
-            this.device = new gfx.Device(canvas, opts);
-        }
-        
-        this.scene = new Scene();
-
-        this._handle = new ModelBatcher(this.device, this.scene);
-        RenderFlow.init(this._handle);
-        let builtins = _initBuiltins(this.device);
-        this._forward = new ForwardRenderer(this.device, builtins);
         config.addStage('shadowcast');
+        config.addStage('transparent');
         config.addStage('opaque');
-        config.addStage('transparent');
->>>>>>> f3824926
     },
 
     initCanvas (canvas) {
@@ -199,11 +158,7 @@
             a: 1, b: 0, c: 0, d: 1, tx: 0, ty: 0
         };
         this._handle = new canvasRenderer.RenderComponentHandle(this.device, this._camera);
-<<<<<<< HEAD
         cc.RenderFlow.init(this._handle);
-=======
-        RenderFlow.init(this._handle);
->>>>>>> f3824926
         this._forward = new canvasRenderer.ForwardRenderer();
     },
 
@@ -228,15 +183,8 @@
         this.device.resetDrawCalls();
         if (ecScene) {
             // walk entity component scene to generate models
-<<<<<<< HEAD
             this._flow.render(ecScene);
             this.drawCalls = this.device.getDrawCalls();
-=======
-            RenderFlow.visit(ecScene);
-            // Render models in renderer scene
-            this._forward.render(this.scene);
-            this.drawCalls = this.device._stats.drawcalls;
->>>>>>> f3824926
         }
     },
 
