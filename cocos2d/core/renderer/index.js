--- conflicted
+++ resolved
@@ -133,16 +133,6 @@
             this._handle = new ModelBatcher(this.device, this.scene);
             this._flow.init(this._handle, this._forward);
         }
-<<<<<<< HEAD
-=======
-
-        this.scene = new Scene();
-
-        this._handle = new ModelBatcher(this.device, this.scene);
-        RenderFlow.init(this._handle);
-        let builtins = _initBuiltins(this.device);
-        this._forward = new ForwardRenderer(this.device, builtins);
->>>>>>> a3de003d
         config.addStage('shadowcast');
         config.addStage('opaque');
         config.addStage('transparent');
