/****************************************************************************
 Copyright (c) 2017-2018 Xiamen Yaji Software Co., Ltd.

 https://www.cocos.com/

 Permission is hereby granted, free of charge, to any person obtaining a copy
 of this software and associated engine source code (the "Software"), a limited,
 worldwide, royalty-free, non-assignable, revocable and non-exclusive license
 to use Cocos Creator solely to develop games on your target platforms. You shall
 not use Cocos Creator software for developing other software or tools that's
 used for developing games. You are not granted to publish, distribute,
 sublicense, and/or sell copies of Cocos Creator.

 The software or tools in this License Agreement are licensed, not sold.
 Xiamen Yaji Software Co., Ltd. reserves all rights not expressly granted to you.

 THE SOFTWARE IS PROVIDED "AS IS", WITHOUT WARRANTY OF ANY KIND, EXPRESS OR
 IMPLIED, INCLUDING BUT NOT LIMITED TO THE WARRANTIES OF MERCHANTABILITY,
 FITNESS FOR A PARTICULAR PURPOSE AND NONINFRINGEMENT. IN NO EVENT SHALL THE
 AUTHORS OR COPYRIGHT HOLDERS BE LIABLE FOR ANY CLAIM, DAMAGES OR OTHER
 LIABILITY, WHETHER IN AN ACTION OF CONTRACT, TORT OR OTHERWISE, ARISING FROM,
 OUT OF OR IN CONNECTION WITH THE SOFTWARE OR THE USE OR OTHER DEALINGS IN
 THE SOFTWARE.
 ****************************************************************************/

import Assembler from '../../../assembler';

import InputAssembler from '../../../../../renderer/core/input-assembler';

const MeshBuffer = require('../../mesh-buffer');
const vfmtPosColor = require('../../vertex-format').vfmtPosColor;
const renderer = require('../../../index');

const Graphics = require('../../../../graphics/graphics');
const PointFlags = require('../../../../graphics/types').PointFlags;
const LineJoin = Graphics.LineJoin;
const LineCap = Graphics.LineCap;
const Earcut = require('./earcut');
const Impl = require('./impl');

const MAX_VERTEX = 65535;
const MAX_INDICE = MAX_VERTEX * 2;

const PI      = Math.PI;
const min     = Math.min;
const max     = Math.max;
const ceil    = Math.ceil;
const acos    = Math.acos;
const cos     = Math.cos;
const sin     = Math.sin;
const atan2   = Math.atan2;

function curveDivs (r, arc, tol) {
    let da = acos(r / (r + tol)) * 2.0;
    return max(2, ceil(arc / da));
}

function clamp (v, min, max) {
    if (v < min) {
        return min;
    }
    else if (v > max) {
        return max;
    }
    return v;
}

export default class GraphicsAssembler extends Assembler {
    constructor (graphics) {
        super(graphics);
        
        this._buffer = null;
        this._buffers = [];
        this._bufferOffset = 0;
    }

    getVfmt () {
        return vfmtPosColor;
    }

    requestBuffer () {
        let buffer = {
            indiceStart: 0,
            vertexStart: 0
        };

        let meshbuffer = new MeshBuffer(renderer._handle, vfmtPosColor);
        buffer.meshbuffer = meshbuffer;

        let ia = new InputAssembler(meshbuffer._vb, meshbuffer._ib);
        buffer.ia = ia;

        this._buffers.push(buffer);

        return buffer;
    }

    getBuffers () {
        if (this._buffers.length === 0) {
            this.requestBuffer();
        }

        return this._buffers;
    }

    clear (clean) {
        this._bufferOffset = 0;

        let datas = this._buffers;
        if (clean) {
            for (let i = 0, l = datas.length; i < l; i++) {
                let data = datas[i];
                data.meshbuffer.destroy();
                data.meshbuffer = null;
            }
            datas.length = 0;
        }
        else {
            for (let i = 0, l = datas.length; i < l; i++) {
                let data = datas[i];

                data.indiceStart = 0;
                data.vertexStart = 0;

                let meshbuffer = data.meshbuffer;
                meshbuffer.reset();
            }
        }
    }

    fillBuffers (graphics, renderer) {
        renderer._flush();

        renderer.node = graphics.node;
        renderer.material = graphics.sharedMaterials[0];

        let buffers = this.getBuffers();
        for (let index = 0, length = buffers.length; index < length; index++) {
            let buffer = buffers[index];
            let meshbuffer = buffer.meshbuffer;
            buffer.ia._count = buffer.indiceStart;
            renderer._flushIA(buffer.ia);
            meshbuffer.uploadData();
        }
    }

    genBuffer (graphics, cverts) {
        let buffers = this.getBuffers(); 
        let buffer = buffers[this._bufferOffset];
        let meshbuffer = buffer.meshbuffer;

        let maxVertsCount = buffer.vertexStart + cverts;
        if (maxVertsCount > MAX_VERTEX ||
            maxVertsCount * 3 > MAX_INDICE) {
            ++this._bufferOffset;
            maxVertsCount = cverts;
            
            if (this._bufferOffset < buffers.length) {
                buffer = buffers[this._bufferOffset];
            }
            else {
                buffer = this.requestBuffer(graphics);
                buffers[this._bufferOffset] = buffer;
            }

            meshbuffer = buffer.meshbuffer;
        }

        if (maxVertsCount > meshbuffer.vertexOffset) {
            meshbuffer.requestStatic(cverts, cverts*3);
        }

        this._buffer = buffer;
        return buffer;
    }

    stroke (graphics) {
        this._curColor = graphics._strokeColor._val;

        this._flattenPaths(graphics._impl);
        this._expandStroke(graphics);
    
        graphics._impl._updatePathOffset = true;
    }

    fill (graphics) {
        this._curColor = graphics._fillColor._val;

        this._expandFill(graphics);
        graphics._impl._updatePathOffset = true;
    }

    _expandStroke (graphics) {
        let w = graphics.lineWidth * 0.5,
            lineCap = graphics.lineCap,
            lineJoin = graphics.lineJoin,
            miterLimit = graphics.miterLimit;

        let impl = graphics._impl;
    
        let ncap = curveDivs(w, PI, impl._tessTol);
    
        this._calculateJoins(impl, w, lineJoin, miterLimit);
    
        let paths = impl._paths;
        
        // Calculate max vertex usage.
        let cverts = 0;
        for (let i = impl._pathOffset, l = impl._pathLength; i < l; i++) {
            let path = paths[i];
            let pointsLength = path.points.length;

            if (lineJoin === LineJoin.ROUND) cverts += (pointsLength + path.nbevel * (ncap + 2) + 1) * 2; // plus one for loop
            else cverts += (pointsLength + path.nbevel * 5 + 1) * 2; // plus one for loop

            if (!path.closed) {
                // space for caps
                if (lineCap === LineCap.ROUND) {
                    cverts += (ncap * 2 + 2) * 2;
                } else {
                    cverts += (3 + 3) * 2;
                }
            }
        }
        
        let buffer = this.genBuffer(graphics, cverts),
            meshbuffer = buffer.meshbuffer,
            vData = meshbuffer._vData,
            iData = meshbuffer._iData;
            
        for (let i = impl._pathOffset, l = impl._pathLength; i < l; i++) {
            let path = paths[i];
            let pts = path.points;
            let pointsLength = pts.length;
            let offset = buffer.vertexStart;

            let p0, p1;
            let start, end, loop;
            loop = path.closed;
            if (loop) {
                // Looping
                p0 = pts[pointsLength - 1];
                p1 = pts[0];
                start = 0;
                end = pointsLength;
            } else {
                // Add cap
                p0 = pts[0];
                p1 = pts[1];
                start = 1;
                end = pointsLength - 1;
            }
    
            if (!loop) {
                // Add cap
                let dPos = p1.sub(p0);
                dPos.normalizeSelf();
    
                let dx = dPos.x;
                let dy = dPos.y;
    
                if (lineCap === LineCap.BUTT)
                    this._buttCapStart(p0, dx, dy, w, 0);
                else if (lineCap === LineCap.SQUARE)
                    this._buttCapStart(p0, dx, dy, w, w);
                else if (lineCap === LineCap.ROUND)
                    this._roundCapStart(p0, dx, dy, w, ncap);
            }
    
            for (let j = start; j < end; ++j) {
                if (lineJoin === LineJoin.ROUND) {
                    this._roundJoin(p0, p1, w, w, ncap);
                }
                else if ((p1.flags & (PointFlags.PT_BEVEL | PointFlags.PT_INNERBEVEL)) !== 0) {
                    this._bevelJoin(p0, p1, w, w);
                }
                else {
                    this._vset(p1.x + p1.dmx * w, p1.y + p1.dmy * w);
                    this._vset(p1.x - p1.dmx * w, p1.y - p1.dmy * w);
                }
    
                p0 = p1;
                p1 = pts[j + 1];
            }
    
            if (loop) {
                // Loop it
                let vDataoOfset = offset * 3;
                this._vset(vData[vDataoOfset],   vData[vDataoOfset+1]);
                this._vset(vData[vDataoOfset+3], vData[vDataoOfset+4]);
            } else {
                // Add cap
                let dPos = p1.sub(p0);
                dPos.normalizeSelf();
    
                let dx = dPos.x;
                let dy = dPos.y;
    
                if (lineCap === LineCap.BUTT)
                    this._buttCapEnd(p1, dx, dy, w, 0);
                else if (lineCap === LineCap.SQUARE)
                    this._buttCapEnd(p1, dx, dy, w, w);
                else if (lineCap === LineCap.ROUND)
                    this._roundCapEnd(p1, dx, dy, w, ncap);
            }

            // stroke indices
            let indicesOffset = buffer.indiceStart;
            for (let start = offset+2, end = buffer.vertexStart; start < end; start++) {
                iData[indicesOffset++] = start - 2;
                iData[indicesOffset++] = start - 1;
                iData[indicesOffset++] = start;
            }

            buffer.indiceStart = indicesOffset;
        }
    }
    
    _expandFill (graphics) {
        let impl = graphics._impl;

        let paths = impl._paths;

        // Calculate max vertex usage.
        let cverts = 0;
        for (let i = impl._pathOffset, l = impl._pathLength; i < l; i++) {
            let path = paths[i];
            let pointsLength = path.points.length;

            cverts += pointsLength;
        }

        let buffer = this.genBuffer(graphics, cverts),
            meshbuffer = buffer.meshbuffer,
            vData = meshbuffer._vData,
            iData = meshbuffer._iData;

        for (let i = impl._pathOffset, l = impl._pathLength; i < l; i++) {
            let path = paths[i];
            let pts = path.points;
            let pointsLength = pts.length;
    
            if (pointsLength === 0) {
                continue;
            }
    
            // Calculate shape vertices.
            let offset = buffer.vertexStart;
    
            for (let j = 0; j < pointsLength; ++j) {
                this._vset(pts[j].x, pts[j].y);
            }
    
            let indicesOffset = buffer.indiceStart;
    
            if (path.complex) {
                let earcutData = [];
                for (let j = offset, end = buffer.vertexStart; j < end; j++) {
                    let vDataOffset = j * 3;
                    earcutData.push(vData[vDataOffset]);
                    earcutData.push(vData[vDataOffset+1]);
                }
    
                let newIndices = Earcut(earcutData, null, 2);
    
                if (!newIndices || newIndices.length === 0) {
                    continue;
                }
    
                for (let j = 0, nIndices = newIndices.length; j < nIndices; j++) {
                    iData[indicesOffset++] = newIndices[j] + offset;
                }
            }
            else {
                let first = offset;
                for (let start = offset+2, end = buffer.vertexStart; start < end; start++) {
                    iData[indicesOffset++] = first;
                    iData[indicesOffset++] = start - 1;
                    iData[indicesOffset++] = start;
                }
            }

            buffer.indiceStart = indicesOffset;
        }
    }

    _calculateJoins (impl, w, lineJoin, miterLimit) {
        let iw = 0.0;
    
        if (w > 0.0) {
            iw = 1 / w;
        }
    
        // Calculate which joins needs extra vertices to append, and gather vertex count.
        let paths = impl._paths;
        for (let i = impl._pathOffset, l = impl._pathLength; i < l; i++) {
            let path = paths[i];
    
            let pts = path.points;
            let ptsLength = pts.length;
            let p0 = pts[ptsLength - 1];
            let p1 = pts[0];
            let nleft = 0;
    
            path.nbevel = 0;
    
            for (let j = 0; j < ptsLength; j++) {
                let dmr2, cross, limit;
    
                // perp normals
                let dlx0 = p0.dy;
                let dly0 = -p0.dx;
                let dlx1 = p1.dy;
                let dly1 = -p1.dx;
    
                // Calculate extrusions
                p1.dmx = (dlx0 + dlx1) * 0.5;
                p1.dmy = (dly0 + dly1) * 0.5;
                dmr2 = p1.dmx * p1.dmx + p1.dmy * p1.dmy;
                if (dmr2 > 0.000001) {
                    let scale = 1 / dmr2;
                    if (scale > 600) {
                        scale = 600;
                    }
                    p1.dmx *= scale;
                    p1.dmy *= scale;
                }
    
                // Keep track of left turns.
                cross = p1.dx * p0.dy - p0.dx * p1.dy;
                if (cross > 0) {
                    nleft++;
                    p1.flags |= PointFlags.PT_LEFT;
                }
    
                // Calculate if we should use bevel or miter for inner join.
                limit = max(11, min(p0.len, p1.len) * iw);
                if (dmr2 * limit * limit < 1) {
                    p1.flags |= PointFlags.PT_INNERBEVEL;
                }
    
                // Check to see if the corner needs to be beveled.
                if (p1.flags & PointFlags.PT_CORNER) {
                    if (dmr2 * miterLimit * miterLimit < 1 || lineJoin === LineJoin.BEVEL || lineJoin === LineJoin.ROUND) {
                        p1.flags |= PointFlags.PT_BEVEL;
                    }
                }
    
                if ((p1.flags & (PointFlags.PT_BEVEL | PointFlags.PT_INNERBEVEL)) !== 0) {
                    path.nbevel++;
                }
    
                p0 = p1;
                p1 = pts[j + 1];
            }
        }
    }
    
    _flattenPaths (impl) {
        let paths = impl._paths;
        for (let i = impl._pathOffset, l = impl._pathLength; i < l; i++) {
            let path = paths[i];
            let pts = path.points;
    
            let p0 = pts[pts.length - 1];
            let p1 = pts[0];
    
            if (p0.equals(p1)) {
                path.closed = true;
                pts.pop();
                p0 = pts[pts.length - 1];
            }
    
            for (let j = 0, size = pts.length; j < size; j++) {
                // Calculate segment direction and length
                let dPos = p1.sub(p0);
                p0.len = dPos.mag();
                if (dPos.x || dPos.y)
                    dPos.normalizeSelf();
                p0.dx = dPos.x;
                p0.dy = dPos.y;
                // Advance
                p0 = p1;
                p1 = pts[j + 1];
            }
        }
    }

    _chooseBevel (bevel, p0, p1, w) {
        let x = p1.x;
        let y = p1.y;
        let x0, y0, x1, y1;
    
        if (bevel !== 0) {
            x0 = x + p0.dy * w;
            y0 = y - p0.dx * w;
            x1 = x + p1.dy * w;
            y1 = y - p1.dx * w;
        } else {
            x0 = x1 = x + p1.dmx * w;
            y0 = y1 = y + p1.dmy * w;
        }
    
        return [x0, y0, x1, y1];
    }
    
    _buttCapStart (p, dx, dy, w, d) {
        let px = p.x - dx * d;
        let py = p.y - dy * d;
        let dlx = dy;
        let dly = -dx;
    
        this._vset(px + dlx * w, py + dly * w);
        this._vset(px - dlx * w, py - dly * w);
<<<<<<< HEAD
    }
=======
    },

    _buttCapEnd (p, dx, dy, w, d) {
        let px = p.x + dx * d;
        let py = p.y + dy * d;
        let dlx = dy;
        let dly = -dx;
    
        this._vset(px + dlx * w, py + dly * w);
        this._vset(px - dlx * w, py - dly * w);
    },
>>>>>>> 004dc86a
    
    _roundCapStart (p, dx, dy, w, ncap) {
        let px = p.x;
        let py = p.y;
        let dlx = dy;
        let dly = -dx;
    
        for (let i = 0; i < ncap; i++) {
            let a = i / (ncap - 1) * PI;
            let ax = cos(a) * w,
                ay = sin(a) * w;
            this._vset(px - dlx * ax - dx * ay, py - dly * ax - dy * ay);
            this._vset(px, py);
        }
        this._vset(px + dlx * w, py + dly * w);
        this._vset(px - dlx * w, py - dly * w);
    }
    
    _roundCapEnd (p, dx, dy, w, ncap) {
        let px = p.x;
        let py = p.y;
        let dlx = dy;
        let dly = -dx;
    
        this._vset(px + dlx * w, py + dly * w);
        this._vset(px - dlx * w, py - dly * w);
        for (let i = 0; i < ncap; i++) {
            let a = i / (ncap - 1) * PI;
            let ax = cos(a) * w,
                ay = sin(a) * w;
            this._vset(px, py);
            this._vset(px - dlx * ax + dx * ay, py - dly * ax + dy * ay);
        }
    }
    
    _roundJoin (p0, p1, lw, rw, ncap) {
        let dlx0 = p0.dy;
        let dly0 = -p0.dx;
        let dlx1 = p1.dy;
        let dly1 = -p1.dx;
    
        let p1x = p1.x;
        let p1y = p1.y;
    
        if ((p1.flags & PointFlags.PT_LEFT) !== 0) {
            let out = this._chooseBevel(p1.flags & PointFlags.PT_INNERBEVEL, p0, p1, lw);
            let lx0 = out[0];
            let ly0 = out[1];
            let lx1 = out[2];
            let ly1 = out[3];
    
            let a0 = atan2(-dly0, -dlx0);
            let a1 = atan2(-dly1, -dlx1);
            if (a1 > a0) a1 -= PI * 2;
    
            this._vset(lx0, ly0);
            this._vset(p1x - dlx0 * rw, p1.y - dly0 * rw);
    
            let n = clamp(ceil((a0 - a1) / PI) * ncap, 2, ncap);
            for (let i = 0; i < n; i++) {
                let u = i / (n - 1);
                let a = a0 + u * (a1 - a0);
                let rx = p1x + cos(a) * rw;
                let ry = p1y + sin(a) * rw;
                this._vset(p1x, p1y);
                this._vset(rx, ry);
            }
    
            this._vset(lx1, ly1);
            this._vset(p1x - dlx1 * rw, p1y - dly1 * rw);
        } else {
            let out = this._chooseBevel(p1.flags & PointFlags.PT_INNERBEVEL, p0, p1, -rw);
            let rx0 = out[0];
            let ry0 = out[1];
            let rx1 = out[2];
            let ry1 = out[3];
    
            let a0 = atan2(dly0, dlx0);
            let a1 = atan2(dly1, dlx1);
            if (a1 < a0) a1 += PI * 2;
    
            this._vset(p1x + dlx0 * rw, p1y + dly0 * rw);
            this._vset(rx0, ry0);
    
            let n = clamp(ceil((a1 - a0) / PI) * ncap, 2, ncap);
            for (let i = 0; i < n; i++) {
                let u = i / (n - 1);
                let a = a0 + u * (a1 - a0);
                let lx = p1x + cos(a) * lw;
                let ly = p1y + sin(a) * lw;
                this._vset(lx, ly);
                this._vset(p1x, p1y);
            }
    
            this._vset(p1x + dlx1 * rw, p1y + dly1 * rw);
            this._vset(rx1, ry1);
        }
    }
    
    _bevelJoin (p0, p1, lw, rw) {
        let rx0, ry0, rx1, ry1;
        let lx0, ly0, lx1, ly1;
        let dlx0 = p0.dy;
        let dly0 = -p0.dx;
        let dlx1 = p1.dy;
        let dly1 = -p1.dx;
    
        if (p1.flags & PointFlags.PT_LEFT) {
            let out = this._chooseBevel(p1.flags & PointFlags.PT_INNERBEVEL, p0, p1, lw);
            lx0 = out[0];
            ly0 = out[1];
            lx1 = out[2];
            ly1 = out[3];
    
            this._vset(lx0, ly0);
            this._vset(p1.x - dlx0 * rw, p1.y - dly0 * rw);
    
            this._vset(lx1, ly1);
            this._vset(p1.x - dlx1 * rw, p1.y - dly1 * rw);
        } else {
            let out = this._chooseBevel(p1.flags & PointFlags.PT_INNERBEVEL, p0, p1, -rw);
            rx0 = out[0];
            ry0 = out[1];
            rx1 = out[2];
            ry1 = out[3];
    
            this._vset(p1.x + dlx0 * lw, p1.y + dly0 * lw);
            this._vset(rx0, ry0);
    
            this._vset(p1.x + dlx1 * lw, p1.y + dly1 * lw);
            this._vset(rx1, ry1);
        }
    }
    
    _vset (x, y) {
        let buffer = this._buffer;
        let meshbuffer = buffer.meshbuffer;
        let dataOffset = buffer.vertexStart * 3;

        let vData = meshbuffer._vData;
        let uintVData = meshbuffer._uintVData;

        vData[dataOffset] = x;
        vData[dataOffset+1] = y;
        uintVData[dataOffset+2] = this._curColor;

        buffer.vertexStart ++;
        meshbuffer._dirty = true;
    }
}

Assembler.register(cc.Graphics, GraphicsAssembler);<|MERGE_RESOLUTION|>--- conflicted
+++ resolved
@@ -512,9 +512,6 @@
     
         this._vset(px + dlx * w, py + dly * w);
         this._vset(px - dlx * w, py - dly * w);
-<<<<<<< HEAD
-    }
-=======
     },
 
     _buttCapEnd (p, dx, dy, w, d) {
@@ -525,8 +522,7 @@
     
         this._vset(px + dlx * w, py + dly * w);
         this._vset(px - dlx * w, py - dly * w);
-    },
->>>>>>> 004dc86a
+    }
     
     _roundCapStart (p, dx, dy, w, ncap) {
         let px = p.x;
