--- conflicted
+++ resolved
@@ -37,7 +37,6 @@
         }
 
         let renderData = sprite._renderData;
-<<<<<<< HEAD
         if (renderData && frame) {
             let fillStart = sprite._fillStart;
             let fillRange = sprite._fillRange;
@@ -64,43 +63,6 @@
             this.updateVerts(sprite, fillStart, fillEnd);
             this.updateWorldVerts(sprite);
             sprite._vertsDirty = false;
-=======
-        if (!renderData || !sprite.spriteFrame) return;
-        let uvDirty = renderData.uvDirty,
-            vertDirty = renderData.vertDirty;
-
-        if (!uvDirty && !vertDirty) {
-            return sprite.__allocedDatas;
-        }
-
-        let fillStart = sprite._fillStart;
-        let fillRange = sprite._fillRange;
-
-        if (fillRange < 0) {
-            fillStart += fillRange;
-            fillRange = -fillRange;
-        }
-
-        fillRange = fillStart + fillRange;
-
-        fillStart = fillStart > 1.0 ? 1.0 : fillStart;
-        fillStart = fillStart < 0.0 ? 0.0 : fillStart;
-
-        fillRange = fillRange > 1.0 ? 1.0 : fillRange;
-        fillRange = fillRange < 0.0 ? 0.0 : fillRange;
-        fillRange = fillRange - fillStart;
-        fillRange = fillRange < 0 ? 0 : fillRange;
-
-        let fillEnd = fillStart + fillRange;
-        fillEnd = fillEnd > 1 ? 1 : fillEnd;
-
-        if (uvDirty) {
-            this.updateUVs(sprite, fillStart, fillEnd);
-        }
-        if (vertDirty) {
-            this.updateVerts(sprite, fillStart, fillEnd);
-            this.updateWorldVerts(sprite);
->>>>>>> f3824926
         }
     },
 
