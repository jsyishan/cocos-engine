--- conflicted
+++ resolved
@@ -26,18 +26,13 @@
 const packToDynamicAtlas = require('../../../../utils/utils').packToDynamicAtlas;
 module.exports = {
     updateRenderData (sprite) {
-        packToDynamicAtlas(sprite, sprite._spriteFrame);
+        let frame = sprite._spriteFrame;
+        packToDynamicAtlas(sprite, frame);
 
         let renderData = sprite._renderData;
-<<<<<<< HEAD
         if (renderData && frame && sprite._vertsDirty) {
             this.updateVerts(sprite);
             sprite._vertsDirty = false;
-=======
-        if (!renderData || !sprite.spriteFrame) return;
-        if (renderData.vertDirty) {
-            this.updateVerts(sprite);
->>>>>>> f3824926
         }
     },
 
