--- conflicted
+++ resolved
@@ -37,31 +37,7 @@
             this.updateVerts(sprite);
             sprite._vertsDirty = false;
         }
-<<<<<<< HEAD
-    },
-
-    fillBuffers (sprite, renderer) {
-        let verts = sprite._renderData.vertices,
-            node = sprite.node,
-            color = node._color._val,
-            matrix = node._worldMatrix;
-        let matrixm = matrix.m;
-        let a = matrixm[0], b = matrixm[1], c = matrixm[4], d = matrixm[5],
-            tx = matrixm[12], ty = matrixm[13],    
-            buffer = renderer._meshBuffer;
-
-        let offsetInfo = buffer.request(4, 6);
-        
-        // buffer data may be realloc, need get reference after request.
-        let indiceOffset = offsetInfo.indiceOffset,
-            vertexOffset = offsetInfo.byteOffset >> 2,
-            vertexId = offsetInfo.vertexOffset,
-            vbuf = buffer._vData,
-            uintbuf = buffer._uintVData,
-            ibuf = buffer._iData;
-=======
     }
->>>>>>> cc486d03
 
     updateUVs (sprite) {
         let uv = sprite._spriteFrame.uv;
