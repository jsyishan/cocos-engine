--- conflicted
+++ resolved
@@ -1177,7 +1177,7 @@
 
         this._eventMask = 0;
         this._cullingMask = 1;
-<<<<<<< HEAD
+        this._childArrivalOrder = 1;
 
         this._eulerAngles = cc.v3();
 
@@ -1187,9 +1187,6 @@
             this._proxy.bind(this);
             this._proxy.updateOpacity();
         }
-=======
-        this._childArrivalOrder = 1;
->>>>>>> 27a71e60
     },
 
     statics: {
