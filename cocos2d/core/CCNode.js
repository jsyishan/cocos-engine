--- conflicted
+++ resolved
@@ -48,16 +48,10 @@
 var emptyFunc = function () {};
 var _vec2a = cc.v2();
 var _vec2b = cc.v2();
-<<<<<<< HEAD
 var _mat4_temp = mat4.create();
 var _vec3_temp = vec3.create();
 var _quat_temp = quat.create();
 var _globalOrderOfArrival = 1;
-=======
-var _mat4_temp = math.mat4.create();
-var _vec3_temp = math.vec3.create();
-var _quat_temp = math.quat.create();
->>>>>>> 92930f50
 var _cachedArray = new Array(16);
 _cachedArray.length = 0;
 
@@ -3221,7 +3215,6 @@
             actionManager && actionManager.pauseTarget(this);
             eventManager.pauseTarget(this);
         }
-<<<<<<< HEAD
     },
 
     // traversal the node tree, child cullingMask must keep the same with the parent.
@@ -3274,10 +3267,6 @@
 */
 
 // Node Event
-=======
-    }
-});
->>>>>>> 92930f50
 
 /**
  * @event position-changed
