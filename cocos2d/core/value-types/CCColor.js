--- conflicted
+++ resolved
@@ -331,11 +331,7 @@
      * color.setA(0); // Color {r: 0, g: 0, b: 0, a: 0}
      */
     proto.setA = function (alpha) {
-<<<<<<< HEAD
-        this._val = ((this._val & 0x00ffffff) | (~~alpha<<24) >>> 0) >>> 0;
-=======
         this._val = ((this._val & 0x00ffffff) | ((~~alpha << 24) >>> 0)) >>> 0;
->>>>>>> efed8357
         return this;
     };
 
