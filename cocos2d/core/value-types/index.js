/****************************************************************************
 Copyright (c) 2013-2016 Chukong Technologies Inc.
 Copyright (c) 2017-2018 Xiamen Yaji Software Co., Ltd.

 https://www.cocos.com/

 Permission is hereby granted, free of charge, to any person obtaining a copy
 of this software and associated engine source code (the "Software"), a limited,
  worldwide, royalty-free, non-assignable, revocable and non-exclusive license
 to use Cocos Creator solely to develop games on your target platforms. You shall
  not use Cocos Creator software for developing other software or tools that's
  used for developing games. You are not granted to publish, distribute,
  sublicense, and/or sell copies of Cocos Creator.

 The software or tools in this License Agreement are licensed, not sold.
 Xiamen Yaji Software Co., Ltd. reserves all rights not expressly granted to you.

 THE SOFTWARE IS PROVIDED "AS IS", WITHOUT WARRANTY OF ANY KIND, EXPRESS OR
 IMPLIED, INCLUDING BUT NOT LIMITED TO THE WARRANTIES OF MERCHANTABILITY,
 FITNESS FOR A PARTICULAR PURPOSE AND NONINFRINGEMENT. IN NO EVENT SHALL THE
 AUTHORS OR COPYRIGHT HOLDERS BE LIABLE FOR ANY CLAIM, DAMAGES OR OTHER
 LIABILITY, WHETHER IN AN ACTION OF CONTRACT, TORT OR OTHERWISE, ARISING FROM,
 OUT OF OR IN CONNECTION WITH THE SOFTWARE OR THE USE OR OTHER DEALINGS IN
 THE SOFTWARE.
 ****************************************************************************/

require('./value-type');

<<<<<<< HEAD
let math = cc.vmath = require('../renderer/render-engine').math;

math.mat4.fromTRSArray = function (out, trs) {
    var x = trs[4], y = trs[5], z = trs[6], w = trs[7];
    var x2 = x + x;
    var y2 = y + y;
    var z2 = z + z;
  
    var xx = x * x2;
    var xy = x * y2;
    var xz = x * z2;
    var yy = y * y2;
    var yz = y * z2;
    var zz = z * z2;
    var wx = w * x2;
    var wy = w * y2;
    var wz = w * z2;
    var sx = trs[8];
    var sy = trs[9];
    var sz = trs[10];
  
    out.m00 = (1 - (yy + zz)) * sx;
    out.m01 = (xy + wz) * sx;
    out.m02 = (xz - wy) * sx;
    out.m03 = 0;
    out.m04 = (xy - wz) * sy;
    out.m05 = (1 - (xx + zz)) * sy;
    out.m06 = (yz + wx) * sy;
    out.m07 = 0;
    out.m08 = (xz + wy) * sz;
    out.m09 = (yz - wx) * sz;
    out.m10 = (1 - (xx + yy)) * sz;
    out.m11 = 0;
    out.m12 = trs[1];
    out.m13 = trs[2];
    out.m14 = trs[3];
    out.m15 = 1;
  
    return out;
}
=======
cc.vmath = require('../vmath').default;

module.exports = {
    Vec2: require('./vec2'),
    Vec3: require('./vec3'),
    Vec4: require('./vec4'),
    Quat: require('./quat'),
    Mat4: require('./mat4'),
    Size: require('./size'),
    Rect: require('./rect'),
    Color: require('./color'),
};
>>>>>>> f3824926
<|MERGE_RESOLUTION|>--- conflicted
+++ resolved
@@ -26,48 +26,6 @@
 
 require('./value-type');
 
-<<<<<<< HEAD
-let math = cc.vmath = require('../renderer/render-engine').math;
-
-math.mat4.fromTRSArray = function (out, trs) {
-    var x = trs[4], y = trs[5], z = trs[6], w = trs[7];
-    var x2 = x + x;
-    var y2 = y + y;
-    var z2 = z + z;
-  
-    var xx = x * x2;
-    var xy = x * y2;
-    var xz = x * z2;
-    var yy = y * y2;
-    var yz = y * z2;
-    var zz = z * z2;
-    var wx = w * x2;
-    var wy = w * y2;
-    var wz = w * z2;
-    var sx = trs[8];
-    var sy = trs[9];
-    var sz = trs[10];
-  
-    out.m00 = (1 - (yy + zz)) * sx;
-    out.m01 = (xy + wz) * sx;
-    out.m02 = (xz - wy) * sx;
-    out.m03 = 0;
-    out.m04 = (xy - wz) * sy;
-    out.m05 = (1 - (xx + zz)) * sy;
-    out.m06 = (yz + wx) * sy;
-    out.m07 = 0;
-    out.m08 = (xz + wy) * sz;
-    out.m09 = (yz - wx) * sz;
-    out.m10 = (1 - (xx + yy)) * sz;
-    out.m11 = 0;
-    out.m12 = trs[1];
-    out.m13 = trs[2];
-    out.m14 = trs[3];
-    out.m15 = 1;
-  
-    return out;
-}
-=======
 cc.vmath = require('../vmath').default;
 
 module.exports = {
@@ -79,5 +37,4 @@
     Size: require('./size'),
     Rect: require('./rect'),
     Color: require('./color'),
-};
->>>>>>> f3824926
+};