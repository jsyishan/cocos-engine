/****************************************************************************
 Copyright (c) 2013-2016 Chukong Technologies Inc.
 Copyright (c) 2017-2018 Xiamen Yaji Software Co., Ltd.
 http://www.cocos.com
 Permission is hereby granted, free of charge, to any person obtaining a copy
 of this software and associated engine source code (the "Software"), a limited,
 worldwide, royalty-free, non-assignable, revocable and non-exclusive license
 to use Cocos Creator solely to develop games on your target platforms. You shall
 not use Cocos Creator software for developing other software or tools that's
 used for developing games. You are not granted to publish, distribute,
 sublicense, and/or sell copies of Cocos Creator.
 The software or tools in this License Agreement are licensed, not sold.
 Xiamen Yaji Software Co., Ltd. reserves all rights not expressly granted to you.
 THE SOFTWARE IS PROVIDED "AS IS", WITHOUT WARRANTY OF ANY KIND, EXPRESS OR
 IMPLIED, INCLUDING BUT NOT LIMITED TO THE WARRANTIES OF MERCHANTABILITY,
 FITNESS FOR A PARTICULAR PURPOSE AND NONINFRINGEMENT. IN NO EVENT SHALL THE
 AUTHORS OR COPYRIGHT HOLDERS BE LIABLE FOR ANY CLAIM, DAMAGES OR OTHER
 LIABILITY, WHETHER IN AN ACTION OF CONTRACT, TORT OR OTHERWISE, ARISING FROM,
 OUT OF OR IN CONNECTION WITH THE SOFTWARE OR THE USE OR OTHER DEALINGS IN
 THE SOFTWARE.
 ****************************************************************************/

var Utils = require('../platform/utils');
var sys = require('../platform/CCSys');

/**
 * @class
 * @extends _ccsg.Node
 * @brief Displays a video file.
 *
 * @note VideoPlayer displays a video file based on DOM element
 * VideoPlayer will be rendered above all other graphical elements.
 *
 * @property {String}   path - The video path
 */
_ccsg.VideoPlayer = _ccsg.Node.extend(/** @lends _ccsg.VideoPlayer# */{

    ctor: function () {
        _ccsg.Node.prototype.ctor.call(this);
        // 播放结束等事件处理的队列
        this._EventList = {};
    },

    _createRenderCmd: function(){
        return new _ccsg.VideoPlayer.RenderCmd(this);
    },

    setURL: function (url) {
        this._renderCmd.updateURL(url);
    },

    getURL: function() {
        return this._renderCmd._url;
    },

    play: function () {
        this._renderCmd.play();
    },

    pause: function () {
        this._renderCmd.pause();
    },

    _resume: function () {
        this._renderCmd.play();
    },

    stop: function () {
        this._renderCmd.stop();
    },

    setVolume: function (volume) {
        this._renderCmd.setVolume(volume);
    },

    seekTo: function (time) {
        this._renderCmd.seekTo(time);
    },

    isPlaying: function () {
        return this._renderCmd.isPlaying();
    },

    duration: function () {
        return this._renderCmd.duration() || -1;
    },

    currentTime: function() {
        return this._renderCmd.currentTime() || -1;
    },

    createDomElementIfNeeded: function () {
        if (!this._renderCmd._video) {
            this._renderCmd.createDom();
        }
    },

    setKeepAspectRatioEnabled: function () {
        cc.logID(7700);
    },

    isKeepAspectRatioEnabled: function () {
        return true;
    },

    setFullScreenEnabled: function (enable) {
        var video = this._renderCmd._video;
        if (!video) return;

        if(enable)
            cc.screen.requestFullScreen(video);
        else
            cc.screen.exitFullScreen(video);

    },

    isFullScreenEnabled: function () {
        cc.logID(7701);
    },

    setEventListener: function (event, callback) {
        this._EventList[event] = callback;
    },

    removeEventListener: function (event) {
        this._EventList[event] = null;
    },

    _dispatchEvent: function (event) {
        var callback = this._EventList[event];
        if (callback)
            callback.call(this, this, this._renderCmd._video.src);
    },

    onPlayEvent: function () {
        var callback = this._EventList[_ccsg.VideoPlayer.EventType.PLAYING];
        callback.call(this, this, this._renderCmd._video.src);
    },

    setContentSize: function (width, height) {
        if (width.width !== undefined && width.height !== undefined) {
            height = width.height;
            width = width.width;
        }
        _ccsg.Node.prototype.setContentSize.call(this, width, height);
        this._renderCmd.updateSize(width, height);
    },

    onEnter: function () {
        _ccsg.Node.prototype.onEnter.call(this);
        var list = _ccsg.VideoPlayer.elements;
        if(list.indexOf(this) === -1)
            list.push(this);
    },

    cleanup: function () {
        this._super();
        this._renderCmd.removeDom();
    },

    onExit: function () {
        _ccsg.Node.prototype.onExit.call(this);
        var list = _ccsg.VideoPlayer.elements;
        var index = list.indexOf(this);
        if(index !== -1)
            list.splice(index, 1);
    },

    setVisible: function ( visible ) {
        _ccsg.Node.prototype.setVisible.call(this, visible);
        this._renderCmd.updateVisibility();
    }
});

// video 队列，所有 vidoe 在 onEnter 的时候都会插入这个队列
_ccsg.VideoPlayer.elements = [];
// video 在 game_hide 事件中被自动暂停的队列，用于回复的时候重新开始播放
_ccsg.VideoPlayer.pauseElements = [];

cc.game.on(cc.game.EVENT_HIDE, function () {
    var list = _ccsg.VideoPlayer.elements;
    for (var element, i = 0; i < list.length; i++) {
        element = list[i];
        if (element.isPlaying()) {
            element.pause();
            _ccsg.VideoPlayer.pauseElements.push(element);
        }
    }
});

cc.game.on(cc.game.EVENT_SHOW, function () {
    var list = _ccsg.VideoPlayer.pauseElements;
    var element = list.pop();
    while (element) {
        element.play();
        element = list.pop();
    }
});

_ccsg.VideoPlayer.EventType = {
    PLAYING: 0,
    PAUSED: 1,
    STOPPED: 2,
    COMPLETED: 3,
    META_LOADED: 4,
    CLICKED: 5,
    READY_TO_PLAY: 6
};

(function (video) {
    /**
     * Adapter various machines
     * @devicePixelRatio Whether you need to consider devicePixelRatio calculated position
     * @event To get the data using events
     */
    video._polyfill = {
        devicePixelRatio: false,
        event: "canplay",
        canPlayType: []
    };

    (function () {
        /**
         * Some old browser only supports Theora encode video
         * But native does not support this encode,
         * so it is best to provide mp4 and webm or ogv file
         */
        var dom = document.createElement("video");
        if (sys.platform !== sys.WECHAT_GAME && sys.platform !== sys.QQ_PLAY) {
            if (dom.canPlayType("video/ogg")) {
                video._polyfill.canPlayType.push(".ogg");
                video._polyfill.canPlayType.push(".ogv");
            }
            if (dom.canPlayType("video/mp4"))
                video._polyfill.canPlayType.push(".mp4");
            if (dom.canPlayType("video/webm"))
                video._polyfill.canPlayType.push(".webm");
        }
    })();

    if (cc.sys.browserType === cc.sys.BROWSER_TYPE_FIREFOX) {
        video._polyfill.autoplayAfterOperation = true;
    }

    if (
        cc.sys.OS_ANDROID === cc.sys.os && (
        cc.sys.browserType === cc.sys.BROWSER_TYPE_SOUGOU ||
        cc.sys.browserType === cc.sys.BROWSER_TYPE_360
    )
    ) {
        video._polyfill.zoomInvalid = true;
    }

    var style = document.createElement("style");
    style.innerHTML = ".cocosVideo:-moz-full-screen{transform:matrix(1,0,0,1,0,0) !important;}" +
        ".cocosVideo:full-screen{transform:matrix(1,0,0,1,0,0) !important;}" +
        ".cocosVideo:-webkit-full-screen{transform:matrix(1,0,0,1,0,0) !important;}";
    document.head.appendChild(style);

})(_ccsg.VideoPlayer);

(function (polyfill) {

    _ccsg.VideoPlayer.RenderCmd = function (node) {
        this._rootCtor(node);

        this._video = null;
        this._url = '';

        // 有一些浏览器第一次播放视频需要特殊处理，这个标记用来标识是否播放过
        this._played = false;
        this._playing = false;
        this._ignorePause = false;
    };

    var proto = _ccsg.VideoPlayer.RenderCmd.prototype = Object.create(_ccsg.Node.CanvasRenderCmd.prototype);
    proto.constructor = _ccsg.VideoPlayer.RenderCmd;

    proto.transform = function (parentCmd, recursive) {
        this.originTransform(parentCmd, recursive);
        this.updateMatrix();
    };

    proto.updateMatrix = function () {
        if (!this._video) return;
        var node = this._node, scaleX = cc.view._scaleX, scaleY = cc.view._scaleY;
        var dpr = cc.view._devicePixelRatio;
        var t = this._worldTransform;

        scaleX /= dpr;
        scaleY /= dpr;

        var container = cc.game.container;
        var a = t.a * scaleX, b = t.b, c = t.c, d = t.d * scaleY;

        var offsetX = container && container.style.paddingLeft && parseInt(container.style.paddingLeft);
        var offsetY = container && container.style.paddingBottom && parseInt(container.style.paddingBottom);
        var tx = t.tx * scaleX + offsetX, ty = t.ty * scaleY + offsetY;

        if (polyfill.zoomInvalid) {
            this.updateSize(node._contentSize.width * a, node._contentSize.height * d);
            a = 1;
            d = 1;
        }

        var matrix = "matrix(" + a + "," + -b + "," + -c + "," + d + "," + tx + "," + -ty + ")";
        this._video.style['transform'] = matrix;
        this._video.style['-webkit-transform'] = matrix;
        this._video.style['transform-origin'] = '0px 100% 0px';
        this._video.style['-webkit-transform-origin'] = '0px 100% 0px';
    };

    proto.updateURL = function (path) {
        var source, video, extname;
        var node = this._node;

<<<<<<< HEAD
=======

>>>>>>> 3025da37
        if (this._url === path) {
            return;
        }

        this._url = path;

        if (cc.loader.resPath && !/^http/.test(path))
            path = cc.path.join(cc.loader.resPath, path);

        this.removeDom();
        this.createDom();

        this.bindEvent();

        video = this._video;

<<<<<<< HEAD
        video.oncanplay = function () {
            if (this._loaded)
=======
        var cb = function(){
            if(this._loaded)
>>>>>>> 3025da37
                return;
            this._loaded = true;
            node.setContentSize(node._contentSize.width, node._contentSize.height);
            video.currentTime = 0;
            node._dispatchEvent(_ccsg.VideoPlayer.EventType.READY_TO_PLAY);
            this.updateVisibility();
            this.updateMatrix();
        }.bind(this);

        //video.controls = "controls";
        // if preload set to metadata, the canplay event can't be fired on safari
        // video.preload = "metadata";
        video.style["visibility"] = "hidden";
        this._loaded = false;
        this._played = false;
        this._playing = false;

        source = document.createElement("source");
        source.src = path;
        video.appendChild(source);

        extname = cc.path.extname(path);
        for (var i = 0; i < polyfill.canPlayType.length; i++) {
            if (extname !== polyfill.canPlayType[i]) {
                source = document.createElement("source");
                source.src = path.replace(extname, polyfill.canPlayType[i]);
                video.appendChild(source);
            }
        }
    };

    proto.bindEvent = function () {
        var node = this._node, video = this._video, self = this;
        //binding event
        video.onloadedmetadata = function () {
            node._dispatchEvent(_ccsg.VideoPlayer.EventType.META_LOADED);
        };
        video.addEventListener("ended", function () {
            if (self._video !== video) return;
            this._playing = false;
            node._dispatchEvent(_ccsg.VideoPlayer.EventType.COMPLETED);
        }.bind(this));
        video.addEventListener("play", function () {
            if (self._video !== video) return;
            node._dispatchEvent(_ccsg.VideoPlayer.EventType.PLAYING);
        });
        video.addEventListener("pause", function () {
            if (self._ignorePause || self._video !== video) return;
            node._dispatchEvent(_ccsg.VideoPlayer.EventType.PAUSED);
        });
        video.addEventListener("click", function () {
            node._dispatchEvent(_ccsg.VideoPlayer.EventType.CLICKED);
        });
    };

    proto.updateVisibility = function () {
        var node = this._node;
        if (!this._video) return;
        var video = this._video;
        if (node.visible) {
            video.style.visibility = 'visible';
        }
        else {
            video.style.visibility = 'hidden';
            video.pause();
            this._playing = false;
        }
    };

    proto.createDom = function () {
        var video = document.createElement('video');
        video.style.position = "absolute";
        video.style.bottom = "0px";
        video.style.left = "0px";
        video.className = "cocosVideo";
        video.setAttribute('preload', true);
        video.setAttribute('webkit-playsinline', '');
        video.setAttribute('playsinline', '');
        this._video = video;
        cc.game.container.appendChild(video);
    };

    proto.removeDom = function () {
        var video = this._video;
        if (video) {
            var hasChild = Utils.contains(cc.game.container, video);
            if (hasChild)
                cc.game.container.removeChild(video);
        }
        this._video = null;
        this._url = "";
    };

    proto.updateSize = function (width, height) {
        var video = this._video;
        if (!video) return;

        video.style['width'] = width + 'px';
        video.style['height'] = height + 'px';
    };

    // 播放控制
    proto.play = function () {
        var video = this._video;
        if (!video || !this._node.isVisible()) return;

        this._played = true;
        if (this._playing) {
            return;
        }

        if (_ccsg.VideoPlayer._polyfill.autoplayAfterOperation) {
            var self = this;
            setTimeout(function () {
                video.play();
                self._playing = true;
            }, 20);
        }
        else {
            video.play();
            this._playing = true;
        }
    };

    proto.pause = function () {
        var video = this._video;
        if (!this._playing) return;

        this._playing = false;
        if (!video) {
            return;
        }
        video.pause();
    };

    proto.stop = function () {
        var video = this._video;
        if (!video || !this._node.isVisible()) return;
        this._ignorePause = true;
        video.pause();
        var node = this._node;
        setTimeout(function () {
            node._dispatchEvent(_ccsg.VideoPlayer.EventType.STOPPED);
            this._ignorePause = false;
        }.bind(this), 0);
        // 恢复到视频起始位置
        video.currentTime = 0;
        this._playing = false;
    };

    proto.seekTo = function (sec) {
        var video = this._video;
        if (!video) return;

        if (this._loaded) {
            video.currentTime = sec;
        }
        else {
            var cb = function () {
                video.currentTime = sec;
                video.removeEventListener(polyfill.event, cb);
            };
            video.addEventListener(polyfill.event, cb);
        }
        if (_ccsg.VideoPlayer._polyfill.autoplayAfterOperation && this.isPlaying()) {
            setTimeout(function () {
                video.play();
            }, 20);
        }
    };

    proto.setVolume = function (volume) {
        var video = this._video;
        if (video) {
            video.volume = volume;
        }
    };

    proto.isPlaying = function () {
        var video = this._video;
        if (_ccsg.VideoPlayer._polyfill.autoplayAfterOperation && this._playing) {
            setTimeout(function () {
                video.play();
            }, 20);
        }
        return this._playing;
    };

    proto.duration = function () {
        var video = this._video;
        var duration = -1;
        if (!video) return duration;

        duration = video.duration;
        if (duration <= 0) {
            cc.logID(7702);
        }

        return duration;
    };

    proto.currentTime = function () {
        var video = this._video;
        if (!video) return -1;

        return video.currentTime;
    };

})(_ccsg.VideoPlayer._polyfill);<|MERGE_RESOLUTION|>--- conflicted
+++ resolved
@@ -314,10 +314,6 @@
         var source, video, extname;
         var node = this._node;
 
-<<<<<<< HEAD
-=======
-
->>>>>>> 3025da37
         if (this._url === path) {
             return;
         }
@@ -334,13 +330,8 @@
 
         video = this._video;
 
-<<<<<<< HEAD
         video.oncanplay = function () {
             if (this._loaded)
-=======
-        var cb = function(){
-            if(this._loaded)
->>>>>>> 3025da37
                 return;
             this._loaded = true;
             node.setContentSize(node._contentSize.width, node._contentSize.height);
