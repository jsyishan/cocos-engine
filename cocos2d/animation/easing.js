--- conflicted
+++ resolved
@@ -515,7 +515,6 @@
 easing.expoOutIn = _makeOutIn(easing.expoIn, easing.expoOut);
 easing.circOutIn = _makeOutIn(easing.circIn, easing.circOut);
 easing.backOutIn = _makeOutIn(easing.backIn, easing.backOut);
-<<<<<<< HEAD
 easing.bounceIn = function (k) { return 1 - easing.bounceOut(1 - k); };
 easing.bounceInOut = function (k) {
     if (k < 0.5) {
@@ -523,9 +522,6 @@
     }
     return easing.bounceOut(k * 2 - 1) * 0.5 + 0.5;
 };
-=======
-easing.backOutIn = _makeOutIn(easing.backIn, easing.backOut);
->>>>>>> fddcd5b5
 easing.bounceOutIn = _makeOutIn(easing.bounceIn, easing.bounceOut);
 
 /**
