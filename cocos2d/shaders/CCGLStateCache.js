--- conflicted
+++ resolved
@@ -45,66 +45,6 @@
     _GLServerState = 0;
     if(macro.TEXTURE_ATLAS_USE_VAO)
         _uVAO = 0;
-<<<<<<< HEAD
-
-    var _currBuffers = {};
-
-    // IE 10 WebGLRenderingContext does not exist
-    if (!window.WebGLRenderingContext) return;
-
-    WebGLRenderingContext.prototype.glBindBuffer = WebGLRenderingContext.prototype.bindBuffer;
-    WebGLRenderingContext.prototype.bindBuffer = function (target, buffer) {
-        if (_currBuffers[target] !== buffer) {
-            this.glBindBuffer(target, buffer);
-            _currBuffers[target] = buffer;
-        }
-    };
-
-    WebGLRenderingContext.prototype.glEnableVertexAttribArray = WebGLRenderingContext.prototype.enableVertexAttribArray;
-    WebGLRenderingContext.prototype.enableVertexAttribArray = function (index) {
-        if (index === macro.VERTEX_ATTRIB_FLAG_POSITION) {
-            if (!this._vertexAttribPosition) {
-                this.glEnableVertexAttribArray(index);
-                this._vertexAttribPosition = true;
-            }
-        }
-        else if (index === macro.VERTEX_ATTRIB_FLAG_COLOR) {
-            if (!this._vertexAttribColor) {
-                this.glEnableVertexAttribArray(index);
-                this._vertexAttribColor = true;
-            }
-        }
-        else if (index === macro.VERTEX_ATTRIB_FLAG_TEX_COORDS) {
-            if (!this._vertexAttribTexCoords) {
-                this.glEnableVertexAttribArray(index);
-                this._vertexAttribTexCoords = true;
-            }
-        }
-        else {
-            this.glEnableVertexAttribArray(index);
-        }
-    };
-
-    WebGLRenderingContext.prototype.glDisableVertexAttribArray = WebGLRenderingContext.prototype.disableVertexAttribArray;
-    WebGLRenderingContext.prototype.disableVertexAttribArray = function (index) {
-        if (index === macro.VERTEX_ATTRIB_FLAG_COLOR) {
-            if (this._vertexAttribColor) {
-                this.glDisableVertexAttribArray(index);
-                this._vertexAttribColor = false;
-            }
-        }
-        else if (index === macro.VERTEX_ATTRIB_FLAG_TEX_COORDS) {
-            if (this._vertexAttribTexCoords) {
-                this.glDisableVertexAttribArray(index);
-                this._vertexAttribTexCoords = false;
-            }
-        }
-        else if (index !== 0) {
-            this.glDisableVertexAttribArray(index);
-        }
-    };
-=======
->>>>>>> 2a140e78
 }
 
 // GL State Cache functions
