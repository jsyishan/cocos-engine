--- conflicted
+++ resolved
@@ -561,13 +561,9 @@
  * But native does not support this encode,
  * so it is best to provide mp4 and webm or ogv file
  */
-<<<<<<< HEAD
-
- // TODO: adapt wx video player
- // issue: https://github.com/cocos-creator/2d-tasks/issues/1364
-=======
-// TODO: move into adapter
->>>>>>> 94e49029
+
+// TODO: adapt wx video player
+// issue: https://github.com/cocos-creator/2d-tasks/issues/1364
 let dom = document.createElement("video");
 if (dom.canPlayType) {
     if (dom.canPlayType("video/ogg")) {
