--- conflicted
+++ resolved
@@ -156,28 +156,18 @@
         this._touchToPlay();
     };
 
-<<<<<<< HEAD
     proto._touchToPlay = function () {
         if (this._src && this._src.loadMode === LoadMode.DOM_AUDIO &&
             this._element.paused) {
             touchPlayList.push({ instance: this, offset: 0, audio: this._element });
-=======
-            let touchEventName = ('ontouchend' in window) ? 'touchend' : 'mousedown';
-            // Listen to the touchstart body event and play the audio when necessary.
-            cc.game.canvas.addEventListener(touchEventName, function () {
-                let item;
-                while (item = touchPlayList.pop()) {
-                    item.audio.play(item.offset);
-                }
-            });
->>>>>>> a3de003d
         }
 
         if (touchBinded) return;
         touchBinded = true;
 
+        let touchEventName = ('ontouchend' in window) ? 'touchend' : 'mousedown';
         // Listen to the touchstart body event and play the audio when necessary.
-        cc.game.canvas.addEventListener('touchstart', function () {
+        cc.game.canvas.addEventListener(touchEventName, function () {
             let item;
             while (item = touchPlayList.pop()) {
                 item.audio.play(item.offset);
