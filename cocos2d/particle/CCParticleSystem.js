/****************************************************************************
 Copyright (c) 2013-2016 Chukong Technologies Inc.
 Copyright (c) 2017-2018 Xiamen Yaji Software Co., Ltd.

 https://www.cocos.com/

 Permission is hereby granted, free of charge, to any person obtaining a copy
 of this software and associated engine source code (the "Software"), a limited,
  worldwide, royalty-free, non-assignable, revocable and non-exclusive license
 to use Cocos Creator solely to develop games on your target platforms. You shall
  not use Cocos Creator software for developing other software or tools that's
  used for developing games. You are not granted to publish, distribute,
  sublicense, and/or sell copies of Cocos Creator.

 The software or tools in this License Agreement are licensed, not sold.
 Xiamen Yaji Software Co., Ltd. reserves all rights not expressly granted to you.

 THE SOFTWARE IS PROVIDED "AS IS", WITHOUT WARRANTY OF ANY KIND, EXPRESS OR
 IMPLIED, INCLUDING BUT NOT LIMITED TO THE WARRANTIES OF MERCHANTABILITY,
 FITNESS FOR A PARTICULAR PURPOSE AND NONINFRINGEMENT. IN NO EVENT SHALL THE
 AUTHORS OR COPYRIGHT HOLDERS BE LIABLE FOR ANY CLAIM, DAMAGES OR OTHER
 LIABILITY, WHETHER IN AN ACTION OF CONTRACT, TORT OR OTHERWISE, ARISING FROM,
 OUT OF OR IN CONNECTION WITH THE SOFTWARE OR THE USE OR OTHER DEALINGS IN
 THE SOFTWARE.
 ****************************************************************************/

const macro = require('../core/platform/CCMacro');
const ParticleAsset = require('./CCParticleAsset');
const RenderComponent = require('../core/components/CCRenderComponent');
const codec = require('../compression/ZipUtils');
const PNGReader = require('./CCPNGReader');
const tiffReader = require('./CCTIFFReader');
const textureUtil = require('../core/utils/texture-util');
const RenderFlow = require('../core/renderer/render-flow');
const ParticleSimulator = require('./particle-simulator');
const Material = require('../core/assets/material/CCMaterial');
const BlendFunc = require('../core/utils/blend-func');

function getImageFormatByData (imgData) {
    // if it is a png file buffer.
    if (imgData.length > 8 && imgData[0] === 0x89
        && imgData[1] === 0x50
        && imgData[2] === 0x4E
        && imgData[3] === 0x47
        && imgData[4] === 0x0D
        && imgData[5] === 0x0A
        && imgData[6] === 0x1A
        && imgData[7] === 0x0A) {
        return macro.ImageFormat.PNG;
    }

    // if it is a tiff file buffer.
    if (imgData.length > 2 && ((imgData[0] === 0x49 && imgData[1] === 0x49)
        || (imgData[0] === 0x4d && imgData[1] === 0x4d)
        || (imgData[0] === 0xff && imgData[1] === 0xd8))) {
        return macro.ImageFormat.TIFF;
    }
    return macro.ImageFormat.UNKNOWN;
}

/**
 * !#en Enum for emitter modes
 * !#zh 发射模式
 * @enum ParticleSystem.EmitterMode
 */
var EmitterMode = cc.Enum({
    /**
     * !#en Uses gravity, speed, radial and tangential acceleration.
     * !#zh 重力模式，模拟重力，可让粒子围绕一个中心点移近或移远。
     * @property {Number} GRAVITY
     */
    GRAVITY: 0,
    /**
     * !#en Uses radius movement + rotation.
     * !#zh 半径模式，可以使粒子以圆圈方式旋转，它也可以创造螺旋效果让粒子急速前进或后退。
     * @property {Number} RADIUS - Uses radius movement + rotation.
     */
    RADIUS: 1
});

/**
 * !#en Enum for particles movement type.
 * !#zh 粒子位置类型
 * @enum ParticleSystem.PositionType
 */
var PositionType = cc.Enum({
    /**
     * !#en
     * Living particles are attached to the world and are unaffected by emitter repositioning.
     * !#zh
     * 自由模式，相对于世界坐标，不会随粒子节点移动而移动。（可产生火焰、蒸汽等效果）
     * @property {Number} FREE
     */
    FREE: 0,

    /**
     * !#en
     * Living particles are attached to the world but will follow the emitter repositioning.<br/>
     * Use case: Attach an emitter to an sprite, and you want that the emitter follows the sprite.
     * !#zh
     * 相对模式，粒子会随父节点移动而移动，可用于制作移动角色身上的特效等等。（该选项在 Creator 中暂时不支持）
     * @property {Number} RELATIVE
     */
    RELATIVE: 1,

    /**
     * !#en
     * Living particles are attached to the emitter and are translated along with it.
     * !#zh
     * 整组模式，粒子跟随发射器移动。（不会发生拖尾）
     * @property {Number} GROUPED
     */
    GROUPED: 2
});

/**
 * @class ParticleSystem
 */

var properties = {
    /**
     * !#en Play particle in edit mode.
     * !#zh 在编辑器模式下预览粒子，启用后选中粒子时，粒子将自动播放。
     * @property {Boolean} preview
     * @default false
     */
    preview: {
        default: true,
        editorOnly: true,
        notify: CC_EDITOR && function () {
            this.resetSystem();
            if ( !this.preview ) {
                this.stopSystem();
                this.disableRender();
            }
            cc.engine.repaintInEditMode();
        },
        animatable: false,
        tooltip: CC_DEV && 'i18n:COMPONENT.particle_system.preview'
    },

    /**
     * !#en
     * If set custom to true, then use custom properties insteadof read particle file.
     * !#zh 是否自定义粒子属性。
     * @property {Boolean} custom
     * @default false
     */
    _custom: false,
    custom: {
        get: function () {
            return this._custom;
        },
        set: function (value) {
            if (CC_EDITOR && !value && !this._file) {
                return cc.warnID(6000);
            }
            if (this._custom !== value) {
                this._custom = value;
                this._applyFile();
                if (CC_EDITOR) {
                    cc.engine.repaintInEditMode();
                }
            }
        },
        animatable: false,
        tooltip: CC_DEV && 'i18n:COMPONENT.particle_system.custom'
    },

    /**
     * !#en The plist file.
     * !#zh plist 格式的粒子配置文件。
     * @property {string} file
     * @default ""
     */
    _file: {
        default: null,
        type: ParticleAsset
    },
    file: {
        get: function () {
            return this._file;
        },
        set: function (value, force) {
            if (this._file !== value || (CC_EDITOR && force)) {
                this._file = value;
                if (value) {
                    this._applyFile();
                    if (CC_EDITOR) {
                        cc.engine.repaintInEditMode();
                    }
                }
                else {
                    this.custom = true;
                }
            }
        },
        animatable: false,
        type: ParticleAsset,
        tooltip: CC_DEV && 'i18n:COMPONENT.particle_system.file'
    },

    /**
     * !#en SpriteFrame used for particles display
     * !#zh 用于粒子呈现的 SpriteFrame
     * @property spriteFrame
     * @type {SpriteFrame}
     */
    _spriteFrame: {
        default: null,
        type: cc.SpriteFrame
    },
    spriteFrame: {
        get: function () {
            return this._spriteFrame;
        },
        set: function (value, force) {
            var lastSprite = this._renderSpriteFrame;
            if (CC_EDITOR) {
                if (!force && lastSprite === value) {
                    return;
                }
            }
            else {
                if (lastSprite === value) {
                    return;
                }
            }
            this._renderSpriteFrame = value;

            if (!value || value._uuid) {
                this._spriteFrame = value;
            }

            if ((lastSprite && lastSprite.getTexture()) !== (value && value.getTexture())) {
                this._texture = null;
                this._applySpriteFrame(lastSprite);
            }
            if (CC_EDITOR) {
                this.node.emit('spriteframe-changed', this);
            }
        },
        type: cc.SpriteFrame,
        tooltip: CC_DEV && 'i18n:COMPONENT.particle_system.spriteFrame'
    },


    // just used to read data from 1.x
    _texture: {
        default: null,
        type: cc.Texture2D,
        editorOnly: true,
    },

    /**
     * !#en Texture of Particle System, readonly, please use spriteFrame to setup new texture。
     * !#zh 粒子贴图，只读属性，请使用 spriteFrame 属性来替换贴图。
     * @property texture
     * @type {String}
     * @readonly
     */
    texture: {
        get: function () {
            return this._texture;
        },
        set: function (value) {
            if (value) {
                cc.warnID(6017);
            }
        },
        type: cc.Texture2D,
        tooltip: CC_DEV && 'i18n:COMPONENT.particle_system.texture',
        readonly: true,
        visible: false,
        animatable: false
    },

    /**
     * !#en Current quantity of particles that are being simulated.
     * !#zh 当前播放的粒子数量。
     * @property {Number} particleCount
     * @readonly
     */
    particleCount: {
        visible: false,
        get () {
            return this._simulator.particles.length;
        },
        readonly: true
    },

    /**
     * !#en Indicate whether the system simulation have stopped.
     * !#zh 指示粒子播放是否完毕。
     * @property {Boolean} stopped
     */
    _stopped: true,
    stopped: {
        get () {
            return this._stopped;
        },
        animatable: false,
        visible: false
    },

    /**
     * !#en If set to true, the particle system will automatically start playing on onLoad.
     * !#zh 如果设置为 true 运行时会自动发射粒子。
     * @property playOnLoad
     * @type {boolean}
     * @default true
     */
    playOnLoad: true,

    /**
     * !#en Indicate whether the owner node will be auto-removed when it has no particles left.
     * !#zh 粒子播放完毕后自动销毁所在的节点。
     * @property {Boolean} autoRemoveOnFinish
     */
    autoRemoveOnFinish: {
        default: false,
        animatable: false,
        tooltip: CC_DEV && 'i18n:COMPONENT.particle_system.autoRemoveOnFinish'
    },

    /**
     * !#en Indicate whether the particle system is activated.
     * !#zh 是否激活粒子。
     * @property {Boolean} active
     * @readonly
     */
    active: {
        get: function () {
            return this._simulator.active;
        },
        visible: false
    },

    /**
     * !#en Maximum particles of the system.
     * !#zh 粒子最大数量。
     * @property {Number} totalParticles
     * @default 150
     */
    totalParticles: 150,
    /**
     * !#en How many seconds the emitter wil run. -1 means 'forever'.
     * !#zh 发射器生存时间，单位秒，-1表示持续发射。
     * @property {Number} duration
     * @default ParticleSystem.DURATION_INFINITY
     */
    duration: -1,
    /**
     * !#en Emission rate of the particles.
     * !#zh 每秒发射的粒子数目。
     * @property {Number} emissionRate
     * @default 10
     */
    emissionRate: 10,
    /**
     * !#en Life of each particle setter.
     * !#zh 粒子的运行时间。
     * @property {Number} life
     * @default 1
     */
    life: 1,
    /**
     * !#en Variation of life.
     * !#zh 粒子的运行时间变化范围。
     * @property {Number} lifeVar
     * @default 0
     */
    lifeVar: 0,

    /**
     * !#en Start color of each particle.
     * !#zh 粒子初始颜色。
     * @property {cc.Color} startColor
     * @default {r: 255, g: 255, b: 255, a: 255}
     */
    _startColor: null,
    startColor: {
        type: cc.Color,
        get () {
            return this._startColor;
        },
        set (val) {
            this._startColor.r = val.r;
            this._startColor.g = val.g;
            this._startColor.b = val.b;
            this._startColor.a = val.a;
        }
    },
    /**
     * !#en Variation of the start color.
     * !#zh 粒子初始颜色变化范围。
     * @property {cc.Color} startColorVar
     * @default {r: 0, g: 0, b: 0, a: 0}
     */
    _startColorVar: null,
    startColorVar: {
        type: cc.Color,
        get () {
            return this._startColorVar;
        },
        set (val) {
            this._startColorVar.r = val.r;
            this._startColorVar.g = val.g;
            this._startColorVar.b = val.b;
            this._startColorVar.a = val.a;
        }
    },
    /**
     * !#en Ending color of each particle.
     * !#zh 粒子结束颜色。
     * @property {cc.Color} endColor
     * @default {r: 255, g: 255, b: 255, a: 0}
     */
    _endColor: null,
    endColor: {
        type: cc.Color,
        get () {
            return this._endColor;
        },
        set (val) {
            this._endColor.r = val.r;
            this._endColor.g = val.g;
            this._endColor.b = val.b;
            this._endColor.a = val.a;
        }
    },
    /**
     * !#en Variation of the end color.
     * !#zh 粒子结束颜色变化范围。
     * @property {cc.Color} endColorVar
     * @default {r: 0, g: 0, b: 0, a: 0}
     */
    _endColorVar: null,
    endColorVar: {
        type: cc.Color,
        get () {
            return this._endColorVar;
        },
        set (val) {
            this._endColorVar.r = val.r;
            this._endColorVar.g = val.g;
            this._endColorVar.b = val.b;
            this._endColorVar.a = val.a;
        }
    },

    /**
     * !#en Angle of each particle setter.
     * !#zh 粒子角度。
     * @property {Number} angle
     * @default 90
     */
    angle: 90,
    /**
     * !#en Variation of angle of each particle setter.
     * !#zh 粒子角度变化范围。
     * @property {Number} angleVar
     * @default 20
     */
    angleVar: 20,
    /**
     * !#en Start size in pixels of each particle.
     * !#zh 粒子的初始大小。
     * @property {Number} startSize
     * @default 50
     */
    startSize: 50,
    /**
     * !#en Variation of start size in pixels.
     * !#zh 粒子初始大小的变化范围。
     * @property {Number} startSizeVar
     * @default 0
     */
    startSizeVar: 0,
    /**
     * !#en End size in pixels of each particle.
     * !#zh 粒子结束时的大小。
     * @property {Number} endSize
     * @default 0
     */
    endSize: 0,
    /**
     * !#en Variation of end size in pixels.
     * !#zh 粒子结束大小的变化范围。
     * @property {Number} endSizeVar
     * @default 0
     */
    endSizeVar: 0,
    /**
     * !#en Start angle of each particle.
     * !#zh 粒子开始自旋角度。
     * @property {Number} startSpin
     * @default 0
     */
    startSpin: 0,
    /**
     * !#en Variation of start angle.
     * !#zh 粒子开始自旋角度变化范围。
     * @property {Number} startSpinVar
     * @default 0
     */
    startSpinVar: 0,
    /**
     * !#en End angle of each particle.
     * !#zh 粒子结束自旋角度。
     * @property {Number} endSpin
     * @default 0
     */
    endSpin: 0,
    /**
     * !#en Variation of end angle.
     * !#zh 粒子结束自旋角度变化范围。
     * @property {Number} endSpinVar
     * @default 0
     */
    endSpinVar: 0,

    /**
     * !#en Source position of the emitter.
     * !#zh 发射器位置。
     * @property {Vec2} sourcePos
     * @default cc.Vec2.ZERO
     */
    sourcePos: cc.Vec2.ZERO,

    /**
     * !#en Variation of source position.
     * !#zh 发射器位置的变化范围。（横向和纵向）
     * @property {Vec2} posVar
     * @default cc.Vec2.ZERO
     */
    posVar: cc.Vec2.ZERO,

    /**
     * !#en Particles movement type.
     * !#zh 粒子位置类型。
     * @property {ParticleSystem.PositionType} positionType
     * @default ParticleSystem.PositionType.FREE
     */
    _positionType: {
        default: PositionType.FREE,
        formerlySerializedAs: "positionType"
    },

    positionType: {
        type: PositionType,
        get () {
            return this._positionType;
        },
        set (val) {
<<<<<<< HEAD
            if (this.sharedMaterials[0])
                this.sharedMaterials[0].define('CC_USE_MODEL', val !== PositionType.FREE);
=======
            let material = this.getMaterial(0);
            if (material) {
                material.define('_USE_MODEL', val !== PositionType.FREE);
            }
>>>>>>> 0d48aefe
            this._positionType = val;
        }
    },

    /**
     * !#en Particles emitter modes.
     * !#zh 发射器类型。
     * @property {ParticleSystem.EmitterMode} emitterMode
     * @default ParticleSystem.EmitterMode.GRAVITY
     */
    emitterMode: {
        default: EmitterMode.GRAVITY,
        type: EmitterMode
    },

    // GRAVITY MODE

    /**
     * !#en Gravity of the emitter.
     * !#zh 重力。
     * @property {Vec2} gravity
     * @default cc.Vec2.ZERO
     */
    gravity: cc.Vec2.ZERO,
    /**
     * !#en Speed of the emitter.
     * !#zh 速度。
     * @property {Number} speed
     * @default 180
     */
    speed: 180,
    /**
     * !#en Variation of the speed.
     * !#zh 速度变化范围。
     * @property {Number} speedVar
     * @default 50
     */
    speedVar: 50,
    /**
     * !#en Tangential acceleration of each particle. Only available in 'Gravity' mode.
     * !#zh 每个粒子的切向加速度，即垂直于重力方向的加速度，只有在重力模式下可用。
     * @property {Number} tangentialAccel
     * @default 80
     */
    tangentialAccel: 80,
    /**
     * !#en Variation of the tangential acceleration.
     * !#zh 每个粒子的切向加速度变化范围。
     * @property {Number} tangentialAccelVar
     * @default 0
     */
    tangentialAccelVar: 0,
    /**
     * !#en Acceleration of each particle. Only available in 'Gravity' mode.
     * !#zh 粒子径向加速度，即平行于重力方向的加速度，只有在重力模式下可用。
     * @property {Number} radialAccel
     * @default 0
     */
    radialAccel: 0,
    /**
     * !#en Variation of the radial acceleration.
     * !#zh 粒子径向加速度变化范围。
     * @property {Number} radialAccelVar
     * @default 0
     */
    radialAccelVar: 0,

    /**
     * !#en Indicate whether the rotation of each particle equals to its direction. Only available in 'Gravity' mode.
     * !#zh 每个粒子的旋转是否等于其方向，只有在重力模式下可用。
     * @property {Boolean} rotationIsDir
     * @default false
     */
    rotationIsDir: false,

    // RADIUS MODE

    /**
     * !#en Starting radius of the particles. Only available in 'Radius' mode.
     * !#zh 初始半径，表示粒子出生时相对发射器的距离，只有在半径模式下可用。
     * @property {Number} startRadius
     * @default 0
     */
    startRadius: 0,
    /**
     * !#en Variation of the starting radius.
     * !#zh 初始半径变化范围。
     * @property {Number} startRadiusVar
     * @default 0
     */
    startRadiusVar: 0,
    /**
     * !#en Ending radius of the particles. Only available in 'Radius' mode.
     * !#zh 结束半径，只有在半径模式下可用。
     * @property {Number} endRadius
     * @default 0
     */
    endRadius: 0,
    /**
     * !#en Variation of the ending radius.
     * !#zh 结束半径变化范围。
     * @property {Number} endRadiusVar
     * @default 0
     */
    endRadiusVar: 0,
    /**
     * !#en Number of degress to rotate a particle around the source pos per second. Only available in 'Radius' mode.
     * !#zh 粒子每秒围绕起始点的旋转角度，只有在半径模式下可用。
     * @property {Number} rotatePerS
     * @default 0
     */
    rotatePerS: 0,
    /**
     * !#en Variation of the degress to rotate a particle around the source pos per second.
     * !#zh 粒子每秒围绕起始点的旋转角度变化范围。
     * @property {Number} rotatePerSVar
     * @default 0
     */
    rotatePerSVar: 0

};

/**
 * Particle System base class. <br/>
 * Attributes of a Particle System:<br/>
 *  - emmision rate of the particles<br/>
 *  - Gravity Mode (Mode A): <br/>
 *  - gravity <br/>
 *  - direction <br/>
 *  - speed +-  variance <br/>
 *  - tangential acceleration +- variance<br/>
 *  - radial acceleration +- variance<br/>
 *  - Radius Mode (Mode B):      <br/>
 *  - startRadius +- variance    <br/>
 *  - endRadius +- variance      <br/>
 *  - rotate +- variance         <br/>
 *  - Properties common to all modes: <br/>
 *  - life +- life variance      <br/>
 *  - start spin +- variance     <br/>
 *  - end spin +- variance       <br/>
 *  - start size +- variance     <br/>
 *  - end size +- variance       <br/>
 *  - start color +- variance    <br/>
 *  - end color +- variance      <br/>
 *  - life +- variance           <br/>
 *  - blending function          <br/>
 *  - texture                    <br/>
 * <br/>
 * cocos2d also supports particles generated by Particle Designer (http://particledesigner.71squared.com/).<br/>
 * 'Radius Mode' in Particle Designer uses a fixed emit rate of 30 hz. Since that can't be guarateed in cocos2d,  <br/>
 * cocos2d uses a another approach, but the results are almost identical.<br/>
 * cocos2d supports all the variables used by Particle Designer plus a bit more:  <br/>
 *  - spinning particles (supported when using ParticleSystem)       <br/>
 *  - tangential acceleration (Gravity mode)                               <br/>
 *  - radial acceleration (Gravity mode)                                   <br/>
 *  - radius direction (Radius mode) (Particle Designer supports outwards to inwards direction only) <br/>
 * It is possible to customize any of the above mentioned properties in runtime. Example:   <br/>
 *
 * @example
 * emitter.radialAccel = 15;
 * emitter.startSpin = 0;
 *
 * @class ParticleSystem
 * @extends RenderComponent
 */
var ParticleSystem = cc.Class({
    name: 'cc.ParticleSystem',
    extends: RenderComponent,
    mixins: [BlendFunc],
    editor: CC_EDITOR && {
        menu: 'i18n:MAIN_MENU.component.renderers/ParticleSystem',
        inspector: 'packages://inspector/inspectors/comps/particle-system.js',
        playOnFocus: true,
        executeInEditMode: true
    },

    ctor () {
        this.initProperties();
    },

    initProperties () {
        this._simulator = new ParticleSimulator(this);

        this._previewTimer = null;
        this._focused = false;

        this._simulator = new ParticleSimulator(this);
        this._texture = null;

        // colors
        this._startColor = cc.color(255, 255, 255, 255);
        this._startColorVar = cc.color(0, 0, 0, 0);
        this._endColor = cc.color(255, 255, 255, 0);
        this._endColorVar = cc.color(0, 0, 0, 0);

        // The temporary SpriteFrame object used for the renderer. Because there is no corresponding asset, it can't be serialized.
        this._renderSpriteFrame = null;
    },

    properties: properties,

    statics: {

        /**
         * !#en The Particle emitter lives forever.
         * !#zh 表示发射器永久存在
         * @property {Number} DURATION_INFINITY
         * @default -1
         * @static
         * @readonly
         */
        DURATION_INFINITY: -1,

        /**
         * !#en The starting size of the particle is equal to the ending size.
         * !#zh 表示粒子的起始大小等于结束大小。
         * @property {Number} START_SIZE_EQUAL_TO_END_SIZE
         * @default -1
         * @static
         * @readonly
         */
        START_SIZE_EQUAL_TO_END_SIZE: -1,

        /**
         * !#en The starting radius of the particle is equal to the ending radius.
         * !#zh 表示粒子的起始半径等于结束半径。
         * @property {Number} START_RADIUS_EQUAL_TO_END_RADIUS
         * @default -1
         * @static
         * @readonly
         */
        START_RADIUS_EQUAL_TO_END_RADIUS: -1,

        EmitterMode: EmitterMode,
        PositionType: PositionType,


        _PNGReader: PNGReader,
        _TIFFReader: tiffReader,
    },

    // EDITOR RELATED METHODS

    onFocusInEditor: CC_EDITOR && function () {
        this._focused = true;
        if (this.preview) {
            this.resetSystem();
        }
    },

    onLostFocusInEditor: CC_EDITOR && function () {
        this._focused = false;
        if (this.preview) {
            this.resetSystem();
            this.stopSystem();
            this.disableRender();
            cc.engine.repaintInEditMode();
        }
        if (this._previewTimer) {
            clearInterval(this._previewTimer);
        }
    },

    // LIFE-CYCLE METHODS

    // just used to read data from 1.x
    _convertTextureToSpriteFrame: CC_EDITOR && function () {
        if (this._spriteFrame) {
            return;
        }
        let texture = this.texture;
        if (!texture || !texture._uuid) {
            return;
        }

        let _this = this;
        Editor.assetdb.queryMetaInfoByUuid(texture._uuid, function (err, metaInfo) {
            if (err) return Editor.error(err);
            let meta = JSON.parse(metaInfo.json);
            if (meta.type === 'raw') {
                const NodeUtils = Editor.require('app://editor/page/scene-utils/utils/node');
                let nodePath = NodeUtils.getNodePath(_this.node);
                return Editor.warn(`The texture ${metaInfo.assetUrl} used by particle ${nodePath} does not contain any SpriteFrame, please set the texture type to Sprite and reassign the SpriteFrame to the particle component.`);
            }
            else {
                let Url = require('fire-url');
                let name = Url.basenameNoExt(metaInfo.assetPath);
                let uuid = meta.subMetas[name].uuid;
                cc.AssetLibrary.loadAsset(uuid, function (err, sp) {
                    if (err) return Editor.error(err);
                    _this._texture = null;
                    _this.spriteFrame = sp;
                });
            }
        });
    },

    __preload () {
        this._super();

        if (CC_EDITOR) {
            this._convertTextureToSpriteFrame();
        }

        if (this._custom && this.spriteFrame && !this._renderSpriteFrame) {
            this._applySpriteFrame(this.spriteFrame);
        }
        else if (this._file) {
            if (this._custom) {
                let missCustomTexture = !this._texture;
                if (missCustomTexture) { 
                    this._applyFile();
                }
            }
            else {
                this._applyFile();
            }
        }
        // auto play
        if (!CC_EDITOR || cc.engine.isPlaying) {
            if (this.playOnLoad) {
                this.resetSystem();
            }
        }
        // Upgrade color type from v2.0.0
        if (CC_EDITOR && !(this._startColor instanceof cc.Color)) {
            this._startColor = cc.color(this._startColor);
            this._startColorVar = cc.color(this._startColorVar);
            this._endColor = cc.color(this._endColor);
            this._endColorVar = cc.color(this._endColorVar);
        }
    },

    onEnable () {
        this._super();
        this._activateMaterial();
    },

    onDestroy () {
        if (this.autoRemoveOnFinish) {
            this.autoRemoveOnFinish = false;    // already removed
        }
        if (this._buffer) {
            this._buffer.destroy();
            this._buffer = null;
        }
        // reset uv data so next time simulator will refill buffer uv info when exit edit mode from prefab.
        this._simulator._uvFilled = 0;
        this._super();
    },
    
    lateUpdate (dt) {
        if (!this._simulator.finished) {
            this._simulator.step(dt);
        }
    },

    // APIS

    /*
     * !#en Add a particle to the emitter.
     * !#zh 添加一个粒子到发射器中。
     * @method addParticle
     * @return {Boolean}
     */
    addParticle: function () {
        // Not implemented
    },

    /**
     * !#en Stop emitting particles. Running particles will continue to run until they die.
     * !#zh 停止发射器发射粒子，发射出去的粒子将继续运行，直至粒子生命结束。
     * @method stopSystem
     * @example
     * // stop particle system.
     * myParticleSystem.stopSystem();
     */
    stopSystem: function () {
        this._stopped = true;
        this._simulator.stop();
    },

    /**
     * !#en Kill all living particles.
     * !#zh 杀死所有存在的粒子，然后重新启动粒子发射器。
     * @method resetSystem
     * @example
     * // play particle system.
     * myParticleSystem.resetSystem();
     */
    resetSystem: function () {
        this._stopped = false;
        this._simulator.reset();
        this._activateMaterial();
    },

    /**
     * !#en Whether or not the system is full.
     * !#zh 发射器中粒子是否大于等于设置的总粒子数量。
     * @method isFull
     * @return {Boolean}
     */
    isFull: function () {
        return (this.particleCount >= this.totalParticles);
    },

    /**
     * !#en Sets a new texture with a rect. The rect is in texture position and size.
     * Please use spriteFrame property instead, this function is deprecated since v1.9
     * !#zh 设置一张新贴图和关联的矩形。
     * 请直接设置 spriteFrame 属性，这个函数从 v1.9 版本开始已经被废弃
     * @method setTextureWithRect
     * @param {Texture2D} texture
     * @param {Rect} rect
     * @deprecated since v1.9
     */
    setTextureWithRect: function (texture, rect) {
        if (texture instanceof cc.Texture2D) {
            this.spriteFrame = new cc.SpriteFrame(texture, rect);
        }
    },

    // PRIVATE METHODS

    _applyFile: function () {
        let file = this._file;
        if (file) {
            let self = this;
            cc.loader.load(file.nativeUrl, function (err, content) {
                if (err || !content) {
                    cc.errorID(6029);
                    return;
                }
                if (!self.isValid) {
                    return;
                }

                self._plistFile = file.nativeUrl;
                if (!self._custom) {
                    self._initWithDictionary(content);
                }

                if (!self._spriteFrame) {
                    if (file.spriteFrame) {
                        self.spriteFrame = file.spriteFrame;
                    }
                    else if (self._custom) {
                        self._initTextureWithDictionary(content);
                    }
                }
                else if (!self._renderSpriteFrame && self._spriteFrame) {
                    self._applySpriteFrame(self.spriteFrame);
                }
            });
        }
    },

    _initTextureWithDictionary: function (dict) {
        let imgPath = cc.path.changeBasename(this._plistFile, dict["textureFileName"] || '');
        // texture
        if (dict["textureFileName"]) {
            // Try to get the texture from the cache
            textureUtil.loadImage(imgPath, function (error, texture) {
                if (error) {
                    dict["textureFileName"] = undefined;
                    this._initTextureWithDictionary(dict);
                }
                else {
                    this.spriteFrame = new cc.SpriteFrame(texture);
                }
            }, this);
        } else if (dict["textureImageData"]) {
            let textureData = dict["textureImageData"];

            if (textureData && textureData.length > 0) {
                let tex = cc.loader.getRes(imgPath);
                
                if (!tex) {
                    let buffer = codec.unzipBase64AsArray(textureData, 1);
                    if (!buffer) {
                        cc.logID(6030);
                        return false;
                    }

                    let imageFormat = getImageFormatByData(buffer);
                    if (imageFormat !== macro.ImageFormat.TIFF && imageFormat !== macro.ImageFormat.PNG) {
                        cc.logID(6031);
                        return false;
                    }

                    let canvasObj = document.createElement("canvas");
                    if(imageFormat === macro.ImageFormat.PNG){
                        let myPngObj = new PNGReader(buffer);
                        myPngObj.render(canvasObj);
                    } else {
                        tiffReader.parseTIFF(buffer,canvasObj);
                    }
                    tex = textureUtil.cacheImage(imgPath, canvasObj);
                }
                
                if (!tex)
                    cc.logID(6032);
                // TODO: Use cc.loader to load asynchronously the SpriteFrame object, avoid using textureUtil
                this.spriteFrame = new cc.SpriteFrame(tex);
            }
            else {
                return false;
            }
        }
        return true;
    },

    // parsing process
    _initWithDictionary: function (dict) {
        this.totalParticles = parseInt(dict["maxParticles"] || 0);

        // life span
        this.life = parseFloat(dict["particleLifespan"] || 0);
        this.lifeVar = parseFloat(dict["particleLifespanVariance"] || 0);

        // emission Rate
        let _tempEmissionRate = dict["emissionRate"];
        if (_tempEmissionRate) {
            this.emissionRate = _tempEmissionRate;
        }
        else {
            this.emissionRate = Math.min(this.totalParticles / this.life, Number.MAX_VALUE);
        }

        // duration
        this.duration = parseFloat(dict["duration"] || 0);

        // blend function
        this.srcBlendFactor = parseInt(dict["blendFuncSource"] || macro.SRC_ALPHA);
        this.dstBlendFactor = parseInt(dict["blendFuncDestination"] || macro.ONE_MINUS_SRC_ALPHA);

        // color
        let locStartColor = this._startColor;
        locStartColor.r = parseFloat(dict["startColorRed"] || 0) * 255;
        locStartColor.g = parseFloat(dict["startColorGreen"] || 0) * 255;
        locStartColor.b = parseFloat(dict["startColorBlue"] || 0) * 255;
        locStartColor.a = parseFloat(dict["startColorAlpha"] || 0) * 255;

        let locStartColorVar = this._startColorVar;
        locStartColorVar.r = parseFloat(dict["startColorVarianceRed"] || 0) * 255;
        locStartColorVar.g = parseFloat(dict["startColorVarianceGreen"] || 0) * 255;
        locStartColorVar.b = parseFloat(dict["startColorVarianceBlue"] || 0) * 255;
        locStartColorVar.a = parseFloat(dict["startColorVarianceAlpha"] || 0) * 255;

        let locEndColor = this._endColor;
        locEndColor.r = parseFloat(dict["finishColorRed"] || 0) * 255;
        locEndColor.g = parseFloat(dict["finishColorGreen"] || 0) * 255;
        locEndColor.b = parseFloat(dict["finishColorBlue"] || 0) * 255;
        locEndColor.a = parseFloat(dict["finishColorAlpha"] || 0) * 255;

        let locEndColorVar = this._endColorVar;
        locEndColorVar.r = parseFloat(dict["finishColorVarianceRed"] || 0) * 255;
        locEndColorVar.g = parseFloat(dict["finishColorVarianceGreen"] || 0) * 255;
        locEndColorVar.b = parseFloat(dict["finishColorVarianceBlue"] || 0) * 255;
        locEndColorVar.a = parseFloat(dict["finishColorVarianceAlpha"] || 0) * 255;

        // particle size
        this.startSize = parseFloat(dict["startParticleSize"] || 0);
        this.startSizeVar = parseFloat(dict["startParticleSizeVariance"] || 0);
        this.endSize = parseFloat(dict["finishParticleSize"] || 0);
        this.endSizeVar = parseFloat(dict["finishParticleSizeVariance"] || 0);

        // position
        // Make empty positionType value and old version compatible
        this.positionType = parseFloat(dict['positionType'] || PositionType.RELATIVE);
        // for 
        this.sourcePos.x = 0;
        this.sourcePos.y = 0;
        this.posVar.x = parseFloat(dict["sourcePositionVariancex"] || 0);
        this.posVar.y = parseFloat(dict["sourcePositionVariancey"] || 0);
        
        // angle
        this.angle = parseFloat(dict["angle"] || 0);
        this.angleVar = parseFloat(dict["angleVariance"] || 0);

        // Spinning
        this.startSpin = parseFloat(dict["rotationStart"] || 0);
        this.startSpinVar = parseFloat(dict["rotationStartVariance"] || 0);
        this.endSpin = parseFloat(dict["rotationEnd"] || 0);
        this.endSpinVar = parseFloat(dict["rotationEndVariance"] || 0);

        this.emitterMode = parseInt(dict["emitterType"] || EmitterMode.GRAVITY);

        // Mode A: Gravity + tangential accel + radial accel
        if (this.emitterMode === EmitterMode.GRAVITY) {
            // gravity
            this.gravity.x = parseFloat(dict["gravityx"] || 0);
            this.gravity.y = parseFloat(dict["gravityy"] || 0);

            // speed
            this.speed = parseFloat(dict["speed"] || 0);
            this.speedVar = parseFloat(dict["speedVariance"] || 0);

            // radial acceleration
            this.radialAccel = parseFloat(dict["radialAcceleration"] || 0);
            this.radialAccelVar = parseFloat(dict["radialAccelVariance"] || 0);

            // tangential acceleration
            this.tangentialAccel = parseFloat(dict["tangentialAcceleration"] || 0);
            this.tangentialAccelVar = parseFloat(dict["tangentialAccelVariance"] || 0);

            // rotation is dir
            let locRotationIsDir = dict["rotationIsDir"] || "";
            if (locRotationIsDir !== null) {
                locRotationIsDir = locRotationIsDir.toString().toLowerCase();
                this.rotationIsDir = (locRotationIsDir === "true" || locRotationIsDir === "1");
            }
            else {
                this.rotationIsDir = false;
            }
        } else if (this.emitterMode === EmitterMode.RADIUS) {
            // or Mode B: radius movement
            this.startRadius = parseFloat(dict["maxRadius"] || 0);
            this.startRadiusVar = parseFloat(dict["maxRadiusVariance"] || 0);
            this.endRadius = parseFloat(dict["minRadius"] || 0);
            this.endRadiusVar = parseFloat(dict["minRadiusVariance"] || 0);
            this.rotatePerS = parseFloat(dict["rotatePerSecond"] || 0);
            this.rotatePerSVar = parseFloat(dict["rotatePerSecondVariance"] || 0);
        } else {
            cc.warnID(6009);
            return false;
        }

        this._initTextureWithDictionary(dict);
        return true;
    },

    _onTextureLoaded: function () {
        this._texture = this._renderSpriteFrame.getTexture();
        this._simulator.updateUVs(true);
        // Reactivate material
        this._activateMaterial();
    },

    _applySpriteFrame: function (oldFrame) {
        if (oldFrame && oldFrame.off) {
            oldFrame.off('load', this._onTextureLoaded, this);
        }

        let spriteFrame = this._renderSpriteFrame = this._renderSpriteFrame || this._spriteFrame;
        if (spriteFrame) {
            if (spriteFrame.textureLoaded()) {
                this._onTextureLoaded(null);
            }
            else {
                spriteFrame.once('load', this._onTextureLoaded, this);
                spriteFrame.ensureLoadTexture();
            }
        }
    },

    _activateMaterial: function () {
        if (!this._texture || !this._texture.loaded) {
            this.markForUpdateRenderData(false);
            this.markForRender(false);

            if (this._renderSpriteFrame) {
                this._applySpriteFrame();
            }

            return;
        }

        let material = this.sharedMaterials[0];
        if (!material) {
            material = Material.getInstantiatedBuiltinMaterial('2d-sprite', this);
        }
        else {
            material = Material.getInstantiatedMaterial(material, this);
        }

        // In case the plist lost positionType
        material.define('CC_USE_MODEL', this._positionType !== PositionType.FREE);
        material.setProperty('texture', this._texture);

        this.setMaterial(0, material);
        this.markForRender(true);
    },
    
    _finishedSimulation: function () {
        if (CC_EDITOR) {
            if (this.preview && this._focused && !this.active && !cc.engine.isPlaying) {
                this.resetSystem();
            }
            return;
        }
        this.resetSystem();
        this.stopSystem();
        this.disableRender();
        if (this.autoRemoveOnFinish && this._stopped) {
            this.node.destroy();
        }
    }
});

cc.ParticleSystem = module.exports = ParticleSystem;
<|MERGE_RESOLUTION|>--- conflicted
+++ resolved
@@ -553,15 +553,10 @@
             return this._positionType;
         },
         set (val) {
-<<<<<<< HEAD
-            if (this.sharedMaterials[0])
-                this.sharedMaterials[0].define('CC_USE_MODEL', val !== PositionType.FREE);
-=======
             let material = this.getMaterial(0);
             if (material) {
-                material.define('_USE_MODEL', val !== PositionType.FREE);
-            }
->>>>>>> 0d48aefe
+                material.define('CC_USE_MODEL', val !== PositionType.FREE);
+            }
             this._positionType = val;
         }
     },
