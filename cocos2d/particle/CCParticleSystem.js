/****************************************************************************
 Copyright (c) 2013-2016 Chukong Technologies Inc.
 Copyright (c) 2017-2018 Xiamen Yaji Software Co., Ltd.

 https://www.cocos.com/

 Permission is hereby granted, free of charge, to any person obtaining a copy
 of this software and associated engine source code (the "Software"), a limited,
  worldwide, royalty-free, non-assignable, revocable and non-exclusive license
 to use Cocos Creator solely to develop games on your target platforms. You shall
  not use Cocos Creator software for developing other software or tools that's
  used for developing games. You are not granted to publish, distribute,
  sublicense, and/or sell copies of Cocos Creator.

 The software or tools in this License Agreement are licensed, not sold.
 Xiamen Yaji Software Co., Ltd. reserves all rights not expressly granted to you.

 THE SOFTWARE IS PROVIDED "AS IS", WITHOUT WARRANTY OF ANY KIND, EXPRESS OR
 IMPLIED, INCLUDING BUT NOT LIMITED TO THE WARRANTIES OF MERCHANTABILITY,
 FITNESS FOR A PARTICULAR PURPOSE AND NONINFRINGEMENT. IN NO EVENT SHALL THE
 AUTHORS OR COPYRIGHT HOLDERS BE LIABLE FOR ANY CLAIM, DAMAGES OR OTHER
 LIABILITY, WHETHER IN AN ACTION OF CONTRACT, TORT OR OTHERWISE, ARISING FROM,
 OUT OF OR IN CONNECTION WITH THE SOFTWARE OR THE USE OR OTHER DEALINGS IN
 THE SOFTWARE.
 ****************************************************************************/

const macro = require('../core/platform/CCMacro');
const ParticleAsset = require('./CCParticleAsset');
const RenderComponent = require('../core/components/CCRenderComponent');
const codec = require('../compression/ZipUtils');
const PNGReader = require('./CCPNGReader');
const tiffReader = require('./CCTIFFReader');
const textureUtil = require('../core/utils/texture-util');
const RenderFlow = require('../core/renderer/render-flow');
const ParticleSimulator = require('./particle-simulator');
const Material = require('../core/assets/material/CCMaterial');
const BlendFunc = require('../core/utils/blend-func');

function getImageFormatByData (imgData) {
    // if it is a png file buffer.
    if (imgData.length > 8 && imgData[0] === 0x89
        && imgData[1] === 0x50
        && imgData[2] === 0x4E
        && imgData[3] === 0x47
        && imgData[4] === 0x0D
        && imgData[5] === 0x0A
        && imgData[6] === 0x1A
        && imgData[7] === 0x0A) {
        return macro.ImageFormat.PNG;
    }

    // if it is a tiff file buffer.
    if (imgData.length > 2 && ((imgData[0] === 0x49 && imgData[1] === 0x49)
        || (imgData[0] === 0x4d && imgData[1] === 0x4d)
        || (imgData[0] === 0xff && imgData[1] === 0xd8))) {
        return macro.ImageFormat.TIFF;
    }
    return macro.ImageFormat.UNKNOWN;
}

/**
 * !#en Enum for emitter modes
 * !#zh 发射模式
 * @enum ParticleSystem.EmitterMode
 */
var EmitterMode = cc.Enum({
    /**
     * !#en Uses gravity, speed, radial and tangential acceleration.
     * !#zh 重力模式，模拟重力，可让粒子围绕一个中心点移近或移远。
     * @property {Number} GRAVITY
     */
    GRAVITY: 0,
    /**
     * !#en Uses radius movement + rotation.
     * !#zh 半径模式，可以使粒子以圆圈方式旋转，它也可以创造螺旋效果让粒子急速前进或后退。
     * @property {Number} RADIUS - Uses radius movement + rotation.
     */
    RADIUS: 1
});

/**
 * !#en Enum for particles movement type.
 * !#zh 粒子位置类型
 * @enum ParticleSystem.PositionType
 */
var PositionType = cc.Enum({
    /**
     * !#en
     * Living particles are attached to the world and are unaffected by emitter repositioning.
     * !#zh
     * 自由模式，相对于世界坐标，不会随粒子节点移动而移动。（可产生火焰、蒸汽等效果）
     * @property {Number} FREE
     */
    FREE: 0,

    /**
     * !#en
     * Living particles are attached to the world but will follow the emitter repositioning.<br/>
     * Use case: Attach an emitter to an sprite, and you want that the emitter follows the sprite.
     * !#zh
     * 相对模式，粒子会随父节点移动而移动，可用于制作移动角色身上的特效等等。（该选项在 Creator 中暂时不支持）
     * @property {Number} RELATIVE
     */
    RELATIVE: 1,

    /**
     * !#en
     * Living particles are attached to the emitter and are translated along with it.
     * !#zh
     * 整组模式，粒子跟随发射器移动。（不会发生拖尾）
     * @property {Number} GROUPED
     */
    GROUPED: 2
});

/**
 * @class ParticleSystem
 */

var properties = {
    /**
     * !#en Play particle in edit mode.
     * !#zh 在编辑器模式下预览粒子，启用后选中粒子时，粒子将自动播放。
     * @property {Boolean} preview
     * @default false
     */
    preview: {
        default: true,
        editorOnly: true,
        notify: CC_EDITOR && function () {
            this.resetSystem();
            if ( !this.preview ) {
                this.stopSystem();
                this.disableRender();
            }
            cc.engine.repaintInEditMode();
        },
        animatable: false,
        tooltip: CC_DEV && 'i18n:COMPONENT.particle_system.preview'
    },

    /**
     * !#en
     * If set custom to true, then use custom properties insteadof read particle file.
     * !#zh 是否自定义粒子属性。
     * @property {Boolean} custom
     * @default false
     */
    _custom: false,
    custom: {
        get: function () {
            return this._custom;
        },
        set: function (value) {
            if (CC_EDITOR && !value && !this._file) {
                return cc.warnID(6000);
            }
            if (this._custom !== value) {
                this._custom = value;
                this._applyFile();
                if (CC_EDITOR) {
                    cc.engine.repaintInEditMode();
                }
            }
        },
        animatable: false,
        tooltip: CC_DEV && 'i18n:COMPONENT.particle_system.custom'
    },

    /**
     * !#en The plist file.
     * !#zh plist 格式的粒子配置文件。
     * @property {string} file
     * @default ""
     */
    _file: {
        default: null,
        type: ParticleAsset
    },
    file: {
        get: function () {
            return this._file;
        },
        set: function (value, force) {
            if (this._file !== value || (CC_EDITOR && force)) {
                this._file = value;
                if (value) {
                    this._applyFile();
                    if (CC_EDITOR) {
                        cc.engine.repaintInEditMode();
                    }
                }
                else {
                    this.custom = true;
                }
            }
        },
        animatable: false,
        type: ParticleAsset,
        tooltip: CC_DEV && 'i18n:COMPONENT.particle_system.file'
    },

    /**
     * !#en SpriteFrame used for particles display
     * !#zh 用于粒子呈现的 SpriteFrame
     * @property spriteFrame
     * @type {SpriteFrame}
     */
    _spriteFrame: {
        default: null,
        type: cc.SpriteFrame
    },
    spriteFrame: {
        get: function () {
            return this._spriteFrame;
        },
        set: function (value, force) {
            var lastSprite = this._renderSpriteFrame;
            if (CC_EDITOR) {
                if (!force && lastSprite === value) {
                    return;
                }
            }
            else {
                if (lastSprite === value) {
                    return;
                }
            }
            this._renderSpriteFrame = value;

            if (!value || value._uuid) {
                this._spriteFrame = value;
            }

            if ((lastSprite && lastSprite.getTexture()) !== (value && value.getTexture())) {
                this._texture = null;
                this._applySpriteFrame(lastSprite);
            }
            if (CC_EDITOR) {
                this.node.emit('spriteframe-changed', this);
            }
        },
        type: cc.SpriteFrame,
        tooltip: CC_DEV && 'i18n:COMPONENT.particle_system.spriteFrame'
    },


    // just used to read data from 1.x
    _texture: {
        default: null,
        type: cc.Texture2D,
        editorOnly: true,
    },

    /**
     * !#en Texture of Particle System, readonly, please use spriteFrame to setup new texture。
     * !#zh 粒子贴图，只读属性，请使用 spriteFrame 属性来替换贴图。
     * @property texture
     * @type {String}
     * @readonly
     */
    texture: {
        get: function () {
            return this._texture;
        },
        set: function (value) {
            if (value) {
                cc.warnID(6017);
            }
        },
        type: cc.Texture2D,
        tooltip: CC_DEV && 'i18n:COMPONENT.particle_system.texture',
        readonly: true,
        visible: false,
        animatable: false
    },

    /**
     * !#en Current quantity of particles that are being simulated.
     * !#zh 当前播放的粒子数量。
     * @property {Number} particleCount
     * @readonly
     */
    particleCount: {
        visible: false,
        get () {
            return this._simulator.particles.length;
        },
        readonly: true
    },

    /**
     * !#en Indicate whether the system simulation have stopped.
     * !#zh 指示粒子播放是否完毕。
     * @property {Boolean} stopped
     */
    _stopped: true,
    stopped: {
        get () {
            return this._stopped;
        },
        animatable: false,
        visible: false
    },

    /**
     * !#en If set to true, the particle system will automatically start playing on onLoad.
     * !#zh 如果设置为 true 运行时会自动发射粒子。
     * @property playOnLoad
     * @type {boolean}
     * @default true
     */
    playOnLoad: true,

    /**
     * !#en Indicate whether the owner node will be auto-removed when it has no particles left.
     * !#zh 粒子播放完毕后自动销毁所在的节点。
     * @property {Boolean} autoRemoveOnFinish
     */
    autoRemoveOnFinish: {
        default: false,
        animatable: false,
        tooltip: CC_DEV && 'i18n:COMPONENT.particle_system.autoRemoveOnFinish'
    },

    /**
     * !#en Indicate whether the particle system is activated.
     * !#zh 是否激活粒子。
     * @property {Boolean} active
     * @readonly
     */
    active: {
        get: function () {
            return this._simulator.active;
        },
        visible: false
    },

    /**
     * !#en Maximum particles of the system.
     * !#zh 粒子最大数量。
     * @property {Number} totalParticles
     * @default 150
     */
    totalParticles: 150,
    /**
     * !#en How many seconds the emitter wil run. -1 means 'forever'.
     * !#zh 发射器生存时间，单位秒，-1表示持续发射。
     * @property {Number} duration
     * @default ParticleSystem.DURATION_INFINITY
     */
    duration: -1,
    /**
     * !#en Emission rate of the particles.
     * !#zh 每秒发射的粒子数目。
     * @property {Number} emissionRate
     * @default 10
     */
    emissionRate: 10,
    /**
     * !#en Life of each particle setter.
     * !#zh 粒子的运行时间。
     * @property {Number} life
     * @default 1
     */
    life: 1,
    /**
     * !#en Variation of life.
     * !#zh 粒子的运行时间变化范围。
     * @property {Number} lifeVar
     * @default 0
     */
    lifeVar: 0,

    /**
     * !#en Start color of each particle.
     * !#zh 粒子初始颜色。
     * @property {cc.Color} startColor
     * @default {r: 255, g: 255, b: 255, a: 255}
     */
    _startColor: null,
    startColor: {
        type: cc.Color,
        get () {
            return this._startColor;
        },
        set (val) {
            this._startColor.r = val.r;
            this._startColor.g = val.g;
            this._startColor.b = val.b;
            this._startColor.a = val.a;
        }
    },
    /**
     * !#en Variation of the start color.
     * !#zh 粒子初始颜色变化范围。
     * @property {cc.Color} startColorVar
     * @default {r: 0, g: 0, b: 0, a: 0}
     */
    _startColorVar: null,
    startColorVar: {
        type: cc.Color,
        get () {
            return this._startColorVar;
        },
        set (val) {
            this._startColorVar.r = val.r;
            this._startColorVar.g = val.g;
            this._startColorVar.b = val.b;
            this._startColorVar.a = val.a;
        }
    },
    /**
     * !#en Ending color of each particle.
     * !#zh 粒子结束颜色。
     * @property {cc.Color} endColor
     * @default {r: 255, g: 255, b: 255, a: 0}
     */
    _endColor: null,
    endColor: {
        type: cc.Color,
        get () {
            return this._endColor;
        },
        set (val) {
            this._endColor.r = val.r;
            this._endColor.g = val.g;
            this._endColor.b = val.b;
            this._endColor.a = val.a;
        }
    },
    /**
     * !#en Variation of the end color.
     * !#zh 粒子结束颜色变化范围。
     * @property {cc.Color} endColorVar
     * @default {r: 0, g: 0, b: 0, a: 0}
     */
    _endColorVar: null,
    endColorVar: {
        type: cc.Color,
        get () {
            return this._endColorVar;
        },
        set (val) {
            this._endColorVar.r = val.r;
            this._endColorVar.g = val.g;
            this._endColorVar.b = val.b;
            this._endColorVar.a = val.a;
        }
    },

    /**
     * !#en Angle of each particle setter.
     * !#zh 粒子角度。
     * @property {Number} angle
     * @default 90
     */
    angle: 90,
    /**
     * !#en Variation of angle of each particle setter.
     * !#zh 粒子角度变化范围。
     * @property {Number} angleVar
     * @default 20
     */
    angleVar: 20,
    /**
     * !#en Start size in pixels of each particle.
     * !#zh 粒子的初始大小。
     * @property {Number} startSize
     * @default 50
     */
    startSize: 50,
    /**
     * !#en Variation of start size in pixels.
     * !#zh 粒子初始大小的变化范围。
     * @property {Number} startSizeVar
     * @default 0
     */
    startSizeVar: 0,
    /**
     * !#en End size in pixels of each particle.
     * !#zh 粒子结束时的大小。
     * @property {Number} endSize
     * @default 0
     */
    endSize: 0,
    /**
     * !#en Variation of end size in pixels.
     * !#zh 粒子结束大小的变化范围。
     * @property {Number} endSizeVar
     * @default 0
     */
    endSizeVar: 0,
    /**
     * !#en Start angle of each particle.
     * !#zh 粒子开始自旋角度。
     * @property {Number} startSpin
     * @default 0
     */
    startSpin: 0,
    /**
     * !#en Variation of start angle.
     * !#zh 粒子开始自旋角度变化范围。
     * @property {Number} startSpinVar
     * @default 0
     */
    startSpinVar: 0,
    /**
     * !#en End angle of each particle.
     * !#zh 粒子结束自旋角度。
     * @property {Number} endSpin
     * @default 0
     */
    endSpin: 0,
    /**
     * !#en Variation of end angle.
     * !#zh 粒子结束自旋角度变化范围。
     * @property {Number} endSpinVar
     * @default 0
     */
    endSpinVar: 0,

    /**
     * !#en Source position of the emitter.
     * !#zh 发射器位置。
     * @property {Vec2} sourcePos
     * @default cc.Vec2.ZERO
     */
    sourcePos: cc.Vec2.ZERO,

    /**
     * !#en Variation of source position.
     * !#zh 发射器位置的变化范围。（横向和纵向）
     * @property {Vec2} posVar
     * @default cc.Vec2.ZERO
     */
    posVar: cc.Vec2.ZERO,

    /**
     * !#en Particles movement type.
     * !#zh 粒子位置类型。
     * @property {ParticleSystem.PositionType} positionType
     * @default ParticleSystem.PositionType.FREE
     */
    _positionType: {
        default: PositionType.FREE,
        formerlySerializedAs: "positionType"
    },

    positionType: {
        type: PositionType,
        get () {
            return this._positionType;
        },
        set (val) {
            if (this.sharedMaterials[0])
                this.sharedMaterials[0].define('CC_USE_MODEL', val !== PositionType.FREE);
            this._positionType = val;
        }
    },

    /**
     * !#en Particles emitter modes.
     * !#zh 发射器类型。
     * @property {ParticleSystem.EmitterMode} emitterMode
     * @default ParticleSystem.EmitterMode.GRAVITY
     */
    emitterMode: {
        default: EmitterMode.GRAVITY,
        type: EmitterMode
    },

    // GRAVITY MODE

    /**
     * !#en Gravity of the emitter.
     * !#zh 重力。
     * @property {Vec2} gravity
     * @default cc.Vec2.ZERO
     */
    gravity: cc.Vec2.ZERO,
    /**
     * !#en Speed of the emitter.
     * !#zh 速度。
     * @property {Number} speed
     * @default 180
     */
    speed: 180,
    /**
     * !#en Variation of the speed.
     * !#zh 速度变化范围。
     * @property {Number} speedVar
     * @default 50
     */
    speedVar: 50,
    /**
     * !#en Tangential acceleration of each particle. Only available in 'Gravity' mode.
     * !#zh 每个粒子的切向加速度，即垂直于重力方向的加速度，只有在重力模式下可用。
     * @property {Number} tangentialAccel
     * @default 80
     */
    tangentialAccel: 80,
    /**
     * !#en Variation of the tangential acceleration.
     * !#zh 每个粒子的切向加速度变化范围。
     * @property {Number} tangentialAccelVar
     * @default 0
     */
    tangentialAccelVar: 0,
    /**
     * !#en Acceleration of each particle. Only available in 'Gravity' mode.
     * !#zh 粒子径向加速度，即平行于重力方向的加速度，只有在重力模式下可用。
     * @property {Number} radialAccel
     * @default 0
     */
    radialAccel: 0,
    /**
     * !#en Variation of the radial acceleration.
     * !#zh 粒子径向加速度变化范围。
     * @property {Number} radialAccelVar
     * @default 0
     */
    radialAccelVar: 0,

    /**
     * !#en Indicate whether the rotation of each particle equals to its direction. Only available in 'Gravity' mode.
     * !#zh 每个粒子的旋转是否等于其方向，只有在重力模式下可用。
     * @property {Boolean} rotationIsDir
     * @default false
     */
    rotationIsDir: false,

    // RADIUS MODE

    /**
     * !#en Starting radius of the particles. Only available in 'Radius' mode.
     * !#zh 初始半径，表示粒子出生时相对发射器的距离，只有在半径模式下可用。
     * @property {Number} startRadius
     * @default 0
     */
    startRadius: 0,
    /**
     * !#en Variation of the starting radius.
     * !#zh 初始半径变化范围。
     * @property {Number} startRadiusVar
     * @default 0
     */
    startRadiusVar: 0,
    /**
     * !#en Ending radius of the particles. Only available in 'Radius' mode.
     * !#zh 结束半径，只有在半径模式下可用。
     * @property {Number} endRadius
     * @default 0
     */
    endRadius: 0,
    /**
     * !#en Variation of the ending radius.
     * !#zh 结束半径变化范围。
     * @property {Number} endRadiusVar
     * @default 0
     */
    endRadiusVar: 0,
    /**
     * !#en Number of degress to rotate a particle around the source pos per second. Only available in 'Radius' mode.
     * !#zh 粒子每秒围绕起始点的旋转角度，只有在半径模式下可用。
     * @property {Number} rotatePerS
     * @default 0
     */
    rotatePerS: 0,
    /**
     * !#en Variation of the degress to rotate a particle around the source pos per second.
     * !#zh 粒子每秒围绕起始点的旋转角度变化范围。
     * @property {Number} rotatePerSVar
     * @default 0
     */
    rotatePerSVar: 0

};

/**
 * Particle System base class. <br/>
 * Attributes of a Particle System:<br/>
 *  - emmision rate of the particles<br/>
 *  - Gravity Mode (Mode A): <br/>
 *  - gravity <br/>
 *  - direction <br/>
 *  - speed +-  variance <br/>
 *  - tangential acceleration +- variance<br/>
 *  - radial acceleration +- variance<br/>
 *  - Radius Mode (Mode B):      <br/>
 *  - startRadius +- variance    <br/>
 *  - endRadius +- variance      <br/>
 *  - rotate +- variance         <br/>
 *  - Properties common to all modes: <br/>
 *  - life +- life variance      <br/>
 *  - start spin +- variance     <br/>
 *  - end spin +- variance       <br/>
 *  - start size +- variance     <br/>
 *  - end size +- variance       <br/>
 *  - start color +- variance    <br/>
 *  - end color +- variance      <br/>
 *  - life +- variance           <br/>
 *  - blending function          <br/>
 *  - texture                    <br/>
 * <br/>
 * cocos2d also supports particles generated by Particle Designer (http://particledesigner.71squared.com/).<br/>
 * 'Radius Mode' in Particle Designer uses a fixed emit rate of 30 hz. Since that can't be guarateed in cocos2d,  <br/>
 * cocos2d uses a another approach, but the results are almost identical.<br/>
 * cocos2d supports all the variables used by Particle Designer plus a bit more:  <br/>
 *  - spinning particles (supported when using ParticleSystem)       <br/>
 *  - tangential acceleration (Gravity mode)                               <br/>
 *  - radial acceleration (Gravity mode)                                   <br/>
 *  - radius direction (Radius mode) (Particle Designer supports outwards to inwards direction only) <br/>
 * It is possible to customize any of the above mentioned properties in runtime. Example:   <br/>
 *
 * @example
 * emitter.radialAccel = 15;
 * emitter.startSpin = 0;
 *
 * @class ParticleSystem
 * @extends RenderComponent
 */
var ParticleSystem = cc.Class({
    name: 'cc.ParticleSystem',
    extends: RenderComponent,
    mixins: [BlendFunc],
    editor: CC_EDITOR && {
        menu: 'i18n:MAIN_MENU.component.renderers/ParticleSystem',
        inspector: 'packages://inspector/inspectors/comps/particle-system.js',
        playOnFocus: true,
        executeInEditMode: true
    },

    ctor () {
        this.initProperties();
    },

    initProperties () {
        this._simulator = new ParticleSimulator(this);

        this._previewTimer = null;
        this._focused = false;

        this._simulator = new ParticleSimulator(this);
        this._texture = null;

        // colors
        this._startColor = cc.color(255, 255, 255, 255);
        this._startColorVar = cc.color(0, 0, 0, 0);
        this._endColor = cc.color(255, 255, 255, 0);
        this._endColorVar = cc.color(0, 0, 0, 0);

        // The temporary SpriteFrame object used for the renderer. Because there is no corresponding asset, it can't be serialized.
        this._renderSpriteFrame = null;
    },

    properties: properties,

    statics: {

        /**
         * !#en The Particle emitter lives forever.
         * !#zh 表示发射器永久存在
         * @property {Number} DURATION_INFINITY
         * @default -1
         * @static
         * @readonly
         */
        DURATION_INFINITY: -1,

        /**
         * !#en The starting size of the particle is equal to the ending size.
         * !#zh 表示粒子的起始大小等于结束大小。
         * @property {Number} START_SIZE_EQUAL_TO_END_SIZE
         * @default -1
         * @static
         * @readonly
         */
        START_SIZE_EQUAL_TO_END_SIZE: -1,

        /**
         * !#en The starting radius of the particle is equal to the ending radius.
         * !#zh 表示粒子的起始半径等于结束半径。
         * @property {Number} START_RADIUS_EQUAL_TO_END_RADIUS
         * @default -1
         * @static
         * @readonly
         */
        START_RADIUS_EQUAL_TO_END_RADIUS: -1,

        EmitterMode: EmitterMode,
        PositionType: PositionType,


        _PNGReader: PNGReader,
        _TIFFReader: tiffReader,
    },

    // EDITOR RELATED METHODS

    onFocusInEditor: CC_EDITOR && function () {
        this._focused = true;
        if (this.preview) {
            this.resetSystem();
        }
    },

    onLostFocusInEditor: CC_EDITOR && function () {
        this._focused = false;
        if (this.preview) {
            this.resetSystem();
            this.stopSystem();
            this.disableRender();
            cc.engine.repaintInEditMode();
        }
        if (this._previewTimer) {
            clearInterval(this._previewTimer);
        }
    },

    // LIFE-CYCLE METHODS

    // just used to read data from 1.x
    _convertTextureToSpriteFrame: CC_EDITOR && function () {
        if (this._spriteFrame) {
            return;
        }
        let texture = this.texture;
        if (!texture || !texture._uuid) {
            return;
        }

        let _this = this;
        Editor.assetdb.queryMetaInfoByUuid(texture._uuid, function (err, metaInfo) {
            if (err) return Editor.error(err);
            let meta = JSON.parse(metaInfo.json);
            if (meta.type === 'raw') {
                const NodeUtils = Editor.require('app://editor/page/scene-utils/utils/node');
                let nodePath = NodeUtils.getNodePath(_this.node);
                return Editor.warn(`The texture ${metaInfo.assetUrl} used by particle ${nodePath} does not contain any SpriteFrame, please set the texture type to Sprite and reassign the SpriteFrame to the particle component.`);
            }
            else {
                let Url = require('fire-url');
                let name = Url.basenameNoExt(metaInfo.assetPath);
                let uuid = meta.subMetas[name].uuid;
                cc.AssetLibrary.loadAsset(uuid, function (err, sp) {
                    if (err) return Editor.error(err);
                    _this._texture = null;
                    _this.spriteFrame = sp;
                });
            }
        });
    },

    __preload () {
        this._super();

        if (CC_EDITOR) {
            this._convertTextureToSpriteFrame();
        }

        if (this._custom && this.spriteFrame && !this._renderSpriteFrame) {
            this._applySpriteFrame(this.spriteFrame);
        }
        else if (this._file) {
            if (this._custom) {
                let missCustomTexture = !this._texture;
                if (missCustomTexture) { 
                    this._applyFile();
                }
            }
            else {
                this._applyFile();
            }
        }
        // auto play
        if (!CC_EDITOR || cc.engine.isPlaying) {
            if (this.playOnLoad) {
                this.resetSystem();
            }
        }
        // Upgrade color type from v2.0.0
        if (CC_EDITOR && !(this._startColor instanceof cc.Color)) {
            this._startColor = cc.color(this._startColor);
            this._startColorVar = cc.color(this._startColorVar);
            this._endColor = cc.color(this._endColor);
            this._endColorVar = cc.color(this._endColorVar);
        }
    },

    onEnable () {
        this._super();
        this._activateMaterial();
    },

    onDestroy () {
        if (this.autoRemoveOnFinish) {
            this.autoRemoveOnFinish = false;    // already removed
        }
        if (this._buffer) {
            this._buffer.destroy();
            this._buffer = null;
        }
        // reset uv data so next time simulator will refill buffer uv info when exit edit mode from prefab.
        this._simulator._uvFilled = 0;
        this._super();
    },
    
    lateUpdate (dt) {
        if (!this._simulator.finished && this._ia) {
            this._simulator.step(dt);
        }
    },

    // APIS

    /*
     * !#en Add a particle to the emitter.
     * !#zh 添加一个粒子到发射器中。
     * @method addParticle
     * @return {Boolean}
     */
    addParticle: function () {
        // Not implemented
    },

    /**
     * !#en Stop emitting particles. Running particles will continue to run until they die.
     * !#zh 停止发射器发射粒子，发射出去的粒子将继续运行，直至粒子生命结束。
     * @method stopSystem
     * @example
     * // stop particle system.
     * myParticleSystem.stopSystem();
     */
    stopSystem: function () {
        this._stopped = true;
        this._simulator.stop();
    },

    /**
     * !#en Kill all living particles.
     * !#zh 杀死所有存在的粒子，然后重新启动粒子发射器。
     * @method resetSystem
     * @example
     * // play particle system.
     * myParticleSystem.resetSystem();
     */
    resetSystem: function () {
        this._stopped = false;
        this._simulator.reset();
        this._activateMaterial();
    },

    /**
     * !#en Whether or not the system is full.
     * !#zh 发射器中粒子是否大于等于设置的总粒子数量。
     * @method isFull
     * @return {Boolean}
     */
    isFull: function () {
        return (this.particleCount >= this.totalParticles);
    },

    /**
     * !#en Sets a new texture with a rect. The rect is in texture position and size.
     * Please use spriteFrame property instead, this function is deprecated since v1.9
     * !#zh 设置一张新贴图和关联的矩形。
     * 请直接设置 spriteFrame 属性，这个函数从 v1.9 版本开始已经被废弃
     * @method setTextureWithRect
     * @param {Texture2D} texture
     * @param {Rect} rect
     * @deprecated since v1.9
     */
    setTextureWithRect: function (texture, rect) {
        if (texture instanceof cc.Texture2D) {
            this.spriteFrame = new cc.SpriteFrame(texture, rect);
        }
    },

    // PRIVATE METHODS

    _applyFile: function () {
        let file = this._file;
        if (file) {
            let self = this;
            cc.loader.load(file.nativeUrl, function (err, content) {
                if (err || !content) {
                    cc.errorID(6029);
                    return;
                }
                if (!self.isValid) {
                    return;
                }

                self._plistFile = file.nativeUrl;
                if (!self._custom) {
                    self._initWithDictionary(content);
                }

                if (!self._spriteFrame) {
                    if (file.spriteFrame) {
                        self.spriteFrame = file.spriteFrame;
                    }
                    else if (self._custom) {
                        self._initTextureWithDictionary(content);
                    }
                }
                else if (!self._renderSpriteFrame && self._spriteFrame) {
                    self._applySpriteFrame(self.spriteFrame);
                }
            });
        }
    },

    _initTextureWithDictionary: function (dict) {
        let imgPath = cc.path.changeBasename(this._plistFile, dict["textureFileName"] || '');
        // texture
        if (dict["textureFileName"]) {
            // Try to get the texture from the cache
            textureUtil.loadImage(imgPath, function (error, texture) {
                if (error) {
                    dict["textureFileName"] = undefined;
                    this._initTextureWithDictionary(dict);
                }
                else {
                    this.spriteFrame = new cc.SpriteFrame(texture);
                }
            }, this);
        } else if (dict["textureImageData"]) {
            let textureData = dict["textureImageData"];

            if (textureData && textureData.length > 0) {
                let tex = cc.loader.getRes(imgPath);
                
                if (!tex) {
                    let buffer = codec.unzipBase64AsArray(textureData, 1);
                    if (!buffer) {
                        cc.logID(6030);
                        return false;
                    }

                    let imageFormat = getImageFormatByData(buffer);
                    if (imageFormat !== macro.ImageFormat.TIFF && imageFormat !== macro.ImageFormat.PNG) {
                        cc.logID(6031);
                        return false;
                    }

                    let canvasObj = document.createElement("canvas");
                    if(imageFormat === macro.ImageFormat.PNG){
                        let myPngObj = new PNGReader(buffer);
                        myPngObj.render(canvasObj);
                    } else {
                        tiffReader.parseTIFF(buffer,canvasObj);
                    }
                    tex = textureUtil.cacheImage(imgPath, canvasObj);
                }
                
                if (!tex)
                    cc.logID(6032);
                // TODO: Use cc.loader to load asynchronously the SpriteFrame object, avoid using textureUtil
                this.spriteFrame = new cc.SpriteFrame(tex);
            }
            else {
                return false;
            }
        }
        return true;
    },

    // parsing process
    _initWithDictionary: function (dict) {
        this.totalParticles = parseInt(dict["maxParticles"] || 0);

        // life span
        this.life = parseFloat(dict["particleLifespan"] || 0);
        this.lifeVar = parseFloat(dict["particleLifespanVariance"] || 0);

        // emission Rate
        let _tempEmissionRate = dict["emissionRate"];
        if (_tempEmissionRate) {
            this.emissionRate = _tempEmissionRate;
        }
        else {
            this.emissionRate = Math.min(this.totalParticles / this.life, Number.MAX_VALUE);
        }

        // duration
        this.duration = parseFloat(dict["duration"] || 0);

        // blend function
        this.srcBlendFactor = parseInt(dict["blendFuncSource"] || macro.SRC_ALPHA);
        this.dstBlendFactor = parseInt(dict["blendFuncDestination"] || macro.ONE_MINUS_SRC_ALPHA);

        // color
        let locStartColor = this._startColor;
        locStartColor.r = parseFloat(dict["startColorRed"] || 0) * 255;
        locStartColor.g = parseFloat(dict["startColorGreen"] || 0) * 255;
        locStartColor.b = parseFloat(dict["startColorBlue"] || 0) * 255;
        locStartColor.a = parseFloat(dict["startColorAlpha"] || 0) * 255;

        let locStartColorVar = this._startColorVar;
        locStartColorVar.r = parseFloat(dict["startColorVarianceRed"] || 0) * 255;
        locStartColorVar.g = parseFloat(dict["startColorVarianceGreen"] || 0) * 255;
        locStartColorVar.b = parseFloat(dict["startColorVarianceBlue"] || 0) * 255;
        locStartColorVar.a = parseFloat(dict["startColorVarianceAlpha"] || 0) * 255;

        let locEndColor = this._endColor;
        locEndColor.r = parseFloat(dict["finishColorRed"] || 0) * 255;
        locEndColor.g = parseFloat(dict["finishColorGreen"] || 0) * 255;
        locEndColor.b = parseFloat(dict["finishColorBlue"] || 0) * 255;
        locEndColor.a = parseFloat(dict["finishColorAlpha"] || 0) * 255;

        let locEndColorVar = this._endColorVar;
        locEndColorVar.r = parseFloat(dict["finishColorVarianceRed"] || 0) * 255;
        locEndColorVar.g = parseFloat(dict["finishColorVarianceGreen"] || 0) * 255;
        locEndColorVar.b = parseFloat(dict["finishColorVarianceBlue"] || 0) * 255;
        locEndColorVar.a = parseFloat(dict["finishColorVarianceAlpha"] || 0) * 255;

        // particle size
        this.startSize = parseFloat(dict["startParticleSize"] || 0);
        this.startSizeVar = parseFloat(dict["startParticleSizeVariance"] || 0);
        this.endSize = parseFloat(dict["finishParticleSize"] || 0);
        this.endSizeVar = parseFloat(dict["finishParticleSizeVariance"] || 0);

        // position
        // Make empty positionType value and old version compatible
        this.positionType = parseFloat(dict['positionType'] || PositionType.RELATIVE);
        // for 
        this.sourcePos.x = 0;
        this.sourcePos.y = 0;
        this.posVar.x = parseFloat(dict["sourcePositionVariancex"] || 0);
        this.posVar.y = parseFloat(dict["sourcePositionVariancey"] || 0);
        
        // angle
        this.angle = parseFloat(dict["angle"] || 0);
        this.angleVar = parseFloat(dict["angleVariance"] || 0);

        // Spinning
        this.startSpin = parseFloat(dict["rotationStart"] || 0);
        this.startSpinVar = parseFloat(dict["rotationStartVariance"] || 0);
        this.endSpin = parseFloat(dict["rotationEnd"] || 0);
        this.endSpinVar = parseFloat(dict["rotationEndVariance"] || 0);

        this.emitterMode = parseInt(dict["emitterType"] || EmitterMode.GRAVITY);

        // Mode A: Gravity + tangential accel + radial accel
        if (this.emitterMode === EmitterMode.GRAVITY) {
            // gravity
            this.gravity.x = parseFloat(dict["gravityx"] || 0);
            this.gravity.y = parseFloat(dict["gravityy"] || 0);

            // speed
            this.speed = parseFloat(dict["speed"] || 0);
            this.speedVar = parseFloat(dict["speedVariance"] || 0);

            // radial acceleration
            this.radialAccel = parseFloat(dict["radialAcceleration"] || 0);
            this.radialAccelVar = parseFloat(dict["radialAccelVariance"] || 0);

            // tangential acceleration
            this.tangentialAccel = parseFloat(dict["tangentialAcceleration"] || 0);
            this.tangentialAccelVar = parseFloat(dict["tangentialAccelVariance"] || 0);

            // rotation is dir
            let locRotationIsDir = dict["rotationIsDir"] || "";
            if (locRotationIsDir !== null) {
                locRotationIsDir = locRotationIsDir.toString().toLowerCase();
                this.rotationIsDir = (locRotationIsDir === "true" || locRotationIsDir === "1");
            }
            else {
                this.rotationIsDir = false;
            }
        } else if (this.emitterMode === EmitterMode.RADIUS) {
            // or Mode B: radius movement
            this.startRadius = parseFloat(dict["maxRadius"] || 0);
            this.startRadiusVar = parseFloat(dict["maxRadiusVariance"] || 0);
            this.endRadius = parseFloat(dict["minRadius"] || 0);
            this.endRadiusVar = parseFloat(dict["minRadiusVariance"] || 0);
            this.rotatePerS = parseFloat(dict["rotatePerSecond"] || 0);
            this.rotatePerSVar = parseFloat(dict["rotatePerSecondVariance"] || 0);
        } else {
            cc.warnID(6009);
            return false;
        }

        this._initTextureWithDictionary(dict);
        return true;
    },

    _onTextureLoaded: function () {
        this._texture = this._renderSpriteFrame.getTexture();
        this._simulator.updateUVs(true);
        // Reactivate material
        this._activateMaterial();
    },

    _applySpriteFrame: function (oldFrame) {
        if (oldFrame && oldFrame.off) {
            oldFrame.off('load', this._onTextureLoaded, this);
        }

        let spriteFrame = this._renderSpriteFrame = this._renderSpriteFrame || this._spriteFrame;
        if (spriteFrame) {
            if (spriteFrame.textureLoaded()) {
                this._onTextureLoaded(null);
            }
            else {
                spriteFrame.once('load', this._onTextureLoaded, this);
                spriteFrame.ensureLoadTexture();
            }
        }
    },

    _activateMaterial: function () {
        if (!this._texture || !this._texture.loaded) {
            if (this._renderSpriteFrame) {
                this._applySpriteFrame();
            }

            return;
        }

        let material = this.sharedMaterials[0];
        if (!material) {
<<<<<<< HEAD
            material = Material.getInstantiatedBuiltinMaterial('sprite', this);
            material.define('USE_TEXTURE', true);
            // In case the plist lost positionType
            material.define('CC_USE_MODEL', this._positionType !== PositionType.FREE);
=======
            material = Material.getInstantiatedBuiltinMaterial('2d-sprite', this);
>>>>>>> c52cd92c
        }
        else {
            material = Material.getInstantiatedMaterial(material, this);
        }

        // In case the plist lost positionType
        material.define('_USE_MODEL', this._positionType !== PositionType.FREE);
        material.setProperty('texture', this._texture);

        this.setMaterial(0, material);
    },
    
    _finishedSimulation: function () {
        if (CC_EDITOR) {
            if (this.preview && this._focused && !this.active && !cc.engine.isPlaying) {
                this.resetSystem();
            }
            return;
        }
        this.resetSystem();
        this.stopSystem();
        this.disableRender();
        if (this.autoRemoveOnFinish && this._stopped) {
            this.node.destroy();
        }
    }
});

cc.ParticleSystem = module.exports = ParticleSystem;
<|MERGE_RESOLUTION|>--- conflicted
+++ resolved
@@ -1222,21 +1222,14 @@
 
         let material = this.sharedMaterials[0];
         if (!material) {
-<<<<<<< HEAD
-            material = Material.getInstantiatedBuiltinMaterial('sprite', this);
-            material.define('USE_TEXTURE', true);
-            // In case the plist lost positionType
-            material.define('CC_USE_MODEL', this._positionType !== PositionType.FREE);
-=======
             material = Material.getInstantiatedBuiltinMaterial('2d-sprite', this);
->>>>>>> c52cd92c
         }
         else {
             material = Material.getInstantiatedMaterial(material, this);
         }
 
         // In case the plist lost positionType
-        material.define('_USE_MODEL', this._positionType !== PositionType.FREE);
+        material.define('CC_USE_MODEL', this._positionType !== PositionType.FREE);
         material.setProperty('texture', this._texture);
 
         this.setMaterial(0, material);
