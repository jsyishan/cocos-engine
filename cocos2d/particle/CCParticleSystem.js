/****************************************************************************
 Copyright (c) 2013-2016 Chukong Technologies Inc.

 http://www.cocos.com

 Permission is hereby granted, free of charge, to any person obtaining a copy
 of this software and associated engine source code (the "Software"), a limited,
  worldwide, royalty-free, non-assignable, revocable and  non-exclusive license
 to use Cocos Creator solely to develop games on your target platforms. You shall
  not use Cocos Creator software for developing other software or tools that's
  used for developing games. You are not granted to publish, distribute,
  sublicense, and/or sell copies of Cocos Creator.

 The software or tools in this License Agreement are licensed, not sold.
 Chukong Aipu reserves all rights not expressly granted to you.

 THE SOFTWARE IS PROVIDED "AS IS", WITHOUT WARRANTY OF ANY KIND, EXPRESS OR
 IMPLIED, INCLUDING BUT NOT LIMITED TO THE WARRANTIES OF MERCHANTABILITY,
 FITNESS FOR A PARTICULAR PURPOSE AND NONINFRINGEMENT. IN NO EVENT SHALL THE
 AUTHORS OR COPYRIGHT HOLDERS BE LIABLE FOR ANY CLAIM, DAMAGES OR OTHER
 LIABILITY, WHETHER IN AN ACTION OF CONTRACT, TORT OR OTHERWISE, ARISING FROM,
 OUT OF OR IN CONNECTION WITH THE SOFTWARE OR THE USE OR OTHER DEALINGS IN
 THE SOFTWARE.
 ****************************************************************************/

const ParticleAsset = require('./CCParticleAsset');
const RenderComponent = require('../core/components/CCRenderComponent');
const codec = require('../compression/ZipUtils');
const PNGReader = require('./CCPNGReader');
const tiffReader = require('./CCTIFFReader');
const renderEngine = require('../core/renderer/render-engine');
const gfx = renderEngine.gfx;
const ParticleMaterial = renderEngine.ParticleMaterial;
const Particles = renderEngine.Particles;

var BlendFactor = cc.BlendFunc.BlendFactor;
/**
 * !#en Enum for emitter modes
 * !#zh 发射模式
 * @enum ParticleSystem.EmitterMode
 */
var EmitterMode = cc.Enum({
    /**
     * !#en Uses gravity, speed, radial and tangential acceleration.
     * !#zh 重力模式，模拟重力，可让粒子围绕一个中心点移近或移远。
     * @property {Number} GRAVITY
     */
    GRAVITY: 0,
    /**
     * !#en Uses radius movement + rotation.
     * !#zh 半径模式，可以使粒子以圆圈方式旋转，它也可以创造螺旋效果让粒子急速前进或后退。
     * @property {Number} RADIUS - Uses radius movement + rotation.
     */
    RADIUS: 1
});

/**
 * !#en Enum for particles movement type.
 * !#zh 粒子位置类型
 * @enum ParticleSystem.PositionType
 */
var PositionType = cc.Enum({
    /**
     * !#en
     * Living particles are attached to the world and are unaffected by emitter repositioning.
     * !#zh
     * 自由模式，相对于世界坐标，不会随粒子节点移动而移动。（可产生火焰、蒸汽等效果）
     * @property {Number} FREE
     */
    FREE: 0,

    /**
     * !#en
     * Living particles are attached to the world but will follow the emitter repositioning.<br/>
     * Use case: Attach an emitter to an sprite, and you want that the emitter follows the sprite.
     * !#zh
     * 相对模式，粒子会随父节点移动而移动，可用于制作移动角色身上的特效等等。（该选项在 Creator 中暂时不支持）
     * @property {Number} RELATIVE
     */
    RELATIVE: 1,

    /**
     * !#en
     * Living particles are attached to the emitter and are translated along with it.
     * !#zh
     * 整组模式，粒子跟随发射器移动。（不会发生拖尾）
     * @property {Number} GROUPED
     */
    GROUPED: 2
});

/**
 * @class ParticleSystem
 */

var properties = {
    /**
     * !#en Play particle in edit mode.
     * !#zh 在编辑器模式下预览粒子，启用后选中粒子时，粒子将自动播放。
     * @property {Boolean} preview
     * @default false
     */
    preview: {
        default: true,
        editorOnly: true,
        notify: CC_EDITOR && function () {
            this.resetSystem();
            if ( !this.preview ) {
                this.stopSystem();
            }
            cc.engine.repaintInEditMode();
        },
        animatable: false,
        tooltip: CC_DEV && 'i18n:COMPONENT.particle_system.preview'
    },

    /**
     * !#en
     * If set custom to true, then use custom properties insteadof read particle file.
     * !#zh 是否自定义粒子属性。
     * @property {Boolean} custom
     * @default false
     */
    _custom: false,
    custom: {
        get: function () {
            return this._custom;
        },
        set: function (value) {
            if (CC_EDITOR && !value && !this._file) {
                return cc.warnID(6000);
            }
            if (this._custom !== value) {
                this._custom = value;
                if (!value) {
                    this._applyFile();
                }
                if (CC_EDITOR) {
                    cc.engine.repaintInEditMode();
                //    self.preview = self.preview;
                }
            }
        },
        animatable: false,
        tooltip: CC_DEV && 'i18n:COMPONENT.particle_system.custom'
    },

    /**
     * !#en The plist file.
     * !#zh plist 格式的粒子配置文件。
     * @property {string} file
     * @default ""
     */
    _file: {
        default: '',
        url: ParticleAsset
    },
    file: {
        get: function () {
            return this._file;
        },
        set: function (value, force) {
            if (this._file !== value || (CC_EDITOR && force)) {
                this._file = value;
                if (value) {
                    this._applyFile();
                    if (CC_EDITOR) {
                        cc.engine.repaintInEditMode();
                        //self.preview = self.preview;
                    }
                }
                else {
                    this.custom = true;
                }
            }
        },
        animatable: false,
        url: ParticleAsset,
        tooltip: CC_DEV && 'i18n:COMPONENT.particle_system.file'
    },

    /**
     * !#en SpriteFrame used for particles display
     * !#zh 用于粒子呈现的 SpriteFrame
     * @property spriteFrame
     * @type {SpriteFrame}
     */
<<<<<<< HEAD
    _spriteFrame: {
        default: null,
        type: cc.SpriteFrame
=======
    _texture: {
        default: null,
        type: cc.Texture2D
>>>>>>> ff975841
    },
    spriteFrame: {
        get: function () {
            return this._spriteFrame;
        },
        set: function (value, force) {
            var lastSprite = this._spriteFrame;
            if (CC_EDITOR) {
                if (!force && lastSprite === value) {
                    return;
                }
            }
            else {
                if (lastSprite === value) {
                    return;
                }
            }
            this._spriteFrame = value;
            if ((lastSprite && lastSprite.getTexture()) !== (value && value.getTexture())) {
                this._texture = null;
                this._applySpriteFrame(lastSprite);
            }
            if (CC_EDITOR) {
                this.node.emit('spriteframe-changed', this);
            }
        },
        type: cc.SpriteFrame,
        tooltip: CC_DEV && 'i18n:COMPONENT.particle_system.spriteFrame'
    },

    /**
     * !#en Texture of Particle System, readonly, please use spriteFrame to setup new texture。
     * !#zh 粒子贴图，只读属性，请使用 spriteFrame 属性来替换贴图。
     * @property texture
     * @type {String}
     * @readonly
     */
    texture: {
        get: function () {
            return this._texture ? this._texture.url : "";
        },
        set: function (value) {
<<<<<<< HEAD
            cc.warnID(6017);
        },
        url: cc.Texture2D,
        readonly: true,
        visible: false,
        animatable: false
=======
            if (CC_DEBUG && typeof value === 'string') {
                // TODO - remove at 2.0
                cc.warnID(3657, 'particleSystem.texture');
                if (value) {
                    value = cc.textureCache.addImage(value);
                }
            }
            this._texture = value;
            this._sgNode.texture = value;
            if (!value && this._file) {
                // fallback to plist
                this._applyFile();
            }
        },
        type: cc.Texture2D,
        tooltip: CC_DEV && 'i18n:COMPONENT.particle_system.texture'
>>>>>>> ff975841
    },

    /**
     * !#en Current quantity of particles that are being simulated, 
     * this function can be very slow currently, please don't use it frequently.
     * !#zh 当前播放的粒子数量。
     * 当前版本该函数性能不够好，请不要频繁调用（比如每帧检查）。
     * @property {Number} particleCount
     * @readonly
     */
    particleCount: {
        visible: false,
        get: function () {
            return this._vfx.particleCount;
        },
        readonly: true
    },

    /**
     * !#en Specify the source Blend Factor.
     * !#zh 指定原图混合模式。
     * @property srcBlendFactor
     * @type {BlendFactor}
     */
    _srcBlendFactor : BlendFactor.SRC_ALPHA,
    srcBlendFactor: {
        get: function() {
            return this._srcBlendFactor;
        },
        set: function(value) {
            this._srcBlendFactor = value;
            this._updateBlendFunc();
        },
        animatable: false,
        type:BlendFactor,
        tooltip: CC_DEV && 'i18n:COMPONENT.particle_system.srcBlendFactor'
    },

    /**
     * !#en Specify the destination Blend Factor.
     * !#zh 指定目标的混合模式。
     * @property dstBlendFactor
     * @type {BlendFactor}
     */
    _dstBlendFactor : BlendFactor.ONE_MINUS_SRC_ALPHA,
    dstBlendFactor: {
        get: function() {
            return this._dstBlendFactor;
        },
        set: function(value) {
            this._dstBlendFactor = value;
            this._updateBlendFunc();
        },
        animatable: false,
        type: BlendFactor,
        tooltip: CC_DEV && 'i18n:COMPONENT.particle_system.dstBlendFactor'
    },

    /**
     * !#en If set to true, the particle system will automatically start playing on onLoad.
     * !#zh 如果设置为 true 运行时会自动发射粒子。
     * @property playOnLoad
     * @type {boolean}
     * @default true
     */
    playOnLoad: true,

    /**
     * !#en Indicate whether the owner node will be auto-removed when it has no particles left.
     * !#zh 粒子播放完毕后自动销毁所在的节点。
     * @property {Boolean} autoRemoveOnFinish
     */
    _autoRemoveOnFinish: false,
    autoRemoveOnFinish: {
        get: function () {
            return this._autoRemoveOnFinish;
        },
        set: function (value) {
            if (this._autoRemoveOnFinish !== value) {
                this._autoRemoveOnFinish = value;
            }
        },
        animatable: false,
        tooltip: CC_DEV && 'i18n:COMPONENT.particle_system.autoRemoveOnFinish'
    },

    /**
     * !#en Indicate whether the particle system is activated.
     * !#zh 是否激活粒子。
     * @property {Boolean} active
     * @readonly
     */
    active: {
        get: function () {
            // TODO: check wether it's activated (not stopped)
            return this.enabledInHierarchy;
        },
        visible: false
    },

    /**
     * !#en Maximum particles of the system.
     * !#zh 粒子最大数量。
     * @property {Number} totalParticles
     * @default 150
     */
    _totalParticles: 150,
    totalParticles: {
        get () {
            return this._totalParticles;
        },
        set (val) {
            this._totalParticles = val;
            this._maxParticleDirty = true;
        }
    },
    /**
     * !#en How many seconds the emitter wil run. -1 means 'forever'.
     * !#zh 发射器生存时间，单位秒，-1表示持续发射。
     * @property {Number} duration
     * @default ParticleSystem.DURATION_INFINITY
     */
    duration: -1,
    /**
     * !#en Emission rate of the particles.
     * !#zh 每秒发射的粒子数目。
     * @property {Number} emissionRate
     * @default 10
     */
    _emissionRate: 10,
    emissionRate: {
        get () {
            return this._emissionRate;
        },
        set (val) {
            this._emissionRate = val;
            this._maxParticleDirty = true;
        }
    },
    /**
     * !#en Life of each particle setter.
     * !#zh 粒子的运行时间。
     * @property {Number} life
     * @default 1
     */
    _life: 1,
    life: {
        get () {
            return this._life;
        },
        set (val) {
            this._life = val;
            this._maxParticleDirty = true;
        }
    },
    /**
     * !#en Variation of life.
     * !#zh 粒子的运行时间变化范围。
     * @property {Number} lifeVar
     * @default 0
     */
    _lifeVar: 0,
    lifeVar: {
        get () {
            return this._lifeVar;
        },
        set (val) {
            this._lifeVar = val;
            this._maxParticleDirty = true;
        }
    },

    /**
     * !#en Start color of each particle.
     * !#zh 粒子初始颜色。
     * @property {Color} startColor
     * @default cc.Color.WHITE
     */
    _startColor: cc.Color.WHITE,
    startColor: {
        get () {
            return this._startColor;
        },
        set (val) {
            this._startColor.fromColor(val);
            this._vfx.startColor = val;
        }
    },
    /**
     * !#en Variation of the start color.
     * !#zh 粒子初始颜色变化范围。
     * @property {Color} startColorVar
     * @default cc.Color.BLACK
     */
    _startColorVar: cc.Color.BLACK,
    startColorVar: {
        get () {
            return this._startColorVar;
        },
        set (val) {
            this._startColorVar.fromColor(val);
            this._vfx.startColorVar = val;
        }
    },
    /**
     * !#en Ending color of each particle.
     * !#zh 粒子结束颜色。
     * @property {Color} endColor
     * @default new cc.Color(255, 255, 255, 0)
     */
    _endColor: cc.color(255, 255, 255, 0),
    endColor: {
        get () {
            return this._endColor;
        },
        set (val) {
            this._endColor.fromColor(val);
            this._vfx.endColor = val;
        }
    },
    /**
     * !#en Variation of the end color.
     * !#zh 粒子结束颜色变化范围。
     * @property {Color} endColorVar -
     * @default Color.TRANSPARENT
     */
    _endColorVar: cc.color(0, 0, 0, 0),
    endColorVar: {
        get () {
            return this._endColorVar;
        },
        set (val) {
            this._endColorVar.fromColor(val);
            this._vfx.endColorVar = val;
        }
    },

    /**
     * !#en Angle of each particle setter.
     * !#zh 粒子角度。
     * @property {Number} angle
     * @default 90
     */
    angle: 90,
    /**
     * !#en Variation of angle of each particle setter.
     * !#zh 粒子角度变化范围。
     * @property {Number} angleVar
     * @default 20
     */
    angleVar: 20,
    /**
     * !#en Start size in pixels of each particle.
     * !#zh 粒子的初始大小。
     * @property {Number} startSize
     * @default 50
     */
    _startSize: 50,
    startSize: {
        get () {
            return this._startSize;
        },
        set (val) {
            this._startSize = val;
            this._sizeScaleDirty = true;
        }
    },
    /**
     * !#en Variation of start size in pixels.
     * !#zh 粒子初始大小的变化范围。
     * @property {Number} startSizeVar
     * @default 0
     */
    _startSizeVar: 0,
    startSizeVar: {
        get () {
            return this._startSizeVar;
        },
        set (val) {
            this._startSizeVar = val;
            this._sizeScaleDirty = true;
        }
    },
    /**
     * !#en End size in pixels of each particle.
     * !#zh 粒子结束时的大小。
     * @property {Number} endSize
     * @default 0
     */
    _endSize: 0,
    endSize: {
        get () {
            return this._endSize;
        },
        set (val) {
            this._endSize = val;
            this._sizeScaleDirty = true;
        }
    },
    /**
     * !#en Variation of end size in pixels.
     * !#zh 粒子结束大小的变化范围。
     * @property {Number} endSizeVar
     * @default 0
     */
    _endSizeVar: 0,
    endSizeVar: {
        get () {
            return this._endSizeVar;
        },
        set (val) {
            this._endSizeVar = val;
            this._sizeScaleDirty = true;
        }
    },
    /**
     * !#en Start angle of each particle.
     * !#zh 粒子开始自旋角度。
     * @property {Number} startSpin
     * @default 0
     */
    startSpin: 0,
    /**
     * !#en Variation of start angle.
     * !#zh 粒子开始自旋角度变化范围。
     * @property {Number} startSpinVar
     * @default 0
     */
    startSpinVar: 0,
    /**
     * !#en End angle of each particle.
     * !#zh 粒子结束自旋角度。
     * @property {Number} endSpin
     * @default 0
     */
    endSpin: 0,
    /**
     * !#en Variation of end angle.
     * !#zh 粒子结束自旋角度变化范围。
     * @property {Number} endSpinVar
     * @default 0
     */
    endSpinVar: 0,

    /**
     * !#en Source position of the emitter.
     * !#zh 发射器位置。
     * @property {Vec2} sourcePos
     * @default cc.Vec2.ZERO
     */
    sourcePos: cc.p(0, 0),

    /**
     * !#en Variation of source position.
     * !#zh 发射器位置的变化范围。（横向和纵向）
     * @property {Vec2} posVar
     * @default cc.Vec2.ZERO
     */
    posVar: cc.p(0, 0),

    /**
     * !#en Particles movement type.
     * !#zh 粒子位置类型。
     * @property {ParticleSystem.PositionType} positionType
     * @default ParticleSystem.PositionType.FREE
     */
    positionType: PositionType.FREE,

    /**
     * !#en Particles emitter modes.
     * !#zh 发射器类型。
     * @property {ParticleSystem.EmitterMode} emitterMode
     * @default ParticleSystem.EmitterMode.GRAVITY
     */
    emitterMode: EmitterMode.GRAVITY,

    // GRAVITY MODE

    /**
     * !#en Gravity of the emitter.
     * !#zh 重力。
     * @property {Vec2} gravity
     * @default cc.Vec2.ZERO
     */
    gravity: cc.p(0, 0),
    /**
     * !#en Speed of the emitter.
     * !#zh 速度。
     * @property {Number} speed
     * @default 180
     */
    speed: 180,
    /**
     * !#en Variation of the speed.
     * !#zh 速度变化范围。
     * @property {Number} speedVar
     * @default 50
     */
    speedVar: 50,
    /**
     * !#en Tangential acceleration of each particle. Only available in 'Gravity' mode.
     * !#zh 每个粒子的切向加速度，即垂直于重力方向的加速度，只有在重力模式下可用。
     * @property {Number} tangentialAccel
     * @default 80
     */
    _tangentialAccel: 80,
    tangentialAccel: {
        get () {
            return this._tangentialAccel;
        },
        set (val) {
            this._tangentialAccel = val;
            this._accelScaleDirty = true;
        }
    },
    /**
     * !#en Variation of the tangential acceleration.
     * !#zh 每个粒子的切向加速度变化范围。
     * @property {Number} tangentialAccelVar
     * @default 0
     */
    _tangentialAccelVar: 0,
    tangentialAccelVar: {
        get () {
            return this._tangentialAccelVar;
        },
        set (val) {
            this._tangentialAccelVar = val;
            this._accelScaleDirty = true;
        }
    },
    /**
     * !#en Acceleration of each particle. Only available in 'Gravity' mode.
     * !#zh 粒子径向加速度，即平行于重力方向的加速度，只有在重力模式下可用。
     * @property {Number} radialAccel
     * @default 0
     */
    _radialAccel: 0,
    radialAccel: {
        get () {
            return this._radialAccel;
        },
        set (val) {
            this._radialAccel = val;
            this._accelScaleDirty = true;
        }
    },
    /**
     * !#en Variation of the radial acceleration.
     * !#zh 粒子径向加速度变化范围。
     * @property {Number} radialAccelVar
     * @default 0
     */
    _radialAccelVar: 0,
    radialAccelVar: {
        get () {
            return this._radialAccelVar;
        },
        set (val) {
            this._radialAccelVar = val;
            this._accelScaleDirty = true;
        }
    },

    /**
     * !#en Indicate whether the rotation of each particle equals to its direction. Only available in 'Gravity' mode.
     * !#zh 每个粒子的旋转是否等于其方向，只有在重力模式下可用。
     * @property {Boolean} rotationIsDir
     * @default false
     */
    rotationIsDir: false,

    // RADIUS MODE

    /**
     * !#en Starting radius of the particles. Only available in 'Radius' mode.
     * !#zh 初始半径，表示粒子出生时相对发射器的距离，只有在半径模式下可用。
     * @property {Number} startRadius
     * @default 0
     */
    _startRadius: 0,
    startRadius: {
        get () {
            return this._startRadius;
        },
        set (val) {
            this._startRadius = val;
            this._radiusScaleDirty = true;
        }
    },
    /**
     * !#en Variation of the starting radius.
     * !#zh 初始半径变化范围。
     * @property {Number} startRadiusVar
     * @default 0
     */
    _startRadiusVar: 0,
    startRadiusVar: {
        get () {
            return this._startRadiusVar;
        },
        set (val) {
            this._startRadiusVar = val;
            this._radiusScaleDirty = true;
        }
    },
    /**
     * !#en Ending radius of the particles. Only available in 'Radius' mode.
     * !#zh 结束半径，只有在半径模式下可用。
     * @property {Number} endRadius
     * @default 0
     */
    _endRadius: 0,
    endRadius: {
        get () {
            return this._endRadius;
        },
        set (val) {
            this._endRadius = val;
            this._radiusScaleDirty = true;
        }
    },
    /**
     * !#en Variation of the ending radius.
     * !#zh 结束半径变化范围。
     * @property {Number} endRadiusVar
     * @default 0
     */
    _endRadiusVar: 0,
    endRadiusVar: {
        get () {
            return this._endRadiusVar;
        },
        set (val) {
            this._endRadiusVar = val;
            this._radiusScaleDirty = true;
        }
    },
    /**
     * !#en Number of degress to rotate a particle around the source pos per second. Only available in 'Radius' mode.
     * !#zh 粒子每秒围绕起始点的旋转角度，只有在半径模式下可用。
     * @property {Number} rotatePerS
     * @default 0
     */
    rotatePerS: 0,
    /**
     * !#en Variation of the degress to rotate a particle around the source pos per second.
     * !#zh 粒子每秒围绕起始点的旋转角度变化范围。
     * @property {Number} rotatePerSVar
     * @default 0
     */
    rotatePerSVar: 0
};

properties.positionType.type = PositionType;
properties.emitterMode.type = EmitterMode;

/**
 * Particle System base class. <br/>
 * Attributes of a Particle System:<br/>
 *  - emmision rate of the particles<br/>
 *  - Gravity Mode (Mode A): <br/>
 *  - gravity <br/>
 *  - direction <br/>
 *  - speed +-  variance <br/>
 *  - tangential acceleration +- variance<br/>
 *  - radial acceleration +- variance<br/>
 *  - Radius Mode (Mode B):      <br/>
 *  - startRadius +- variance    <br/>
 *  - endRadius +- variance      <br/>
 *  - rotate +- variance         <br/>
 *  - Properties common to all modes: <br/>
 *  - life +- life variance      <br/>
 *  - start spin +- variance     <br/>
 *  - end spin +- variance       <br/>
 *  - start size +- variance     <br/>
 *  - end size +- variance       <br/>
 *  - start color +- variance    <br/>
 *  - end color +- variance      <br/>
 *  - life +- variance           <br/>
 *  - blending function          <br/>
 *  - texture                    <br/>
 * <br/>
 * cocos2d also supports particles generated by Particle Designer (http://particledesigner.71squared.com/).<br/>
 * 'Radius Mode' in Particle Designer uses a fixed emit rate of 30 hz. Since that can't be guarateed in cocos2d,  <br/>
 * cocos2d uses a another approach, but the results are almost identical.<br/>
 * cocos2d supports all the variables used by Particle Designer plus a bit more:  <br/>
 *  - spinning particles (supported when using ParticleSystem)       <br/>
 *  - tangential acceleration (Gravity mode)                               <br/>
 *  - radial acceleration (Gravity mode)                                   <br/>
 *  - radius direction (Radius mode) (Particle Designer supports outwards to inwards direction only) <br/>
 * It is possible to customize any of the above mentioned properties in runtime. Example:   <br/>
 *
 * @example
 * emitter.radialAccel = 15;
 * emitter.startSpin = 0;
 *
 * @class ParticleSystem
 * @extends Component
 */
var ParticleSystem = cc.Class({
    name: 'cc.ParticleSystem',
    extends: RenderComponent,
    editor: CC_EDITOR && {
        menu: 'i18n:MAIN_MENU.component.renderers/ParticleSystem',
        inspector: 'packages://inspector/inspectors/comps/particle-system.js',
        playOnFocus: true,
        executeInEditMode: true
    },

    ctor: function () {
        this._previewTimer = null;
        this._focused = false;
        this._willStart = false;
        this._texture = null;

        // Material update caches
        this._uv = {
            l: 0.0,
            b: 0.0,
            r: 0.0,
            t: 0.0
        };
        this._statesize = {
            x: 0.0,
            y: 0.0
        };
        this._quadsize = {
            x: 0.0,
            y: 0.0
        };
        
        // vfx handle real particle step process based on GPU shaders
        this._vfx = new Particles(cc.renderer.device, cc.renderer._forward, this);
        this._vertexFormat = this._vfx.vertexFormat;

        // Config update flags, vfx constructor has updated with the current config, so not dirty
        this._maxParticleDirty = false;
        this._sizeScaleDirty = false;
        this._radiusScaleDirty = false;
        this._accelScaleDirty = false;
    },

    properties: properties,

    statics: {

        /**
         * !#en The Particle emitter lives forever.
         * !#zh 表示发射器永久存在
         * @property {Number} DURATION_INFINITY
         * @default -1
         * @static
         * @readonly
         */
        DURATION_INFINITY: -1,

        /**
         * !#en The starting size of the particle is equal to the ending size.
         * !#zh 表示粒子的起始大小等于结束大小。
         * @property {Number} START_SIZE_EQUAL_TO_END_SIZE
         * @default -1
         * @static
         * @readonly
         */
        START_SIZE_EQUAL_TO_END_SIZE: -1,

        /**
         * !#en The starting radius of the particle is equal to the ending radius.
         * !#zh 表示粒子的起始半径等于结束半径。
         * @property {Number} START_RADIUS_EQUAL_TO_END_RADIUS
         * @default -1
         * @static
         * @readonly
         */
        START_RADIUS_EQUAL_TO_END_RADIUS: -1,

        EmitterMode: EmitterMode,
        PositionType: PositionType,
    },

    // LIFE-CYCLE METHODS

    __preload: function () {
        if (this._file) { 
            if (this._custom) { 
                var missCustomTexture = !this._texture; 
                if (missCustomTexture) { 
                    this._applyFile();
                } 
                this._applyCustoms(); 
            } 
            else { 
                this._applyFile(); 
            } 
        } 
        else if (this._custom) { 
            this._applyCustoms(); 
        } 
        // auto play
        if (!CC_EDITOR || cc.engine.isPlaying) {
            if (this.playOnLoad) {
                this.resetSystem();
            }
        }
    },

    onEnable: function () {
        this._super();
        this._updateMaterial();
    },

    onDestroy: function () {
        // TODO: do we need to release memory created by vfx
        this._vfx = null;
        if (this._autoRemoveOnFinish) {
            this.autoRemoveOnFinish = false;    // already removed
        }
        this._super();
    },

    onFocusInEditor: CC_EDITOR && function () {
        this._focused = true;
        if (this.preview) {
            this.resetSystem();

            var self = this;
            this._previewTimer = setInterval(function () {
                // attemptToReplay
                if (self.particleCount === 0 && !self._willStart) {
                    self._willStart = true;
                    setTimeout(function () {
                        self._willStart = false;
                        if (self.preview && self._focused && !self.active && !cc.engine.isPlaying) {
                            self.resetSystem();
                        }
                    }, 600);
                }
            }, 100);
        }
    },

    onLostFocusInEditor: CC_EDITOR && function () {
        this._focused = false;
        if (this.preview) {
            this.resetSystem();
            this.stopSystem();
            cc.engine.repaintInEditMode();
        }
        if (this._previewTimer) {
            clearInterval(this._previewTimer);
        }
    },

    // APIS

    /*
     * !#en Add a particle to the emitter.
     * !#zh 添加一个粒子到发射器中。
     * @method addParticle
     * @return {Boolean}
     */
    addParticle: function () {
        // Not implemented
    },

    /**
     * !#en Stop emitting particles. Running particles will continue to run until they die.
     * !#zh 停止发射器发射粒子，发射出去的粒子将继续运行，直至粒子生命结束。
     * @method stopSystem
     * @example
     * // stop particle system.
     * myParticleSystem.stopSystem();
     */
    stopSystem: function () {
        this._vfx.stopSystem();
    },

    /**
     * !#en Kill all living particles.
     * !#zh 杀死所有存在的粒子，然后重新启动粒子发射器。
     * @method resetSystem
     * @example
     * // play particle system.
     * myParticleSystem.resetSystem();
     */
    resetSystem: function () {
        this._vfx.resetSystem();
    },

    /**
     * !#en Whether or not the system is full.
     * !#zh 发射器中粒子是否大于等于设置的总粒子数量。
     * @method isFull
     * @return {Boolean}
     */
    isFull: function () {
<<<<<<< HEAD
        return (this.particleCount >= this.totalParticles);
=======
        return (this.particleCount >= this._totalParticles);
    },

    /**
     * !#en
     * <p> Sets a new CCSpriteFrame as particle.</br>
     * WARNING: this method is experimental. Use setTextureWithRect instead.
     * </p>
     * !#zh
     * <p> 设置一个新的精灵帧为粒子。</br>
     * 警告：这个函数只是试验，请使用 setTextureWithRect 实现。
     * </p>
     * @method setDisplayFrame
     * @param {SpriteFrame} spriteFrame
     */
    setDisplayFrame: function (spriteFrame) {
        if (!spriteFrame)
            return;

        var texture = spriteFrame.getTexture();
        if (texture) {
            this._texture = texture;
        }
        this._sgNode.setDisplayFrame(spriteFrame);
>>>>>>> ff975841
    },

    /**
     * !#en Sets a new texture with a rect. The rect is in texture position and size.
     * Please use spriteFrame property instead, this function is deprecated since v1.9
     * !#zh 设置一张新贴图和关联的矩形。
     * 请直接设置 spriteFrame 属性，这个函数从 v1.9 版本开始已经被废弃
     * @method setTextureWithRect
     * @param {Texture2D} texture
     * @param {Rect} rect
     * @deprecated
     */
    setTextureWithRect: function (texture, rect) {
<<<<<<< HEAD
        if (texture instanceof cc.Texture2D) {
            this.spriteFrame = new cc.SpriteFrame(texture, rect);
        }
=======
        this._texture = texture;
        this._sgNode.setTextureWithRect(texture, rect);
>>>>>>> ff975841
    },

    // PRIVATE METHODS

    _applyFile: function () {
        var file = this._file;
        if (file) {
            var self = this;
            cc.loader.load(file, function (err, content) {
                if (err || !content) {
                    throw err || new Error(cc._getError(6029));
                }
                if (!self.isValid) {
                    return;
                }

                self._plistFile = file;
                if (self._custom) {
                    self._initTextureWithDictionary(content);
                }
                else {
                    self._initWithDictionary(content);
                }
            });
        }
    },

<<<<<<< HEAD
    _applyCustoms: function () {
        // trigger vfx config update after deserialize
        this._maxParticleDirty = true;
        this._sizeScaleDirty = true;
        this._radiusScaleDirty = true;
        this._accelScaleDirty = true;
        let vfx = this._vfx;
        vfx.startColor = this.startColor;
        vfx.startColorVar = this.startColorVar;
        vfx.endColor = this.endColor;
        vfx.endColorVar = this.endColorVar;
    },

    _initTextureWithDictionary: function (dict) {
        var imgPath = cc.path.changeBasename(this._plistFile, dict["textureFileName"]);
        // texture
        if (dict["textureFileName"]) {
            // Try to get the texture from the cache
            var tex = cc.textureUtil.loadImage(imgPath);
            // TODO: Use cc.loader to load asynchronously the SpriteFrame object, avoid using textureUtil
            this.spriteFrame = new cc.SpriteFrame(tex);
        } else if (dict["textureImageData"]) {
            var textureData = dict["textureImageData"];

            if (textureData && textureData.length > 0) {
                var buffer = codec.unzipBase64AsArray(textureData, 1);
                if (!buffer) {
                    cc.logID(6010);
                    return false;
=======
                // To avoid it export custom particle data textureImageData too large,
                // so use the texutreUuid instead of textureImageData
                if (content.textureUuid) {
                    cc.loader.load({ uuid: content.textureUuid, type: 'uuid' }, function (err, texture) {
                        if (err) {
                            cc.error(err);
                            return;
                        }
                        self.texture = texture;
                    });
>>>>>>> ff975841
                }

                var imageFormat = cc.getImageFormatByData(buffer);
                if (imageFormat !== cc.ImageFormat.TIFF && imageFormat !== cc.ImageFormat.PNG) {
                    cc.logID(6011);
                    return false;
                }

                var canvasObj = document.createElement("canvas");
                if(imageFormat === cc.ImageFormat.PNG){
                    var myPngObj = new PNGReader(buffer);
                    myPngObj.render(canvasObj);
                } else {
                    tiffReader.parseTIFF(buffer,canvasObj);
                }

                var tex = cc.textureUtil.cacheImage(imgPath, canvasObj);
                if (!tex)
                    cc.logID(6012);
                // TODO: Use cc.loader to load asynchronously the SpriteFrame object, avoid using textureUtil
                this.spriteFrame = new cc.SpriteFrame(tex);
            }
            else {
                return false;
            }
        }
        return true;
    },

    // parsing process
    _initWithDictionary: function (dict) {
        this.totalParticles = parseInt(dict["maxParticles"] || 0);

        // life span
        this.life = parseFloat(dict["particleLifespan"] || 0);
        this.lifeVar = parseFloat(dict["particleLifespanVariance"] || 0);

        // emission Rate
        this.emissionRate = this.totalParticles / this.life;

        // duration
        this.duration = parseFloat(dict["duration"] || 0);

        // blend function
        this.srcBlendFactor = parseInt(dict["blendFuncSource"] || cc.macro.SRC_ALPHA);
        this.dstBlendFactor = parseInt(dict["blendFuncDestination"] || cc.macro.ONE_MINUS_SRC_ALPHA);

        // color
        var locStartColor = this.startColor;
        locStartColor.r = parseFloat(dict["startColorRed"] || 1) * 255;
        locStartColor.g = parseFloat(dict["startColorGreen"] || 1) * 255;
        locStartColor.b = parseFloat(dict["startColorBlue"] || 1) * 255;
        locStartColor.a = parseFloat(dict["startColorAlpha"] || 1) * 255;

        var locStartColorVar = this.startColorVar;
        locStartColorVar.r = parseFloat(dict["startColorVarianceRed"] || 1) * 255;
        locStartColorVar.g = parseFloat(dict["startColorVarianceGreen"] || 1) * 255;
        locStartColorVar.b = parseFloat(dict["startColorVarianceBlue"] || 1) * 255;
        locStartColorVar.a = parseFloat(dict["startColorVarianceAlpha"] || 1) * 255;

        var locEndColor = this.endColor;
        locEndColor.r = parseFloat(dict["finishColorRed"] || 1) * 255;
        locEndColor.g = parseFloat(dict["finishColorGreen"] || 1) * 255;
        locEndColor.b = parseFloat(dict["finishColorBlue"] || 1) * 255;
        locEndColor.a = parseFloat(dict["finishColorAlpha"] || 1) * 255;

        var locEndColorVar = this.endColorVar;
        locEndColorVar.r = parseFloat(dict["finishColorVarianceRed"] || 1) * 255;
        locEndColorVar.g = parseFloat(dict["finishColorVarianceGreen"] || 1) * 255;
        locEndColorVar.b = parseFloat(dict["finishColorVarianceBlue"] || 1) * 255;
        locEndColorVar.a = parseFloat(dict["finishColorVarianceAlpha"] || 1) * 255;

        // particle size
        this.startSize = parseFloat(dict["startParticleSize"] || 0);
        this.startSizeVar = parseFloat(dict["startParticleSizeVariance"] || 0);
        this.endSize = parseFloat(dict["finishParticleSize"] || 0);
        this.endSizeVar = parseFloat(dict["finishParticleSizeVariance"] || 0);

        // position
        this.sourcePos.x = parseFloat(dict["sourcePositionx"] || 0);
        this.sourcePos.y = parseFloat(dict["sourcePositiony"] || 0);
        this.posVar.x = parseFloat(dict["sourcePositionVariancex"] || 0);
        this.posVar.y = parseFloat(dict["sourcePositionVariancey"] || 0);
        
        // angle
        this.angle = parseFloat(dict["angle"] || 0);
        this.angleVar = parseFloat(dict["angleVariance"] || 0);

        // Spinning
        this.startSpin = parseFloat(dict["rotationStart"] || 0);
        this.startSpinVar = parseFloat(dict["rotationStartVariance"] || 0);
        this.endSpin = parseFloat(dict["rotationEnd"] || 0);
        this.endSpinVar = parseFloat(dict["rotationEndVariance"] || 0);

        this.emitterMode = parseInt(dict["emitterType"] || EmitterMode.GRAVITY);

        // Mode A: Gravity + tangential accel + radial accel
        if (this.emitterMode === EmitterMode.GRAVITY) {
            // gravity
            this.gravity.x = parseFloat(dict["gravityx"] || 0);
            this.gravity.y = parseFloat(dict["gravityy"] || 0);

            // speed
            this.speed = parseFloat(dict["speed"] || 0);
            this.speedVar = parseFloat(dict["speedVariance"] || 0);

            // radial acceleration
            this.radialAccel = parseFloat(dict["radialAcceleration"] || 0);
            this.radialAccelVar = parseFloat(dict["radialAccelVariance"] || 0);

            // tangential acceleration
            this.tangentialAccel = parseFloat(dict["tangentialAcceleration"] || 0);
            this.tangentialAccelVar = parseFloat(dict["tangentialAccelVariance"] || 0);

            // rotation is dir
            var locRotationIsDir = dict["rotationIsDir"] || "";
            if (locRotationIsDir !== null) {
                locRotationIsDir = locRotationIsDir.toString().toLowerCase();
                this._rotationIsDir = (locRotationIsDir === "true" || locRotationIsDir === "1");
            }
            else {
                this._rotationIsDir = false;
            }
        } else if (this._emitterMode === _ccsg.ParticleSystem.Mode.RADIUS) {
            // or Mode B: radius movement
            this.startRadius = parseFloat(dict["maxRadius"] || 0);
            this.startRadiusVar = parseFloat(dict["maxRadiusVariance"] || 0);
            this.endRadius = parseFloat(dict["minRadius"] || 0);
            this.endRadiusVar = 0;
            this.rotatePerS = parseFloat(dict["rotatePerSecond"] || 0);
            this.rotatePerSVar = parseFloat(dict["rotatePerSecondVariance"] || 0);
        } else {
            cc.warnID(6009);
            return false;
        }

        this._initTextureWithDictionary(dict);
        return true;
    },

    _onTextureLoaded: function (event) {
        this._texture = this._spriteFrame.getTexture();
        // Mark render data dirty
        if (this._renderData) {
            this._renderData.uvDirty = true;
        }
        // Reactivate material
        if (this.enabledInHierarchy) {
            this._updateMaterial();
        }
    },

    _applySpriteFrame: function (oldFrame) {
        if (oldFrame && oldFrame.off) {
            oldFrame.off('load', this._onTextureLoaded, this);
        }

        var spriteFrame = this._spriteFrame;
        if (spriteFrame) {
            if (spriteFrame.textureLoaded) {
                this._onTextureLoaded(null);
            }
            else {
                spriteFrame.once('load', this._onTextureLoaded, this);
                spriteFrame.ensureLoadTexture();
            }
        }
    },

    _updateMaterialSize: function () {
        if (this._material) {
            let vfx = this._vfx;
            this._statesize.x = vfx.statesize[0];
            this._statesize.y = vfx.statesize[1];
            this._quadsize.x = vfx.quadsize[0];
            this._quadsize.y = vfx.quadsize[1];
            this._material.stateSize = this._statesize;
            this._material.quadSize = this._quadsize;
        }
    },

<<<<<<< HEAD
    _updateMaterial: function () {
        // cannot be activated if texture not loaded yet
        if (!this._texture || !this._texture.loaded) {
            return;
=======
        if (this._texture) {
            sgNode.texture = this._texture;
>>>>>>> ff975841
        }

        // Get material
        if (!this._material) {
            this._material = new ParticleMaterial();
        }

        let vfx = this._vfx;
        this._material.texture = this._texture.getImpl();
        this._material.stateMap = this._vfx.textures.state0;
        this._material.quadMap = this._vfx.textures.quads;
        this._material.z = this.node.z;
        this._updateMaterialSize();

        this._updateBlendFunc();
    },
    
    _updateBlendFunc: function () {
        if (!this._material) {
            return;
        }

        var pass = this._material._mainTech.passes[0];
        pass.setBlend(
            gfx.BLEND_FUNC_ADD,
            this._srcBlendFactor, this._dstBlendFactor,
            gfx.BLEND_FUNC_ADD,
            this._srcBlendFactor, this._dstBlendFactor
        );
    },

    _finishedSimulation: function () {
        if (this._autoRemoveOnFinish && this._vfx.stopped) {
            this.node.destroy();
        }
    }
});

cc.ParticleSystem = module.exports = ParticleSystem;<|MERGE_RESOLUTION|>--- conflicted
+++ resolved
@@ -185,15 +185,9 @@
      * @property spriteFrame
      * @type {SpriteFrame}
      */
-<<<<<<< HEAD
     _spriteFrame: {
         default: null,
         type: cc.SpriteFrame
-=======
-    _texture: {
-        default: null,
-        type: cc.Texture2D
->>>>>>> ff975841
     },
     spriteFrame: {
         get: function () {
@@ -236,31 +230,13 @@
             return this._texture ? this._texture.url : "";
         },
         set: function (value) {
-<<<<<<< HEAD
             cc.warnID(6017);
         },
-        url: cc.Texture2D,
+        type: cc.Texture2D,
+        tooltip: CC_DEV && 'i18n:COMPONENT.particle_system.texture',
         readonly: true,
         visible: false,
         animatable: false
-=======
-            if (CC_DEBUG && typeof value === 'string') {
-                // TODO - remove at 2.0
-                cc.warnID(3657, 'particleSystem.texture');
-                if (value) {
-                    value = cc.textureCache.addImage(value);
-                }
-            }
-            this._texture = value;
-            this._sgNode.texture = value;
-            if (!value && this._file) {
-                // fallback to plist
-                this._applyFile();
-            }
-        },
-        type: cc.Texture2D,
-        tooltip: CC_DEV && 'i18n:COMPONENT.particle_system.texture'
->>>>>>> ff975841
     },
 
     /**
@@ -1058,34 +1034,7 @@
      * @return {Boolean}
      */
     isFull: function () {
-<<<<<<< HEAD
         return (this.particleCount >= this.totalParticles);
-=======
-        return (this.particleCount >= this._totalParticles);
-    },
-
-    /**
-     * !#en
-     * <p> Sets a new CCSpriteFrame as particle.</br>
-     * WARNING: this method is experimental. Use setTextureWithRect instead.
-     * </p>
-     * !#zh
-     * <p> 设置一个新的精灵帧为粒子。</br>
-     * 警告：这个函数只是试验，请使用 setTextureWithRect 实现。
-     * </p>
-     * @method setDisplayFrame
-     * @param {SpriteFrame} spriteFrame
-     */
-    setDisplayFrame: function (spriteFrame) {
-        if (!spriteFrame)
-            return;
-
-        var texture = spriteFrame.getTexture();
-        if (texture) {
-            this._texture = texture;
-        }
-        this._sgNode.setDisplayFrame(spriteFrame);
->>>>>>> ff975841
     },
 
     /**
@@ -1099,14 +1048,9 @@
      * @deprecated
      */
     setTextureWithRect: function (texture, rect) {
-<<<<<<< HEAD
         if (texture instanceof cc.Texture2D) {
             this.spriteFrame = new cc.SpriteFrame(texture, rect);
         }
-=======
-        this._texture = texture;
-        this._sgNode.setTextureWithRect(texture, rect);
->>>>>>> ff975841
     },
 
     // PRIVATE METHODS
@@ -1134,7 +1078,6 @@
         }
     },
 
-<<<<<<< HEAD
     _applyCustoms: function () {
         // trigger vfx config update after deserialize
         this._maxParticleDirty = true;
@@ -1164,18 +1107,6 @@
                 if (!buffer) {
                     cc.logID(6010);
                     return false;
-=======
-                // To avoid it export custom particle data textureImageData too large,
-                // so use the texutreUuid instead of textureImageData
-                if (content.textureUuid) {
-                    cc.loader.load({ uuid: content.textureUuid, type: 'uuid' }, function (err, texture) {
-                        if (err) {
-                            cc.error(err);
-                            return;
-                        }
-                        self.texture = texture;
-                    });
->>>>>>> ff975841
                 }
 
                 var imageFormat = cc.getImageFormatByData(buffer);
@@ -1357,15 +1288,10 @@
         }
     },
 
-<<<<<<< HEAD
     _updateMaterial: function () {
         // cannot be activated if texture not loaded yet
         if (!this._texture || !this._texture.loaded) {
             return;
-=======
-        if (this._texture) {
-            sgNode.texture = this._texture;
->>>>>>> ff975841
         }
 
         // Get material
