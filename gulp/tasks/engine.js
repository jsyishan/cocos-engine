/****************************************************************************
 Copyright (c) 2013-2016 Chukong Technologies Inc.

 http://www.cocos.com

 Permission is hereby granted, free of charge, to any person obtaining a copy
 of this software and associated engine source code (the "Software"), a limited,
 worldwide, royalty-free, non-assignable, revocable and  non-exclusive license
 to use Cocos Creator solely to develop games on your target platforms. You shall
 not use Cocos Creator software for developing other software or tools that's
 used for developing games. You are not granted to publish, distribute,
 sublicense, and/or sell copies of Cocos Creator.

 The software or tools in this License Agreement are licensed, not sold.
 Chukong Aipu reserves all rights not expressly granted to you.

 THE SOFTWARE IS PROVIDED "AS IS", WITHOUT WARRANTY OF ANY KIND, EXPRESS OR
 IMPLIED, INCLUDING BUT NOT LIMITED TO THE WARRANTIES OF MERCHANTABILITY,
 FITNESS FOR A PARTICULAR PURPOSE AND NONINFRINGEMENT. IN NO EVENT SHALL THE
 AUTHORS OR COPYRIGHT HOLDERS BE LIABLE FOR ANY CLAIM, DAMAGES OR OTHER
 LIABILITY, WHETHER IN AN ACTION OF CONTRACT, TORT OR OTHERWISE, ARISING FROM,
 OUT OF OR IN CONNECTION WITH THE SOFTWARE OR THE USE OR OTHER DEALINGS IN
 THE SOFTWARE.
 ****************************************************************************/

'use strict';

const Utils = require('../util/utils');
const createBundler = require('../util/create-bundler');
const Path = require('path');

const Source = require('vinyl-source-stream');
const Gulp = require('gulp');
const Buffer = require('vinyl-buffer');
const Sourcemaps = require('gulp-sourcemaps');
const EventStream = require('event-stream');
const Chalk = require('chalk');
const HandleErrors = require('../util/handleErrors');
const Optimizejs = require('gulp-optimize-js');

var jsbSkipModules = [
    '../../cocos2d/core/CCGame',
    '../../cocos2d/core/CCDrawingPrimitives.js',
<<<<<<< HEAD
    // '../../cocos2d/core/textures/CCTexture2D',
    // '../../cocos2d/core/sprites/CCSpriteFrame',
=======
    '../../cocos2d/core/textures/CCTexture2D',
    '../../cocos2d/core/sprites/CCSpriteFrame',
    '../../cocos2d/core/event-manager/CCTouch.js',
    '../../cocos2d/core/event-manager/CCEventListener.js',
    '../../cocos2d/core/event-manager/CCEventManager.js',
>>>>>>> df36e5dc
    '../../cocos2d/core/load-pipeline/audio-downloader',
    '../../cocos2d/core/physics/platform/CCPhysicsDebugDraw.js',
    '../../cocos2d/core/physics/platform/CCPhysicsUtils.js',
    '../../cocos2d/core/physics/platform/CCPhysicsContactListner.js',
    '../../cocos2d/core/physics/platform/CCPhysicsAABBQueryCallback.js',
    '../../cocos2d/core/physics/platform/CCPhysicsRayCastCallback.js',
    '../../cocos2d/core/platform/CCInputManager.js',
    '../../cocos2d/core/platform/CCVisibleRect.js',
    '../../cocos2d/core/camera/CCSGCameraNode.js',
    '../../cocos2d/core/label/CCSGLabel.js',
    '../../cocos2d/core/label/CCSGLabelCanvasRenderCmd.js',
    '../../cocos2d/core/label/CCSGLabelWebGLRenderCmd.js',
    '../../cocos2d/core/videoplayer/CCSGVideoPlayer.js',
    '../../cocos2d/core/webview/CCSGWebView.js',
    '../../cocos2d/core/editbox/CCSGEditBox.js',
    '../../cocos2d/core/graphics/graphics-node.js',
    '../../cocos2d/core/graphics/graphics-webgl-cmd.js',
    '../../cocos2d/core/graphics/graphics-canvas-cmd.js',
    '../../cocos2d/core/graphics/earcut.js',
    '../../cocos2d/core/graphics/helper.js',
    '../../cocos2d/actions/index.js',
    '../../cocos2d/audio/CCAudio',
    '../../cocos2d/shape-nodes/CCDrawNode.js',
    '../../cocos2d/clipping-nodes/CCClippingNode.js',
    '../../cocos2d/clipping-nodes/CCClippingNodeCanvasRenderCmd.js',
    '../../cocos2d/clipping-nodes/CCClippingNodeWebGLRenderCmd.js',
    '../../cocos2d/particle/CCSGParticleSystem.js',
    '../../cocos2d/particle/CCSGParticleSystemCanvasRenderCmd.js',
    '../../cocos2d/particle/CCSGParticleSystemWebGLRenderCmd.js',
    '../../cocos2d/tilemap/CCSGTMXTiledMap.js',
    '../../cocos2d/tilemap/CCTMXXMLParser.js',
    '../../cocos2d/tilemap/CCSGTMXObjectGroup.js',
    '../../cocos2d/tilemap/CCSGTMXObject.js',
    '../../cocos2d/tilemap/CCSGTMXLayer.js',
    '../../cocos2d/tilemap/CCTMXLayerCanvasRenderCmd.js',
    '../../cocos2d/tilemap/CCTMXLayerWebGLRenderCmd.js',
    '../../cocos2d/motion-streak/CCSGMotionStreak.js',
    '../../cocos2d/motion-streak/CCSGMotionStreakWebGLRenderCmd.js',
    '../../cocos2d/render-texture/CCRenderTexture.js',
    '../../cocos2d/render-texture/CCRenderTextureCanvasRenderCmd.js',
    '../../cocos2d/render-texture/CCRenderTextureWebGLRenderCmd.js',
    '../../extensions/spine/SGSkeletonTexture',
    '../../extensions/spine/SGSkeleton',
    '../../extensions/spine/SGSkeletonAnimation',
    '../../extensions/spine/SGSkeletonCanvasRenderCmd',
    '../../extensions/spine/SGSkeletonWebGLRenderCmd',
    '../../extensions/spine/lib/spine',
    '../../extensions/dragonbones/lib/dragonBones',
    '../../extensions/dragonbones/CCFactory',
    '../../extensions/dragonbones/CCSlot',
    '../../extensions/dragonbones/CCTextureData',
    '../../extensions/dragonbones/CCArmatureDisplay',
    '../../external/box2d/box2d.js',
    '../../external/chipmunk/chipmunk.js',
];

exports.buildCocosJs = function (sourceFile, outputFile, excludes, opt_macroFlags, callback) {
    if (typeof opt_macroFlags === 'function') {
        callback = opt_macroFlags;
        opt_macroFlags = null;
    }

    var outDir = Path.dirname(outputFile);
    var outFile = Path.basename(outputFile);
    var bundler = createBundler(sourceFile);

    excludes && excludes.forEach(function (file) {
        bundler.ignore(file);
    });

<<<<<<< HEAD
=======
    var uglifyOption = Utils.getUglifyOptions('build', Object.assign({ debug: true }, opt_macroFlags));

>>>>>>> df36e5dc
    bundler = bundler.bundle();
    bundler = bundler.pipe(Source(outFile));
    bundler = bundler.pipe(Buffer());
    bundler = bundler.pipe(Sourcemaps.init({loadMaps: true}));
    bundler = bundler.pipe(Utils.uglify('build', false, true));
    bundler = bundler.pipe(Optimizejs({
        sourceMap: false
    }));
    bundler = bundler.pipe(Sourcemaps.write('./', {
        sourceRoot: './',
        includeContent: true,
        addComment: true
    }));
    bundler = bundler.pipe(Gulp.dest(outDir));
    return bundler.on('end', callback);
};

exports.buildCocosJsMin = function (sourceFile, outputFile, excludes, opt_macroFlags, callback, createMap) {
    if (typeof opt_macroFlags === 'function') {
        callback = opt_macroFlags;
        opt_macroFlags = null;
    }

    var outDir = Path.dirname(outputFile);
    var outFile = Path.basename(outputFile);
    var bundler = createBundler(sourceFile);

    excludes && excludes.forEach(function (file) {
        bundler.ignore(file);
    });

<<<<<<< HEAD
=======
    var uglifyOption = Utils.getUglifyOptions('build', opt_macroFlags);

>>>>>>> df36e5dc
    var Size = null;
    try {
        Size = require('gulp-size');
    } catch (error) {
        Size = null;
    }

    if (Size) {
        var rawSize = Size({ gzip: false, pretty: false, showTotal: false, showFiles: false });
        var zippedSize = Size({ gzip: true, pretty: false, showTotal: false, showFiles: false });
    }

    bundler = bundler.bundle();
    bundler = bundler.pipe(Source(outFile));
    bundler = bundler.pipe(Buffer());
    if (createMap) {
        console.error('Can not use sourcemap with optimize-js');
        bundler = bundler.pipe(Sourcemaps.init({loadMaps: true}));
    }
    bundler = bundler.pipe(Utils.uglify('build', false, false));
    bundler = bundler.pipe(Optimizejs({
        sourceMap: false
    }));

    if (Size) {
        bundler = bundler.pipe(rawSize);
        bundler = bundler.pipe(zippedSize);
        bundler = bundler.pipe(EventStream.through(null, function () {
            var raw = rawSize.size;
            var zipped = zippedSize.size;
            var percent = ((zipped / raw) * 100).toFixed(2);
            console.log(`Size of ${outputFile}: minimized: ${Chalk.cyan(raw)}B zipped: ${Chalk.cyan(zipped)}B, compression ratio: ${percent}%`);
            this.emit('end');
        }));
    }
    if (createMap) {
        bundler = bundler.pipe(Sourcemaps.write('./', {
            sourceRoot: './',
            includeContent: true,
            addComment: true
        }));
    }
    bundler = bundler.pipe(Gulp.dest(outDir));
    return bundler.on('end', callback);
};

exports.buildPreview = function (sourceFile, outputFile, callback, devMode) {
    var cacheDir = devMode && Path.resolve(Path.dirname(outputFile), '.cache/preview-compile-cache');
    var outFile = Path.basename(outputFile);
    var outDir = Path.dirname(outputFile);

    var bundler = createBundler(sourceFile, {
        cacheDir: cacheDir,
        sourcemaps: !devMode
    });
    var bundler = bundler
        .bundle()
        .on('error', HandleErrors.handler)
        .pipe(HandleErrors())
        .pipe(Source(outFile))
<<<<<<< HEAD
        .pipe(Buffer());
    if (!devMode) {
        bundler = bundler
            .pipe(Sourcemaps.init({loadMaps: true}))
            .pipe(Utils.uglify('preview', false, false))
            .pipe(Optimizejs({
                sourceMap: false
            }))
            .pipe(Sourcemaps.write('./', {
                sourceRoot: '../',
                includeContent: false,
                addComment: true
            }));
    }
    bundler
=======
        .pipe(Buffer())
        .pipe(Sourcemaps.init({loadMaps: true}))
        .pipe(Minify(Utils.getUglifyOptions('preview')))
        .pipe(Optimizejs({
            sourceMap: false
        }))
        .pipe(Sourcemaps.write('./', {
            sourceRoot: '../',
            includeContent: false,
            addComment: true
        }))
>>>>>>> df36e5dc
        .pipe(Gulp.dest(outDir))
        .on('end', callback);
};

exports.buildJsbPreview = function (sourceFile, outputFile, excludes, callback) {
    var FixJavaScriptCore = require('../util/fix-jsb-javascriptcore');
    var CheckInstanceof = require('../util/check-jsb-instanceof');

    var outFile = Path.basename(outputFile);
    var outDir = Path.dirname(outputFile);

    excludes = excludes.concat(jsbSkipModules);

    var bundler = createBundler(sourceFile);
    excludes.forEach(function (module) {
        bundler.ignore(require.resolve(module));
    });
    bundler.transform(CheckInstanceof)
        .bundle()
        .on('error', HandleErrors.handler)
        .pipe(HandleErrors())
        .pipe(Source(outFile))
        .pipe(Buffer())
        .pipe(FixJavaScriptCore())
<<<<<<< HEAD
        .pipe(Utils.uglify('preview', true, false))
=======
        .pipe(Minify(Utils.getUglifyOptions('preview', { jsb: true })))
>>>>>>> df36e5dc
        .pipe(Optimizejs({
            sourceMap: false
        }))
        .pipe(Gulp.dest(outDir))
        .on('end', callback);
};

exports.buildJsb = function (sourceFile, outputFile, excludes, opt_macroFlags, callback) {
    if (typeof opt_macroFlags === 'function') {
        callback = opt_macroFlags;
        opt_macroFlags = null;
    }

    var FixJavaScriptCore = require('../util/fix-jsb-javascriptcore');

    var outFile = Path.basename(outputFile);
    var outDir = Path.dirname(outputFile);

    excludes = excludes.concat(jsbSkipModules);

    var bundler = createBundler(sourceFile);
    excludes.forEach(function (module) {
        bundler.ignore(require.resolve(module));
    });
    bundler.bundle()
        .on('error', HandleErrors.handler)
        .pipe(HandleErrors())
        .pipe(Source(outFile))
        .pipe(Buffer())
        .pipe(FixJavaScriptCore())
<<<<<<< HEAD
        .pipe(Utils.uglify('build', true, true))
=======
        .pipe(Minify(Utils.getUglifyOptions('build', Object.assign({ jsb: true, debug: true }, opt_macroFlags))))
>>>>>>> df36e5dc
        .pipe(Optimizejs({
            sourceMap: false
        }))
        .pipe(Gulp.dest(outDir))
        .on('end', callback);
};

exports.buildJsbMin = function (sourceFile, outputFile, excludes, opt_macroFlags, callback) {
    if (typeof opt_macroFlags === 'function') {
        callback = opt_macroFlags;
        opt_macroFlags = null;
    }

    var FixJavaScriptCore = require('../util/fix-jsb-javascriptcore');

    var outFile = Path.basename(outputFile);
    var outDir = Path.dirname(outputFile);

    excludes = excludes.concat(jsbSkipModules);

    var bundler = createBundler(sourceFile);
    excludes.forEach(function (module) {
        bundler.ignore(require.resolve(module));
    });
    bundler.bundle()
        .on('error', HandleErrors.handler)
        .pipe(HandleErrors())
        .pipe(Source(outFile))
        .pipe(Buffer())
        .pipe(FixJavaScriptCore())
<<<<<<< HEAD
        .pipe(Utils.uglify('build', true, false))
=======
        .pipe(Minify(Utils.getUglifyOptions('build', Object.assign({ jsb: true }, opt_macroFlags))))
>>>>>>> df36e5dc
        .pipe(Optimizejs({
            sourceMap: false
        }))
        .pipe(Gulp.dest(outDir))
        .on('end', callback);
};

exports.jsbSkipModules = jsbSkipModules;<|MERGE_RESOLUTION|>--- conflicted
+++ resolved
@@ -41,16 +41,11 @@
 var jsbSkipModules = [
     '../../cocos2d/core/CCGame',
     '../../cocos2d/core/CCDrawingPrimitives.js',
-<<<<<<< HEAD
     // '../../cocos2d/core/textures/CCTexture2D',
     // '../../cocos2d/core/sprites/CCSpriteFrame',
-=======
-    '../../cocos2d/core/textures/CCTexture2D',
-    '../../cocos2d/core/sprites/CCSpriteFrame',
     '../../cocos2d/core/event-manager/CCTouch.js',
     '../../cocos2d/core/event-manager/CCEventListener.js',
     '../../cocos2d/core/event-manager/CCEventManager.js',
->>>>>>> df36e5dc
     '../../cocos2d/core/load-pipeline/audio-downloader',
     '../../cocos2d/core/physics/platform/CCPhysicsDebugDraw.js',
     '../../cocos2d/core/physics/platform/CCPhysicsUtils.js',
@@ -121,16 +116,11 @@
         bundler.ignore(file);
     });
 
-<<<<<<< HEAD
-=======
-    var uglifyOption = Utils.getUglifyOptions('build', Object.assign({ debug: true }, opt_macroFlags));
-
->>>>>>> df36e5dc
     bundler = bundler.bundle();
     bundler = bundler.pipe(Source(outFile));
     bundler = bundler.pipe(Buffer());
     bundler = bundler.pipe(Sourcemaps.init({loadMaps: true}));
-    bundler = bundler.pipe(Utils.uglify('build', false, true));
+    bundler = bundler.pipe(Utils.uglify('build', Object.assign({ debug: true }, opt_macroFlags)));
     bundler = bundler.pipe(Optimizejs({
         sourceMap: false
     }));
@@ -157,11 +147,6 @@
         bundler.ignore(file);
     });
 
-<<<<<<< HEAD
-=======
-    var uglifyOption = Utils.getUglifyOptions('build', opt_macroFlags);
-
->>>>>>> df36e5dc
     var Size = null;
     try {
         Size = require('gulp-size');
@@ -181,7 +166,7 @@
         console.error('Can not use sourcemap with optimize-js');
         bundler = bundler.pipe(Sourcemaps.init({loadMaps: true}));
     }
-    bundler = bundler.pipe(Utils.uglify('build', false, false));
+    bundler = bundler.pipe(Utils.uglify('build', opt_macroFlags));
     bundler = bundler.pipe(Optimizejs({
         sourceMap: false
     }));
@@ -222,12 +207,11 @@
         .on('error', HandleErrors.handler)
         .pipe(HandleErrors())
         .pipe(Source(outFile))
-<<<<<<< HEAD
         .pipe(Buffer());
     if (!devMode) {
         bundler = bundler
             .pipe(Sourcemaps.init({loadMaps: true}))
-            .pipe(Utils.uglify('preview', false, false))
+            .pipe(Utils.uglify('preview'))
             .pipe(Optimizejs({
                 sourceMap: false
             }))
@@ -238,19 +222,6 @@
             }));
     }
     bundler
-=======
-        .pipe(Buffer())
-        .pipe(Sourcemaps.init({loadMaps: true}))
-        .pipe(Minify(Utils.getUglifyOptions('preview')))
-        .pipe(Optimizejs({
-            sourceMap: false
-        }))
-        .pipe(Sourcemaps.write('./', {
-            sourceRoot: '../',
-            includeContent: false,
-            addComment: true
-        }))
->>>>>>> df36e5dc
         .pipe(Gulp.dest(outDir))
         .on('end', callback);
 };
@@ -275,11 +246,7 @@
         .pipe(Source(outFile))
         .pipe(Buffer())
         .pipe(FixJavaScriptCore())
-<<<<<<< HEAD
-        .pipe(Utils.uglify('preview', true, false))
-=======
-        .pipe(Minify(Utils.getUglifyOptions('preview', { jsb: true })))
->>>>>>> df36e5dc
+        .pipe(Utils.uglify('preview', { jsb: true }))
         .pipe(Optimizejs({
             sourceMap: false
         }))
@@ -310,11 +277,7 @@
         .pipe(Source(outFile))
         .pipe(Buffer())
         .pipe(FixJavaScriptCore())
-<<<<<<< HEAD
-        .pipe(Utils.uglify('build', true, true))
-=======
-        .pipe(Minify(Utils.getUglifyOptions('build', Object.assign({ jsb: true, debug: true }, opt_macroFlags))))
->>>>>>> df36e5dc
+        .pipe(Utils.uglify('build', Object.assign({ jsb: true, debug: true }, opt_macroFlags)))
         .pipe(Optimizejs({
             sourceMap: false
         }))
@@ -345,11 +308,7 @@
         .pipe(Source(outFile))
         .pipe(Buffer())
         .pipe(FixJavaScriptCore())
-<<<<<<< HEAD
-        .pipe(Utils.uglify('build', true, false))
-=======
-        .pipe(Minify(Utils.getUglifyOptions('build', Object.assign({ jsb: true }, opt_macroFlags))))
->>>>>>> df36e5dc
+        .pipe(Utils.uglify('build', Object.assign({ jsb: true }, opt_macroFlags)))
         .pipe(Optimizejs({
             sourceMap: false
         }))
