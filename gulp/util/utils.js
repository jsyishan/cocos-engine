--- conflicted
+++ resolved
@@ -62,7 +62,8 @@
             output: {
                 beautify: true,         // really preserve_lines
                 indent_level: 0,        // reduce jsc file size
-            }
+            },
+            rename: false,              // workaround mishoo/UglifyJS2#2821
         };
     }
 
@@ -74,30 +75,18 @@
             toplevel: false,
             compress: {
                 global_defs: global_defs,
-<<<<<<< HEAD
+                negate_iife: false,
             },
             output: {
                 ascii_only: true,
-=======
-                negate_iife: false,
->>>>>>> d7e197c0
-            }
+            },
+            rename: false,              // workaround mishoo/UglifyJS2#2821
         };
     }
     else {
         return {
-<<<<<<< HEAD
-            mangle: false,
-            //preserveComments: 'all',
-            output: {
-                // http://lisperator.net/uglifyjs/codegen
-                beautify: true,
-                indent_level: 2,
-                ascii_only: true,
-=======
             parse: {
                 bare_returns: true
->>>>>>> d7e197c0
             },
             toplevel: false,
             compress: {
@@ -134,11 +123,7 @@
                 keep_fargs: true,
                 keep_fnames: true,
                 keep_infinity: true,  // Pass true to prevent Infinity from being compressed into 1/0, which may cause performance issues on Chrome.
-<<<<<<< HEAD
                 side_effects: false,  // drop side-effect-free statements
-            }
-=======
-                side_effects: false  // drop side-effect-free statements
             },
             mangle: false,
             //preserveComments: 'all',
@@ -146,8 +131,9 @@
                 // http://lisperator.net/uglifyjs/codegen
                 beautify: true,
                 indent_level: 2,
+                ascii_only: true,
             },
->>>>>>> d7e197c0
+            rename: false,            // workaround mishoo/UglifyJS2#2821
         };
     }
 };
