const cacheManager = require('./cache-manager');

const { fs, downloadFile, readText, readArrayBuffer, readJson, loadSubpackage, getUserDataPath, exists } = window.fsUtils;

const REGEX = /^https?:\/\/.*/;

const downloader = cc.assetManager.downloader;
const parser = cc.assetManager.parser;
const presets = cc.assetManager.presets;
downloader.maxConcurrency = 12;
downloader.maxRequestsPerFrame = 64;
<<<<<<< HEAD
presets.scene.maxConcurrency = 10;
=======
presets.scene.maxConcurrency = 12;
>>>>>>> 9538714d
presets.scene.maxRequestsPerFrame = 64;

const subpackages = {};

const sys = cc.sys;
if (sys.platform === sys.Platform.BAIDU_MINI_GAME) {
    require = __baiduRequire;
}

function downloadScript (url, options, onComplete) {
    if (REGEX.test(url)) {
        onComplete && onComplete(new Error('Can not load remote scripts'));
    } else {
<<<<<<< HEAD
        if (sys.platform === sys.Platform.TAOBAO_MINI_GAME) {
            __taobaoRequire(`../../../${url}`);
        } else if (sys.platform !== sys.Platform.TAOBAO_CREATIVE_APP) { //Can't load scripts dynamically on Taobao platform
=======
        //TODO: Can't load scripts dynamically on Taobao platform
        if (sys.platform !== sys.Platform.TAOBAO_CREATIVE_APP) {
>>>>>>> 9538714d
            require(`../../../${url}`);
        }
        onComplete && onComplete(null);
    }
}

function handleZip (url, options, onComplete) {
    const cachedUnzip = cacheManager.cachedFiles.get(url);
    if (cachedUnzip) {
        cacheManager.updateLastTime(url);
        onComplete && onComplete(null, cachedUnzip.url);
    } else if (REGEX.test(url)) {
        downloadFile(url, null, options.header, options.onFileProgress, (err, downloadedZipPath) => {
            if (err) {
                onComplete && onComplete(err);
                return;
            }
            cacheManager.unzipAndCacheBundle(url, downloadedZipPath, options.__cacheBundleRoot__, onComplete);
        });
    } else {
        cacheManager.unzipAndCacheBundle(url, url, options.__cacheBundleRoot__, onComplete);
    }
}

function loadInnerAudioContext (url) {
    return new Promise((resolve, reject) => {
        const nativeAudio = __globalAdapter.createInnerAudioContext();

        const timer = setTimeout(() => {
            clearEvent();
            resolve(nativeAudio);
        }, 8000);
        function clearEvent () {
            nativeAudio.offCanplay(success);
            nativeAudio.offError(fail);
        }
        function success () {
            clearEvent();
            clearTimeout(timer);
            resolve(nativeAudio);
        }
        function fail () {
            clearEvent();
            clearTimeout(timer);
            reject(`failed to load innerAudioContext: ${err}`);
        }
        nativeAudio.onCanplay(success);
        nativeAudio.onError(fail);
        nativeAudio.src = url;
    });
}

function loadAudioPlayer (url, options, onComplete) {
    cc.AudioPlayer.load(url).then((player) => {
        const audioMeta = {
            player,
            url,
            duration: player.duration,
            type: player.type,
        };
        onComplete(null, audioMeta);
    }).catch((err) => {
        onComplete(err);
    });
}

function download (url, func, options, onFileProgress, onComplete) {
    const result = transformUrl(url, options);
    if (result.inLocal) {
        func(result.url, options, onComplete);
    } else if (result.inCache) {
        cacheManager.updateLastTime(url);
        func(result.url, options, (err, data) => {
            if (err) {
                cacheManager.removeCache(url);
            }
            onComplete(err, data);
        });
    } else {
        downloadFile(url, null, options.header, onFileProgress, (err, path) => {
            if (err) {
                onComplete(err, null);
                return;
            }
            func(path, options, (err, data) => {
                if (!err) {
                    cacheManager.tempFiles.add(url, path);
                    cacheManager.cacheFile(url, path, options.cacheEnabled, options.__cacheBundleRoot__, true);
                }
                onComplete(err, data);
            });
        });
    }
}

function parseArrayBuffer (url, options, onComplete) {
    readArrayBuffer(url, onComplete);
}

function parseText (url, options, onComplete) {
    readText(url, onComplete);
}

function parseJson (url, options, onComplete) {
    readJson(url, onComplete);
}

function downloadText (url, options, onComplete) {
    download(url, parseText, options, options.onFileProgress, onComplete);
}

function downloadJson (url, options, onComplete) {
    download(url, parseJson, options, options.onFileProgress, onComplete);
}

function downloadArrayBuffer (url, options, onComplete) {
    download(url, parseArrayBuffer, options, options.onFileProgress, onComplete);
}

function loadFont (url, options, onComplete) {
    const fontFamily = __globalAdapter.loadFont(url);
    onComplete(null, fontFamily || 'Arial');
}

function doNothing (content, options, onComplete) {
    exists(content, (existence) => {
        if (existence) {
            onComplete(null, content);
        } else {
            onComplete(new Error(`file ${content} does not exist!`));
        }
    });
}

function downloadAsset (url, options, onComplete) {
    download(url, doNothing, options, options.onFileProgress, onComplete);
}

const downloadCCON = (url, options, onComplete) => {
    downloadJson(url, options, (err, json) => {
        if (err) {
            onComplete(err);
            return;
        }
        const cconPreface = cc.internal.parseCCONJson(json);
        const chunkPromises = Promise.all(cconPreface.chunks.map((chunk) => new Promise((resolve, reject) => {
            downloadArrayBuffer(`${cc.path.mainFileName(url)}${chunk}`, {}, (errChunk, chunkBuffer) => {
                if (errChunk) {
                    reject(errChunk);
                } else {
                    resolve(new Uint8Array(chunkBuffer));
                }
            });
        })));
        chunkPromises.then((chunks) => {
            const ccon = new cc.internal.CCON(cconPreface.document, chunks);
            onComplete(null, ccon);
        }).catch((err) => {
            onComplete(err);
        });
    });
};

const downloadCCONB = (url, options, onComplete) => {
    downloadArrayBuffer(url, options, (err, arrayBuffer) => {
        if (err) {
            onComplete(err);
            return;
        }
        try {
            const ccon = cc.internal.decodeCCONBinary(new Uint8Array(arrayBuffer));
            onComplete(null, ccon);
        } catch (err) {
            onComplete(err);
        }
    });
};

function downloadBundle (nameOrUrl, options, onComplete) {
    const bundleName = cc.path.basename(nameOrUrl);
    const version = options.version || cc.assetManager.downloader.bundleVers[bundleName];
    const suffix = version ? `${version}.` : '';
<<<<<<< HEAD

    function getConfigPathForSubPackage () {
        if (sys.platform === sys.Platform.TAOBAO_MINI_GAME) {
            return `${bundleName}/config.${suffix}json`;
        }
        return `subpackages/${bundleName}/config.${suffix}json`;
    }

    function appendBaseToJsonData (data) {
        if (!data) return;

        if (sys.platform === sys.Platform.TAOBAO_MINI_GAME) {
            data.base = `${bundleName}/`;
        } else {
            data.base = `subpackages/${bundleName}/`;
        }
    }

    if (subpackages[bundleName]) {
        const config = getConfigPathForSubPackage();
=======

    if (subpackages[bundleName]) {
        var config = `subpackages/${bundleName}/config.${suffix}json`;
>>>>>>> 9538714d
        loadSubpackage(bundleName, options.onFileProgress, (err) => {
            if (err) {
                onComplete(err, null);
                return;
            }
            downloadJson(config, options, (err, data) => {
<<<<<<< HEAD
                appendBaseToJsonData(data);
=======
                data && (data.base = `subpackages/${bundleName}/`);
>>>>>>> 9538714d
                onComplete(err, data);
            });
        });
    } else {
        let js; let url;
        if (REGEX.test(nameOrUrl) || nameOrUrl.startsWith(getUserDataPath())) {
            url = nameOrUrl;
            js = `src/bundle-scripts/${bundleName}/index.${suffix}js`;
            cacheManager.makeBundleFolder(bundleName);
        } else if (downloader.remoteBundles.indexOf(bundleName) !== -1) {
<<<<<<< HEAD
            url = `${downloader.remoteServerAddress}remote/${bundleName}`;
            js = `src/bundle-scripts/${bundleName}/index.${suffix}js`;
            cacheManager.makeBundleFolder(bundleName);
        } else {
            url = `assets/${bundleName}`;
            js = `assets/${bundleName}/index.${suffix}js`;
        }

        if (sys.platform === sys.Platform.TAOBAO_MINI_GAME) {
            __taobaoRequire(js);
        } else if (sys.platform !== sys.Platform.TAOBAO_CREATIVE_APP) { // Can't load scripts dynamically on Taobao platform
            require(`./${js}`);
        }
        options.__cacheBundleRoot__ = bundleName;
        const config = `${url}/config.${suffix}json`;
=======
                url = `${downloader.remoteServerAddress}remote/${bundleName}`;
                js = `src/bundle-scripts/${bundleName}/index.${suffix}js`;
                cacheManager.makeBundleFolder(bundleName);
            } else {
                url = `assets/${bundleName}`;
                js = `assets/${bundleName}/index.${suffix}js`;
            }
        //TODO: Can't load scripts dynamically on Taobao platform
        if (sys.platform !== sys.Platform.TAOBAO_CREATIVE_APP) {
            require(`./${js}`);
        }
        options.__cacheBundleRoot__ = bundleName;
        var config = `${url}/config.${suffix}json`;
>>>>>>> 9538714d
        downloadJson(config, options, (err, data) => {
            if (err) {
                onComplete && onComplete(err);
                return;
            }
            if (data.isZip) {
                const zipVersion = data.zipVersion;
                const zipUrl = `${url}/res.${zipVersion ? `${zipVersion}.` : ''}zip`;
                handleZip(zipUrl, options, (err, unzipPath) => {
                    if (err) {
                        onComplete && onComplete(err);
                        return;
                    }
                    data.base = `${unzipPath}/res/`;
                    // PATCH: for android alipay version before v10.1.95 (v10.1.95 included)
                    // to remove in the future
                    if (sys.platform === sys.Platform.ALIPAY_MINI_GAME && sys.os === sys.OS.ANDROID) {
                        const resPath = `${unzipPath}res/`;
                        if (fs.accessSync({ path: resPath })) {
                            data.base = resPath;
                        }
                    }
                    onComplete && onComplete(null, data);
                });
            } else {
                data.base = `${url}/`;
                onComplete && onComplete(null, data);
            }
        });
    }
}

const originParsePVRTex = parser.parsePVRTex;
const parsePVRTex = function (file, options, onComplete) {
    readArrayBuffer(file, (err, data) => {
        if (err) return onComplete(err);
        originParsePVRTex(data, options, onComplete);
    });
};

const originParsePKMTex = parser.parsePKMTex;
const parsePKMTex = function (file, options, onComplete) {
    readArrayBuffer(file, (err, data) => {
        if (err) return onComplete(err);
        originParsePKMTex(data, options, onComplete);
    });
};

const originParseASTCTex = parser.parseASTCTex;
const parseASTCTex = function (file, options, onComplete) {
    readArrayBuffer(file, (err, data) => {
        if (err) return onComplete(err);
        originParseASTCTex(data, options, onComplete);
    });
};

const originParsePlist = parser.parsePlist;
const parsePlist = function (url, options, onComplete) {
    readText(url, (err, file) => {
        if (err) return onComplete(err);
        originParsePlist(file, options, onComplete);
    });
};

downloader.downloadScript = downloadScript;
parser.parsePVRTex = parsePVRTex;
parser.parsePKMTex = parsePKMTex;
parser.parseASTCTex = parseASTCTex;
parser.parsePlist = parsePlist;

downloader.register({
    '.js': downloadScript,

    // Audio
    '.mp3': downloadAsset,
    '.ogg': downloadAsset,
    '.wav': downloadAsset,
    '.m4a': downloadAsset,

    // Image
    '.png': downloadAsset,
    '.jpg': downloadAsset,
    '.bmp': downloadAsset,
    '.jpeg': downloadAsset,
    '.gif': downloadAsset,
    '.ico': downloadAsset,
    '.tiff': downloadAsset,
    '.image': downloadAsset,
    '.webp': downloadAsset,
    '.pvr': downloadAsset,
    '.pkm': downloadAsset,
    '.astc': downloadAsset,

    '.font': downloadAsset,
    '.eot': downloadAsset,
    '.ttf': downloadAsset,
    '.woff': downloadAsset,
    '.svg': downloadAsset,
    '.ttc': downloadAsset,

    '.ccon': downloadCCON,
    '.cconb': downloadCCONB,

    // Txt
    '.txt': downloadAsset,
    '.xml': downloadAsset,
    '.vsh': downloadAsset,
    '.fsh': downloadAsset,
    '.atlas': downloadAsset,

    '.tmx': downloadAsset,
    '.tsx': downloadAsset,
    '.plist': downloadAsset,
    '.fnt': downloadAsset,

    '.json': downloadJson,
    '.ExportJson': downloadAsset,

    '.binary': downloadAsset,
    '.bin': downloadAsset,
    '.dbbin': downloadAsset,
    '.skel': downloadAsset,

    '.mp4': downloadAsset,
    '.avi': downloadAsset,
    '.mov': downloadAsset,
    '.mpg': downloadAsset,
    '.mpeg': downloadAsset,
    '.rm': downloadAsset,
    '.rmvb': downloadAsset,

    bundle: downloadBundle,

    default: downloadText,
});

parser.register({
    '.png': downloader.downloadDomImage,
    '.jpg': downloader.downloadDomImage,
    '.bmp': downloader.downloadDomImage,
    '.jpeg': downloader.downloadDomImage,
    '.gif': downloader.downloadDomImage,
    '.ico': downloader.downloadDomImage,
    '.tiff': downloader.downloadDomImage,
    '.image': downloader.downloadDomImage,
    '.webp': downloader.downloadDomImage,
    '.pvr': parsePVRTex,
    '.pkm': parsePKMTex,
    '.astc': parseASTCTex,

    '.font': loadFont,
    '.eot': loadFont,
    '.ttf': loadFont,
    '.woff': loadFont,
    '.svg': loadFont,
    '.ttc': loadFont,

    // Audio
    '.mp3': loadAudioPlayer,
    '.ogg': loadAudioPlayer,
    '.wav': loadAudioPlayer,
    '.m4a': loadAudioPlayer,

    // Txt
    '.txt': parseText,
    '.xml': parseText,
    '.vsh': parseText,
    '.fsh': parseText,
    '.atlas': parseText,

    '.tmx': parseText,
    '.tsx': parseText,
    '.fnt': parseText,
    '.plist': parsePlist,

    '.binary': parseArrayBuffer,
    '.bin': parseArrayBuffer,
    '.dbbin': parseArrayBuffer,
    '.skel': parseArrayBuffer,

    '.ExportJson': parseJson,
});

function transformUrl (url, options) {
    let inLocal = false;
    let inCache = false;
    const isInUserDataPath = url.startsWith(getUserDataPath());
    if (isInUserDataPath) {
        inLocal = true;
    } else if (REGEX.test(url)) {
        if (!options.reload) {
            const cache = cacheManager.cachedFiles.get(url);
            if (cache) {
                inCache = true;
                url = cache.url;
            } else {
                const tempUrl = cacheManager.tempFiles.get(url);
                if (tempUrl) {
                    inLocal = true;
                    url = tempUrl;
                }
            }
        }
    } else {
        inLocal = true;
    }
    return { url, inLocal, inCache };
}

cc.assetManager.transformPipeline.append((task) => {
    const input = task.output = task.input;
    for (let i = 0, l = input.length; i < l; i++) {
        const item = input[i];
        const options = item.options;
        if (!item.config) {
            if (item.ext === 'bundle') continue;
            options.cacheEnabled = options.cacheEnabled !== undefined ? options.cacheEnabled : false;
        } else {
            options.__cacheBundleRoot__ = item.config.name;
        }
        if (item.ext === '.cconb') {
            item.url = item.url.replace(item.ext, '.bin');
        } else if (item.ext === '.ccon') {
            item.url = item.url.replace(item.ext, '.json');
        }
    }
});

const originInit = cc.assetManager.init;
cc.assetManager.init = function (options) {
    originInit.call(cc.assetManager, options);
    const subpacks = cc.settings.querySettings('assets', 'subpackages');
    subpacks && subpacks.forEach((x) => subpackages[x] = `subpackages/${x}`);
    cacheManager.init();
};<|MERGE_RESOLUTION|>--- conflicted
+++ resolved
@@ -9,11 +9,7 @@
 const presets = cc.assetManager.presets;
 downloader.maxConcurrency = 12;
 downloader.maxRequestsPerFrame = 64;
-<<<<<<< HEAD
-presets.scene.maxConcurrency = 10;
-=======
 presets.scene.maxConcurrency = 12;
->>>>>>> 9538714d
 presets.scene.maxRequestsPerFrame = 64;
 
 const subpackages = {};
@@ -27,14 +23,9 @@
     if (REGEX.test(url)) {
         onComplete && onComplete(new Error('Can not load remote scripts'));
     } else {
-<<<<<<< HEAD
         if (sys.platform === sys.Platform.TAOBAO_MINI_GAME) {
             __taobaoRequire(`../../../${url}`);
         } else if (sys.platform !== sys.Platform.TAOBAO_CREATIVE_APP) { //Can't load scripts dynamically on Taobao platform
-=======
-        //TODO: Can't load scripts dynamically on Taobao platform
-        if (sys.platform !== sys.Platform.TAOBAO_CREATIVE_APP) {
->>>>>>> 9538714d
             require(`../../../${url}`);
         }
         onComplete && onComplete(null);
@@ -217,7 +208,6 @@
     const bundleName = cc.path.basename(nameOrUrl);
     const version = options.version || cc.assetManager.downloader.bundleVers[bundleName];
     const suffix = version ? `${version}.` : '';
-<<<<<<< HEAD
 
     function getConfigPathForSubPackage () {
         if (sys.platform === sys.Platform.TAOBAO_MINI_GAME) {
@@ -238,22 +228,13 @@
 
     if (subpackages[bundleName]) {
         const config = getConfigPathForSubPackage();
-=======
-
-    if (subpackages[bundleName]) {
-        var config = `subpackages/${bundleName}/config.${suffix}json`;
->>>>>>> 9538714d
         loadSubpackage(bundleName, options.onFileProgress, (err) => {
             if (err) {
                 onComplete(err, null);
                 return;
             }
             downloadJson(config, options, (err, data) => {
-<<<<<<< HEAD
                 appendBaseToJsonData(data);
-=======
-                data && (data.base = `subpackages/${bundleName}/`);
->>>>>>> 9538714d
                 onComplete(err, data);
             });
         });
@@ -264,7 +245,6 @@
             js = `src/bundle-scripts/${bundleName}/index.${suffix}js`;
             cacheManager.makeBundleFolder(bundleName);
         } else if (downloader.remoteBundles.indexOf(bundleName) !== -1) {
-<<<<<<< HEAD
             url = `${downloader.remoteServerAddress}remote/${bundleName}`;
             js = `src/bundle-scripts/${bundleName}/index.${suffix}js`;
             cacheManager.makeBundleFolder(bundleName);
@@ -272,7 +252,6 @@
             url = `assets/${bundleName}`;
             js = `assets/${bundleName}/index.${suffix}js`;
         }
-
         if (sys.platform === sys.Platform.TAOBAO_MINI_GAME) {
             __taobaoRequire(js);
         } else if (sys.platform !== sys.Platform.TAOBAO_CREATIVE_APP) { // Can't load scripts dynamically on Taobao platform
@@ -280,21 +259,6 @@
         }
         options.__cacheBundleRoot__ = bundleName;
         const config = `${url}/config.${suffix}json`;
-=======
-                url = `${downloader.remoteServerAddress}remote/${bundleName}`;
-                js = `src/bundle-scripts/${bundleName}/index.${suffix}js`;
-                cacheManager.makeBundleFolder(bundleName);
-            } else {
-                url = `assets/${bundleName}`;
-                js = `assets/${bundleName}/index.${suffix}js`;
-            }
-        //TODO: Can't load scripts dynamically on Taobao platform
-        if (sys.platform !== sys.Platform.TAOBAO_CREATIVE_APP) {
-            require(`./${js}`);
-        }
-        options.__cacheBundleRoot__ = bundleName;
-        var config = `${url}/config.${suffix}json`;
->>>>>>> 9538714d
         downloadJson(config, options, (err, data) => {
             if (err) {
                 onComplete && onComplete(err);
