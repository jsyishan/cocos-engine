--- conflicted
+++ resolved
@@ -58,11 +58,7 @@
  * @name cc.ENGINE_VERSION
  */
 var engineVersion;
-<<<<<<< HEAD
-engineVersion = '1.1.2-beta.1';
-=======
 engineVersion = '1.1.2';
->>>>>>> cc0d3152
 window['CocosEngine'] = cc.ENGINE_VERSION = engineVersion;
 
 /**
