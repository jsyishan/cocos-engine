--- conflicted
+++ resolved
@@ -50,20 +50,4 @@
     this._setMaxLength(maxLength);
 };
 
-<<<<<<< HEAD
-_p.editBoxEditingDidBegin = function (sender) {
-    this.editBoxEditingDidBegan(sender);
-};
-_p.editBoxEditingDidEnd = function (sender) {
-    this.editBoxEditingDidEnded(sender);
-};
-
-_p._onTouchBegan = function() {};
-_p._onTouchEnded = function() {};
-
-_p.setLineHeight = function () {};
-=======
-_p.setLineHeight = function () {}
-
-_p = null;
->>>>>>> 0d438a74
+_p.setLineHeight = function () {};