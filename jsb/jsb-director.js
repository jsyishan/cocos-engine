--- conflicted
+++ resolved
@@ -422,36 +422,6 @@
 cc.Director.EVENT_BEFORE_SCENE_LOADING = "director_before_scene_loading";
 cc.Director.EVENT_BEFORE_SCENE_LAUNCH = 'director_before_scene_launch';
 cc.Director.EVENT_AFTER_SCENE_LAUNCH = "director_after_scene_launch";
-<<<<<<< HEAD
-
-cc.eventManager.addCustomListener(cc.Director.EVENT_BEFORE_UPDATE, function () {
-    cc.director.emit(cc.Director.EVENT_BEFORE_UPDATE);
-    // Call start for new added components
-    cc.director._compScheduler.startPhase();
-    // Update for components
-    var dt = cc.director.getDeltaTime();
-    cc.director._compScheduler.updatePhase(dt);
-});
-cc.eventManager.addCustomListener(cc.Director.EVENT_AFTER_UPDATE, function () {
-    // Late update for components
-    var dt = cc.director.getDeltaTime();
-    cc.director._compScheduler.lateUpdatePhase(dt);
-    // User can use this event to do things after update
-    cc.director.emit(cc.Director.EVENT_AFTER_UPDATE);
-    // Destroy entities that have been removed recently
-    cc.Object._deferredDestroy();
-    
-    cc.director.emit(cc.Director.EVENT_BEFORE_VISIT, this);
-});
-cc.eventManager.addCustomListener(cc.Director.EVENT_AFTER_VISIT, function () {
-    cc.director.emit(cc.Director.EVENT_AFTER_VISIT, this);
-});
-cc.eventManager.addCustomListener(cc.Director.EVENT_AFTER_DRAW, function () {
-    cc.director.emit(cc.Director.EVENT_AFTER_DRAW, this);
-});
-=======
-cc.Director.EVENT_COMPONENT_UPDATE = 'director_component_update';
-cc.Director.EVENT_COMPONENT_LATE_UPDATE = 'director_component_late_update';
 cc.Director._EVENT_NEXT_TICK = '_director_next_tick';
 
 // Register listener objects in cc.Director to avoid possible crash caused by cc.eventManager.addCustomListener.
@@ -460,27 +430,27 @@
     event: cc.EventListener.CUSTOM,
     eventName: cc.Director.EVENT_BEFORE_UPDATE,
     callback: function () {
-        var dt = cc.director.getDeltaTime();
         // cocos-creator/fireball#5157
         cc.director.emit(cc.Director._EVENT_NEXT_TICK);
         // Call start for new added components
-        cc.director.emit(cc.Director.EVENT_BEFORE_UPDATE);
+        cc.director._compScheduler.startPhase();
         // Update for components
-        cc.director.emit(cc.Director.EVENT_COMPONENT_UPDATE, dt);
+        var dt = cc.director.getDeltaTime();
+        cc.director._compScheduler.updatePhase(dt);
     }
 };
 cc.Director._afterUpdateListener = {
     event: cc.EventListener.CUSTOM,
     eventName: cc.Director.EVENT_AFTER_UPDATE,
     callback: function () {
+        // Late update for components
         var dt = cc.director.getDeltaTime();
-        // Late update for components
-        cc.director.emit(cc.Director.EVENT_COMPONENT_LATE_UPDATE, dt);
+        cc.director._compScheduler.lateUpdatePhase(dt);
         // User can use this event to do things after update
         cc.director.emit(cc.Director.EVENT_AFTER_UPDATE);
         // Destroy entities that have been removed recently
         cc.Object._deferredDestroy();
-        
+
         cc.director.emit(cc.Director.EVENT_BEFORE_VISIT, this);
     }
 };
@@ -502,5 +472,4 @@
 cc.eventManager.addEventListenerWithFixedPriority(cc.EventListener.create(cc.Director._beforeUpdateListener), 1);
 cc.eventManager.addEventListenerWithFixedPriority(cc.EventListener.create(cc.Director._afterUpdateListener), 1);
 cc.eventManager.addEventListenerWithFixedPriority(cc.EventListener.create(cc.Director._afterVisitListener), 1);
-cc.eventManager.addEventListenerWithFixedPriority(cc.EventListener.create(cc.Director._afterDrawListener), 1);
->>>>>>> aaa2ac73
+cc.eventManager.addEventListenerWithFixedPriority(cc.EventListener.create(cc.Director._afterDrawListener), 1);