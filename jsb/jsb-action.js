--- conflicted
+++ resolved
@@ -116,8 +116,6 @@
     return new cc.Follow(followedNode._sgNode, rect);
 };
 
-<<<<<<< HEAD
-=======
 cc.Follow.prototype.update = function(dt) {
     var target = this.getTarget();
     if (target._owner) {
@@ -125,7 +123,6 @@
     }
 };
 
->>>>>>> cc0d3152
 // Special call func
 cc.callFunc = function (selector, selectorTarget, data) {
     var callback = function (sender, data) {
