--- conflicted
+++ resolved
@@ -27,11 +27,7 @@
 import { RigidBody2D } from '../framework/components/rigid-body-2d';
 import { PhysicsSystem2D } from '../framework/physics-system';
 import { b2PhysicsWorld } from './physics-world';
-<<<<<<< HEAD
-import { Vec2, toRadian, Vec3, IVec2Like, toDegree } from '../../core';
-=======
 import { Vec2, toRadian, Vec3, Quat, IVec2Like, toDegree } from '../../core';
->>>>>>> 73d80047
 import { PHYSICS_2D_PTM_RATIO, ERigidBody2DType } from '../framework/physics-types';
 
 import { Node } from '../../scene-graph/node';
