<<<<<<< HEAD
=======
/*
 Copyright (c) 2022-2023 Xiamen Yaji Software Co., Ltd.

 https://www.cocos.com/

 Permission is hereby granted, free of charge, to any person obtaining a copy
 of this software and associated documentation files (the "Software"), to deal
 in the Software without restriction, including without limitation the rights to
 use, copy, modify, merge, publish, distribute, sublicense, and/or sell copies
 of the Software, and to permit persons to whom the Software is furnished to do so,
 subject to the following conditions:

 The above copyright notice and this permission notice shall be included in
 all copies or substantial portions of the Software.

 THE SOFTWARE IS PROVIDED "AS IS", WITHOUT WARRANTY OF ANY KIND, EXPRESS OR
 IMPLIED, INCLUDING BUT NOT LIMITED TO THE WARRANTIES OF MERCHANTABILITY,
 FITNESS FOR A PARTICULAR PURPOSE AND NONINFRINGEMENT. IN NO EVENT SHALL THE
 AUTHORS OR COPYRIGHT HOLDERS BE LIABLE FOR ANY CLAIM, DAMAGES OR OTHER
 LIABILITY, WHETHER IN AN ACTION OF CONTRACT, TORT OR OTHERWISE, ARISING FROM,
 OUT OF OR IN CONNECTION WITH THE SOFTWARE OR THE USE OR OTHER DEALINGS IN
 THE SOFTWARE.
*/

>>>>>>> 73d80047
/* eslint-disable @typescript-eslint/no-unsafe-return */
import { EDITOR, DEBUG, TEST } from 'internal:constants';
import { IRigidBody2D } from '../spec/i-rigid-body';
import { IBoxShape, ICircleShape, IPolygonShape, IBaseShape } from '../spec/i-physics-shape';
import { IPhysicsWorld } from '../spec/i-physics-world';
import { errorID, cclegacy } from '../../core';
import { ECollider2DType, EJoint2DType  } from './physics-types';
import { IJoint2D, IDistanceJoint, ISpringJoint, IFixedJoint, IMouseJoint,
    IRelativeJoint, ISliderJoint, IWheelJoint, IHingeJoint } from '../spec/i-physics-joint';

export type IPhysicsEngineId = 'builtin' | 'box2d' | string;

interface IPhysicsWrapperObject {
    PhysicsWorld: any,
    RigidBody?: any,

    BoxShape?: any,
    CircleShape?: any,
    PolygonShape?: any,

    DistanceJoint?: any,
    FixedJoint?: any,
    MouseJoint?: any,
    SpringJoint?: any,
    RelativeJoint?: any,
    SliderJoint?: any,
    WheelJoint?: any,
    HingeJoint?: any,
}

type IPhysicsBackend = { [key: string]: IPhysicsWrapperObject; }

export interface IPhysicsSelector {
    /**
     * @en
     * The id of the physics engine being used by the physics system.
     * @zh
     * 物理系统正在使用的物理引擎的唯一标志。
     */
    readonly id: IPhysicsEngineId,

    /**
     * @en
     * The wrapper of the physics engine being used by the physics system.
     * @zh
     * 物理系统使用的物理引擎的封装层。
     */
    readonly wrapper: IPhysicsWrapperObject,

    /**
     * @en
     * All physics engine backends that the physics module has registered.
     * @zh
     * 物理模块已注册的所有物理引擎后端。
     */
    readonly backend: IPhysicsBackend,

    /**
     * @en
     * An instance of the physical world through which you can access the lowlevel objects.
     * @zh
     * 物理世界实例，通过它可以访问到底层对象。
     */
    readonly physicsWorld: IPhysicsWorld | null;

    /**
     * @en
     * To register the backend, the system will use the last backend registered before initialization,
     * and the registration after that needs to be switched manually.
     * @zh
     * 注册后端，系统将使用在初始化前注册的最后一个后端，此后注册的需要手动切换。
     */
    register: (id: IPhysicsEngineId, wrapper: IPhysicsWrapperObject) => void,

    /**
     * @en
     * Switch to the physics backend corresponding to the id in the registry.
     * @zh
     * 切换为注册表里对应 id 的物理后端。
     */
    switchTo: (id: IPhysicsEngineId) => void,

    // polyfill
    [x: string]: any,
}

function register (id: IPhysicsEngineId, wrapper: IPhysicsWrapperObject): void {
    if (!EDITOR && !TEST) console.info(`[PHYSICS2D]: register ${id}.`);
    selector.backend[id] = wrapper;
    if (!selector.physicsWorld || selector.id === id) {
        const mutableSelector = selector as Mutable<IPhysicsSelector>;
        mutableSelector.id = id;
        mutableSelector.wrapper = wrapper;
    }
}

function switchTo (id: IPhysicsEngineId) {
    //if (!selector.runInEditor) return;
    const mutableSelector = selector as Mutable<IPhysicsSelector>;
    if (selector.physicsWorld && id !== selector.id && selector.backend[id] != null) {
        //selector.physicsWorld.destroy();//todo
        if (!TEST) console.info(`[PHYSICS2D]: switch from ${selector.id} to ${id}.`);
        mutableSelector.id = id;
        mutableSelector.wrapper = selector.backend[id];
        mutableSelector.physicsWorld = createPhysicsWorld();
    } else {
        if (!EDITOR && !TEST) console.info(`[PHYSICS2D]: using ${mutableSelector.id}.`);
        mutableSelector.physicsWorld = createPhysicsWorld();
    }
}

/**
 * @en
 * The physics selector is used to register and switch the physics engine backend.
 * @zh
 * 物理选择器用于注册和切换物理引擎后端。
 */
export const selector: IPhysicsSelector = {
    id: '',
    switchTo,
    register,
    wrapper: {} as any,
    backend: {} as any,
    physicsWorld: null as any,

    /// hide for now ///
    runInEditor: !EDITOR,
};

const FUNC = (...v: any) => 0 as any;
const ENTIRE_WORLD: IPhysicsWorld = {
    impl: null,
    debugDrawFlags: 0,
    setGravity: FUNC,
    setAllowSleep: FUNC,
    step: FUNC,
    syncPhysicsToScene: FUNC,
    syncSceneToPhysics: FUNC,
    raycast: FUNC,
    testPoint: FUNC,
    testAABB: FUNC,
    drawDebug: FUNC,
};

export function checkPhysicsModule (obj: any) {
    if (DEBUG && !TEST && (!EDITOR || cclegacy.GAME_VIEW) && obj == null) {
        errorID(9600);
        return true;
    }
    return false;
<<<<<<< HEAD
}

export function createPhysicsWorld (): IPhysicsWorld {
    if (DEBUG && checkPhysicsModule(selector.wrapper.PhysicsWorld)) { return ENTIRE_WORLD; }
    return new selector.wrapper.PhysicsWorld();
}

const EntireBody: IRigidBody2D = {
    impl: null as any,
    rigidBody: null as any,
    isAwake: false,
    isSleeping: false,

    initialize: FUNC,

    setType: FUNC,

    setLinearDamping: FUNC,
    setAngularDamping: FUNC,
    setGravityScale: FUNC,
    setFixedRotation: FUNC,
    setAllowSleep: FUNC,

    isActive: FUNC,
    setActive: FUNC,

    wakeUp: FUNC,
    sleep: FUNC,

    getMass: FUNC,
    getInertia: FUNC,

    getLinearVelocity: FUNC,
    setLinearVelocity: FUNC,
    getLinearVelocityFromWorldPoint: FUNC,
    getAngularVelocity: FUNC,
    setAngularVelocity: FUNC,

    getLocalVector: FUNC,
    getWorldVector: FUNC,
    getLocalPoint: FUNC,
    getWorldPoint: FUNC,

    getLocalCenter: FUNC,
    getWorldCenter: FUNC,

    applyForce: FUNC,
    applyForceToCenter: FUNC,
    applyTorque: FUNC,
    applyLinearImpulse: FUNC,
    applyLinearImpulseToCenter: FUNC,
    applyAngularImpulse: FUNC,

    onEnable: FUNC,
    onDisable: FUNC,
    onDestroy: FUNC,
};

export function createRigidBody (): IRigidBody2D {
    const PHYSICS_2D_BUILTIN = selector.id === 'builtin';

    if (PHYSICS_2D_BUILTIN) {
        return EntireBody;
    } else {
        if (DEBUG && checkPhysicsModule(selector.wrapper.RigidBody)) { return EntireBody; }
        return new selector.wrapper.RigidBody();
    }
}

=======
}

export function createPhysicsWorld (): IPhysicsWorld {
    if (DEBUG && checkPhysicsModule(selector.wrapper.PhysicsWorld)) { return ENTIRE_WORLD; }
    return new selector.wrapper.PhysicsWorld();
}

const EntireBody: IRigidBody2D = {
    impl: null as any,
    rigidBody: null as any,
    isAwake: false,
    isSleeping: false,

    initialize: FUNC,

    setType: FUNC,

    setLinearDamping: FUNC,
    setAngularDamping: FUNC,
    setGravityScale: FUNC,
    setFixedRotation: FUNC,
    setAllowSleep: FUNC,

    isActive: FUNC,
    setActive: FUNC,

    wakeUp: FUNC,
    sleep: FUNC,

    getMass: FUNC,
    getInertia: FUNC,

    getLinearVelocity: FUNC,
    setLinearVelocity: FUNC,
    getLinearVelocityFromWorldPoint: FUNC,
    getAngularVelocity: FUNC,
    setAngularVelocity: FUNC,

    getLocalVector: FUNC,
    getWorldVector: FUNC,
    getLocalPoint: FUNC,
    getWorldPoint: FUNC,

    getLocalCenter: FUNC,
    getWorldCenter: FUNC,

    applyForce: FUNC,
    applyForceToCenter: FUNC,
    applyTorque: FUNC,
    applyLinearImpulse: FUNC,
    applyLinearImpulseToCenter: FUNC,
    applyAngularImpulse: FUNC,

    onEnable: FUNC,
    onDisable: FUNC,
    onDestroy: FUNC,
};

export function createRigidBody (): IRigidBody2D {
    const PHYSICS_2D_BUILTIN = selector.id === 'builtin';

    if (PHYSICS_2D_BUILTIN) {
        return EntireBody;
    } else {
        if (DEBUG && checkPhysicsModule(selector.wrapper.RigidBody)) { return EntireBody; }
        return new selector.wrapper.RigidBody();
    }
}

>>>>>>> 73d80047
// shapes
const CREATE_COLLIDER_PROXY = { INITED: false };

interface IEntireShape extends IBoxShape, ICircleShape, IPolygonShape { }
const ENTIRE_SHAPE: IEntireShape = {
    impl: null,
    collider: null as unknown as any,
    worldAABB: null as unknown as any,
    worldPoints: null as unknown as any,
    worldPosition: null as unknown as any,
    worldRadius: null as unknown as any,

    initialize: FUNC,
    apply: FUNC,

    onLoad: FUNC,
    onEnable: FUNC,
    onDisable: FUNC,
    onDestroy: FUNC,
    onGroupChanged: FUNC,
};

export function createShape (type: ECollider2DType): IBaseShape {
    initColliderProxy();
    return CREATE_COLLIDER_PROXY[type]();
}

function initColliderProxy () {
    if (CREATE_COLLIDER_PROXY.INITED) return;
    CREATE_COLLIDER_PROXY.INITED = true;

    CREATE_COLLIDER_PROXY[ECollider2DType.BOX] = function createBoxShape (): IBoxShape {
        if (DEBUG && checkPhysicsModule(selector.wrapper.BoxShape)) { return ENTIRE_SHAPE; }
        return new selector.wrapper.BoxShape();
    };

    CREATE_COLLIDER_PROXY[ECollider2DType.CIRCLE] = function createCircleShape (): ICircleShape {
        if (DEBUG && checkPhysicsModule(selector.wrapper.CircleShape)) { return ENTIRE_SHAPE; }
        return new selector.wrapper.CircleShape();
    };

    CREATE_COLLIDER_PROXY[ECollider2DType.POLYGON] = function createPolygonShape (): IPolygonShape {
        if (DEBUG && checkPhysicsModule(selector.wrapper.PolygonShape)) { return ENTIRE_SHAPE; }
        return new selector.wrapper.PolygonShape();
    };
}

// joints
const CREATE_JOINT_PROXY = { INITED: false };

interface IEntireJoint extends IDistanceJoint, IFixedJoint, IMouseJoint, ISpringJoint, IRelativeJoint, ISliderJoint, IWheelJoint, IHingeJoint { }
const ENTIRE_JOINT: IEntireJoint = {
    impl: null,

    initialize: FUNC,

    setDampingRatio: FUNC,
    setFrequency: FUNC,
    setMaxForce: FUNC,
    setTarget: FUNC,
    setDistance: FUNC,
    setAngularOffset: FUNC,
    setCorrectionFactor: FUNC,
    setLinearOffset: FUNC,
    setMaxLength: FUNC,
    setMaxTorque: FUNC,
    setLowerLimit: FUNC,
    setUpperLimit: FUNC,
    setMaxMotorForce: FUNC,
    setMaxMotorTorque: FUNC,
    setMotorSpeed: FUNC,
    enableLimit: FUNC,
    enableMotor: FUNC,
    setLowerAngle: FUNC,
    setUpperAngle: FUNC,
};

export function createJoint (type: EJoint2DType): IJoint2D {
    initJointProxy();
    return CREATE_JOINT_PROXY[type]();
}

function initJointProxy () {
    if (CREATE_JOINT_PROXY.INITED) return;
    CREATE_JOINT_PROXY.INITED = true;

    const PHYSICS_2D_BUILTIN = selector.id === 'builtin';

    CREATE_JOINT_PROXY[EJoint2DType.SPRING] = function createSpringJoint (): ISpringJoint {
        if (PHYSICS_2D_BUILTIN) {
            return ENTIRE_JOINT;
        } else {
            if (DEBUG && checkPhysicsModule(selector.wrapper.SpringJoint)) { return ENTIRE_JOINT; }
            return new selector.wrapper.SpringJoint();
        }
    };

    CREATE_JOINT_PROXY[EJoint2DType.DISTANCE] = function createDistanceJoint (): IDistanceJoint {
        if (PHYSICS_2D_BUILTIN) {
            return ENTIRE_JOINT;
        } else {
            if (DEBUG && checkPhysicsModule(selector.wrapper.DistanceJoint)) { return ENTIRE_JOINT; }
            return new selector.wrapper.DistanceJoint();
        }
    };

    CREATE_JOINT_PROXY[EJoint2DType.FIXED] = function createFixedJoint (): IFixedJoint {
        if (PHYSICS_2D_BUILTIN) {
            return ENTIRE_JOINT;
        } else {
            if (DEBUG && checkPhysicsModule(selector.wrapper.FixedJoint)) { return ENTIRE_JOINT; }
            return new selector.wrapper.FixedJoint();
        }
    };

    CREATE_JOINT_PROXY[EJoint2DType.MOUSE] = function createMouseJoint (): IMouseJoint {
        if (PHYSICS_2D_BUILTIN) {
            return ENTIRE_JOINT;
        } else {
            if (DEBUG && checkPhysicsModule(selector.wrapper.MouseJoint)) { return ENTIRE_JOINT; }
            return new selector.wrapper.MouseJoint();
        }
    };

    CREATE_JOINT_PROXY[EJoint2DType.RELATIVE] = function createRelativeJoint (): IRelativeJoint {
        if (PHYSICS_2D_BUILTIN) {
            return ENTIRE_JOINT;
        } else {
            if (DEBUG && checkPhysicsModule(selector.wrapper.RelativeJoint)) { return ENTIRE_JOINT; }
            return new selector.wrapper.RelativeJoint();
        }
    };

    CREATE_JOINT_PROXY[EJoint2DType.SLIDER] = function createSliderJoint (): ISliderJoint {
        if (PHYSICS_2D_BUILTIN) {
            return ENTIRE_JOINT;
        } else {
            if (DEBUG && checkPhysicsModule(selector.wrapper.SliderJoint)) { return ENTIRE_JOINT; }
            return new selector.wrapper.SliderJoint();
        }
    };

    CREATE_JOINT_PROXY[EJoint2DType.WHEEL] = function createWheelJoint (): IWheelJoint {
        if (PHYSICS_2D_BUILTIN) {
            return ENTIRE_JOINT;
        } else {
            if (DEBUG && checkPhysicsModule(selector.wrapper.WheelJoint)) { return ENTIRE_JOINT; }
            return new selector.wrapper.WheelJoint();
        }
    };

    CREATE_JOINT_PROXY[EJoint2DType.HINGE] = function createHingeJoint (): IHingeJoint {
        if (PHYSICS_2D_BUILTIN) {
            return ENTIRE_JOINT;
        } else {
            if (DEBUG && checkPhysicsModule(selector.wrapper.HingeJoint)) { return ENTIRE_JOINT; }
            return new selector.wrapper.HingeJoint();
        }
    };
}<|MERGE_RESOLUTION|>--- conflicted
+++ resolved
@@ -1,5 +1,3 @@
-<<<<<<< HEAD
-=======
 /*
  Copyright (c) 2022-2023 Xiamen Yaji Software Co., Ltd.
 
@@ -24,7 +22,6 @@
  THE SOFTWARE.
 */
 
->>>>>>> 73d80047
 /* eslint-disable @typescript-eslint/no-unsafe-return */
 import { EDITOR, DEBUG, TEST } from 'internal:constants';
 import { IRigidBody2D } from '../spec/i-rigid-body';
@@ -175,7 +172,6 @@
         return true;
     }
     return false;
-<<<<<<< HEAD
 }
 
 export function createPhysicsWorld (): IPhysicsWorld {
@@ -245,77 +241,6 @@
     }
 }
 
-=======
-}
-
-export function createPhysicsWorld (): IPhysicsWorld {
-    if (DEBUG && checkPhysicsModule(selector.wrapper.PhysicsWorld)) { return ENTIRE_WORLD; }
-    return new selector.wrapper.PhysicsWorld();
-}
-
-const EntireBody: IRigidBody2D = {
-    impl: null as any,
-    rigidBody: null as any,
-    isAwake: false,
-    isSleeping: false,
-
-    initialize: FUNC,
-
-    setType: FUNC,
-
-    setLinearDamping: FUNC,
-    setAngularDamping: FUNC,
-    setGravityScale: FUNC,
-    setFixedRotation: FUNC,
-    setAllowSleep: FUNC,
-
-    isActive: FUNC,
-    setActive: FUNC,
-
-    wakeUp: FUNC,
-    sleep: FUNC,
-
-    getMass: FUNC,
-    getInertia: FUNC,
-
-    getLinearVelocity: FUNC,
-    setLinearVelocity: FUNC,
-    getLinearVelocityFromWorldPoint: FUNC,
-    getAngularVelocity: FUNC,
-    setAngularVelocity: FUNC,
-
-    getLocalVector: FUNC,
-    getWorldVector: FUNC,
-    getLocalPoint: FUNC,
-    getWorldPoint: FUNC,
-
-    getLocalCenter: FUNC,
-    getWorldCenter: FUNC,
-
-    applyForce: FUNC,
-    applyForceToCenter: FUNC,
-    applyTorque: FUNC,
-    applyLinearImpulse: FUNC,
-    applyLinearImpulseToCenter: FUNC,
-    applyAngularImpulse: FUNC,
-
-    onEnable: FUNC,
-    onDisable: FUNC,
-    onDestroy: FUNC,
-};
-
-export function createRigidBody (): IRigidBody2D {
-    const PHYSICS_2D_BUILTIN = selector.id === 'builtin';
-
-    if (PHYSICS_2D_BUILTIN) {
-        return EntireBody;
-    } else {
-        if (DEBUG && checkPhysicsModule(selector.wrapper.RigidBody)) { return EntireBody; }
-        return new selector.wrapper.RigidBody();
-    }
-}
-
->>>>>>> 73d80047
 // shapes
 const CREATE_COLLIDER_PROXY = { INITED: false };
 
