/*
 Copyright (c) 2008-2010 Ricardo Quesada
 Copyright (c) 2011-2012 cocos2d-x.org
 Copyright (c) 2013-2016 Chukong Technologies Inc.
 Copyright (c) 2017-2023 Xiamen Yaji Software Co., Ltd.

 http://www.cocos2d-x.org

 Permission is hereby granted, free of charge, to any person obtaining a copy
 of this software and associated documentation files (the "Software"), to deal
 in the Software without restriction, including without limitation the rights to
 use, copy, modify, merge, publish, distribute, sublicense, and/or sell copies
 of the Software, and to permit persons to whom the Software is furnished to do so,
 subject to the following conditions:

 The above copyright notice and this permission notice shall be included in
 all copies or substantial portions of the Software.

 THE SOFTWARE IS PROVIDED "AS IS", WITHOUT WARRANTY OF ANY KIND, EXPRESS OR
 IMPLIED, INCLUDING BUT NOT LIMITED TO THE WARRANTIES OF MERCHANTABILITY,
 FITNESS FOR A PARTICULAR PURPOSE AND NONINFRINGEMENT. IN NO EVENT SHALL THE
 AUTHORS OR COPYRIGHT HOLDERS BE LIABLE FOR ANY CLAIM, DAMAGES OR OTHER
 LIABILITY, WHETHER IN AN ACTION OF CONTRACT, TORT OR OTHERWISE, ARISING FROM,
 OUT OF OR IN CONNECTION WITH THE SOFTWARE OR THE USE OR OTHER DEALINGS IN
 THE SOFTWARE.
*/

import { ccclass } from 'cc.decorator';
import { EDITOR, TEST, BUILD } from 'internal:constants';
import { Mat4, Rect, Size, Vec2, Vec3, Vec4, cclegacy, errorID, warnID, js } from '../../core';
import { Asset } from '../../asset/assets/asset';
import { TextureBase } from '../../asset/assets/texture-base';
import { ImageAsset, ImageSource } from '../../asset/assets/image-asset';
import { Texture2D } from '../../asset/assets/texture-2d';
import { dynamicAtlasManager } from '../utils/dynamic-atlas/atlas-manager';
import { Mesh } from '../../3d/assets/mesh';
import { createMesh } from '../../3d/misc';
import { Attribute, AttributeName, Format, PrimitiveMode } from '../../gfx';
<<<<<<< HEAD
=======
import { ccwindow } from '../../core/global-exports';
>>>>>>> 73d80047

const INSET_LEFT = 0;
const INSET_TOP = 1;
const INSET_RIGHT = 2;
const INSET_BOTTOM = 3;
const temp_vec3 = new Vec3();
const temp_matrix = new Mat4();

enum MeshType {
    RECT = 0,
    POLYGON = 1, // Todo: Polygon mode need add
}

export interface IUV {
    u: number;
    v: number;
}

interface IVertices {
    rawPosition: Vec3[]; // Original position of the vertex, pixel value
    positions: number[]; // The position of the vertex after being affected by the attribute
    indexes: number[]; // IB
    uv: number[]; // Pixel uv value
    nuv: number[]; // Normalized uv value
    minPos: Vec3;
    maxPos: Vec3;
}

interface IVerticesSerialize { // hack for format
    rawPosition: number[];
    indexes: number[];
    uv: number[];
    nuv: number[];
    minPos: Vec3;
    maxPos: Vec3;
}

interface ISpriteFramesSerializeData {
    name: string;
    base: string;
    image: string;
    atlas: string | undefined;
    rect: Rect;
    offset: Vec2;
    originalSize: Size;
    rotated: boolean;
    capInsets: number[];
    vertices: IVerticesSerialize;
    texture: string;
    packable: boolean;
    pixelsToUnit: number;
    pivot: Vec2;
    meshType: MeshType;
}

interface ISpriteFrameOriginal {
    spriteframe: SpriteFrame;
    x: number;
    y: number;
}

/**
 * @en Information object interface for initialize a [[SpriteFrame]] asset
 * @zh 用于初始化 [[SpriteFrame]] 资源的对象接口描述
 */
interface ISpriteFrameInitInfo {
    /**
     * @en The texture of the sprite frame, could be `TextureBase`
     * @zh 贴图对象资源，可以是 `TextureBase` 类型
     */
    texture?: TextureBase;
    /**
     * @en The original size of the sprite frame
     * @zh 精灵帧原始尺寸。
     */
    originalSize?: Size;
    /**
     * @en The rect of the sprite frame in atlas texture
     * @zh 精灵帧裁切矩形。
     */
    rect?: Rect;
    /**
     * @en The offset of the sprite frame center from the original center of the original rect.
     * Sprite frame in an atlas texture could be trimmed for clipping the transparent pixels, so the trimmed rect is smaller than the original one,
     * the offset defines the distance from the original center to the trimmed center.
     * @zh 精灵帧偏移量。
     * 在图集中的精灵帧可能会被剔除透明像素以获得更高的空间利用李，剔除后的矩形尺寸比剪裁前更小，偏移量指的是从原始矩形的中心到剪裁后的矩形中心的距离。
     */
    offset?: Vec2;
    /**
     * @en Top side border for sliced 9 frame.
     * @zh 九宫格精灵帧的上边界。
     * @default 0
     */
    borderTop?: number;
    /**
     * @en Bottom side border for sliced 9 frame.
     * @zh 九宫格精灵帧的下边界。
     * @default 0
     */
    borderBottom?: number;
    /**
     * @en Left side border for sliced 9 frame.
     * @zh 九宫格精灵帧的左边界。
     * @default 0
     */
    borderLeft?: number;
    /**
     * @en Right side border for sliced 9 frame.
     * @zh 九宫格精灵帧的右边界。
     * @default 0
     */
    borderRight?: number;
    /**
     * @en Whether the content of sprite frame is rotated.
     * @zh 是否旋转。
     */
    isRotate?: boolean;
    /**
     * @en Whether the uv is flipped
     * @zh 是否转置 UV。
     */
    isFlipUv?: boolean;
}

const temp_uvs: IUV[] = [{ u: 0, v: 0 }, { u: 0, v: 0 }, { u: 0, v: 0 }, { u: 0, v: 0 }];

/**
 * @en
 * A `SpriteFrame` support several types
 *  1. Rectangle sprite frame
 *  2. Sliced 9 sprite frame
 *  3. Mesh sprite frame
 * It mainly contains:<br/>
 *  - texture: A `TextureBase` that will be used by render process<br/>
 *  - rectangle: A rectangle of the texture
 *  - Sliced 9 border insets: The distance of each side from the internal rect to the sprite frame rect
 *  - vertices: Vertex list for the mesh type sprite frame
 *  - uv: The quad uv
 *  - uvSliced: The sliced 9 uv
 *
 * @zh
 * 精灵帧资源。
 * 一个 SpriteFrame 支持多种类型
 *  1. 矩形精灵帧
 *  2. 九宫格精灵帧
 *  3. 网格精灵帧
 * 它主要包含下列数据：<br/>
 *  - 纹理：会被渲染流程使用的 `TextureBase` 资源。<br/>
 *  - 矩形：在纹理中的矩形区域。
 *  - 九宫格信息：九宫格的内部矩形四个边距离 SpriteFrame 外部矩形的距离
 *  - 网格信息：网格类型精灵帧的所有顶点列表
 *  - uv: 四边形 UV
 *  - uvSliced: 九宫格 UV
 * 可通过 `SpriteFrame` 获取该组件。
 *
 * @example
 * ```ts
 * import { resources } from 'cc';
 * // First way to use a SpriteFrame
 * const url = "assets/PurpleMonster/icon/spriteFrame";
 * resources.load(url, (err, spriteFrame) => {
 *   const node = new Node("New Sprite");
 *   const sprite = node.addComponent(Sprite);
 *   sprite.spriteFrame = spriteFrame;
 *   node.parent = self.node;
 * });
 *
 * // Second way to use a SpriteFrame
 * const self = this;
 * const url = "test_assets/PurpleMonster";
 * resources.load(url, (err, imageAsset) => {
 *  if(err){
 *    return;
 *  }
 *
 *  const node = new Node("New Sprite");
 *  const sprite = node.addComponent(Sprite);
 *  const spriteFrame = new SpriteFrame();
 *  const tex = imageAsset._texture;
 *  spriteFrame.texture = tex;
 *  sprite.spriteFrame = spriteFrame;
 *  node.parent = self.node;
 * });
 *
 * // Third way to use a SpriteFrame
 * const self = this;
 * const cameraComp = this.getComponent(Camera);
 * const renderTexture = new RenderTexture();
 * renderTexture.reset({
 *   width: 512,
 *   height: 512,
 *   depthStencilFormat: RenderTexture.DepthStencilFormat.DEPTH_24_STENCIL_8
 * });
 *
 * cameraComp.targetTexture = renderTexture;
 * const spriteFrame = new SpriteFrame();
 * spriteFrame.texture = renderTexture;
 * ```
 */
@ccclass('cc.SpriteFrame')
export class SpriteFrame extends Asset {
    /**
     * @en Create a SpriteFrame object by an image asset or an native image asset
     * @zh 通过 Image 资源或者平台相关 Image 对象创建一个 SpriteFrame 对象
     * @param imageSourceOrImageAsset ImageAsset or ImageSource, ImageSource support HTMLCanvasElement HTMLImageElement IMemoryImageSource
     */
    public static createWithImage (imageSourceOrImageAsset: ImageSource | ImageAsset) {
        const img = imageSourceOrImageAsset instanceof ImageAsset ? imageSourceOrImageAsset : new ImageAsset(imageSourceOrImageAsset);
        const tex = new Texture2D();
        tex.image = img;
        const spf = new SpriteFrame();
        spf.texture = tex;
        return spf;
    }

    /**
     * @en uv update event
     * @zh uv 更新事件
     */
    public static EVENT_UV_UPDATED = 'uv_updated';
    public static MeshType = MeshType;

    /**
     * @en Top border distance of sliced 9 rect.
     * @zh 九宫格内部矩形顶部边框距离 SpriteFrame 矩形的距离。
     */
    get insetTop () {
        return this._capInsets[INSET_TOP];
    }

    set insetTop (value) {
        if (this._capInsets[INSET_TOP] === value) {
            return;
        }

        this._capInsets[INSET_TOP] = value;
        if (this._texture) {
            this._calculateSlicedUV();
        }
    }

    /**
     * @en Bottom border distance of sliced 9 rect.
     * @zh 九宫格内部矩形底部边框距离 SpriteFrame 矩形的距离。
     */
    get insetBottom () {
        return this._capInsets[INSET_BOTTOM];
    }

    set insetBottom (value) {
        if (this._capInsets[INSET_BOTTOM] === value) {
            return;
        }

        this._capInsets[INSET_BOTTOM] = value;
        if (this._texture) {
            this._calculateSlicedUV();
        }
    }

    /**
     * @en Left border distance of sliced 9 rect.
     * @zh 九宫格内部矩形左边框距离 SpriteFrame 矩形的距离。
     */
    get insetLeft () {
        return this._capInsets[INSET_LEFT];
    }

    set insetLeft (value) {
        if (this._capInsets[INSET_LEFT] === value) {
            return;
        }

        this._capInsets[INSET_LEFT] = value;
        if (this._texture) {
            this._calculateSlicedUV();
        }
    }

    /**
     * @en Right border distance of sliced 9 rect.
     * @zh 九宫格内部矩形右边框距离 SpriteFrame 矩形的距离。
     */
    get insetRight () {
        return this._capInsets[INSET_RIGHT];
    }

    set insetRight (value) {
        if (this._capInsets[INSET_RIGHT] === value) {
            return;
        }

        this._capInsets[INSET_RIGHT] = value;
        if (this._texture) {
            this._calculateSlicedUV();
        }
    }

    /**
     * @en Returns the rect of the sprite frame in the texture.
     * If it's an atlas texture, a transparent pixel area is proposed for the actual mapping of the current texture.
     * @zh 获取 SpriteFrame 的纹理矩形区域。
     * 如果是一个 atlas 的贴图，则为当前贴图的实际剔除透明像素区域。
     */
    get rect () {
        return this._rect;
    }

    set rect (value) {
        if (this._rect.equals(value)) {
            return;
        }

        this._rect.set(value);
        if (this._texture) {
            this._calculateUV();
        }
        this._calcTrimmedBorder();
    }

    /**
     * @en The original size before trimmed.
     * @zh 修剪前的原始大小。
     */
    get originalSize () {
        return this._originalSize;
    }

    set originalSize (value) {
        if (this._originalSize.equals(value)) {
            return;
        }

        this._originalSize.set(value);
        if (this._texture) {
            this._calculateUV();
        }
        this._calcTrimmedBorder();
    }

    /**
     * @en The offset of the sprite frame center.
     * Sprite frame in an atlas texture could be trimmed for clipping the transparent pixels, so the trimmed rect is smaller than the original one,
     * the offset defines the distance from the original center to the trimmed center.
     * @zh 精灵帧偏移量。
     * 在图集中的精灵帧可能会被剔除透明像素以获得更高的空间利用李，剔除后的矩形尺寸比剪裁前更小，偏移量指的是从原始矩形的中心到剪裁后的矩形中心的距离。
     */
    get offset () {
        return this._offset;
    }

    set offset (value) {
        this._offset.set(value);
        this._calcTrimmedBorder();
    }

    /**
     * @en Whether the content of sprite frame is rotated.
     * @zh 是否旋转。
     */
    get rotated () {
        return this._rotated;
    }

    set rotated (rotated) {
        if (this._rotated === rotated) {
            return;
        }

        this._rotated = rotated;
        if (this._texture) {
            this._calculateUV();
        }
    }

    /**
     * @en The texture of the sprite frame, could be `TextureBase`
     * @zh 贴图对象资源，可以是 `TextureBase` 类型
     */
    get texture () {
        return this._texture;
    }

    set texture (value) {
        if (!value) {
            warnID(3122, this.name);
            return;
        }

        if (value === this._texture) {
            return;
        }

        this.reset({ texture: value }, true);
    }

    /**
     * @en The uuid of the atlas asset, if exist
     * @zh 图集资源的 uuid。
     */
    get atlasUuid () {
        return this._atlasUuid;
    }

    set atlasUuid (value: string) {
        this._atlasUuid = value;
    }

    /**
     * @en The pixel width of the sprite frame
     * @zh 精灵帧的像素宽度
     */
    get width () {
        return this._texture.width;
    }

    /**
     * @en The pixel height of the sprite frame
     * @zh 精灵帧的像素高度
     */
    get height () {
        return this._texture.height;
    }

    set _textureSource (value: TextureBase) {
        // Optimization for build
        if (globalThis.Build) {
            this._texture = value;
            return;
        }
        if (value) {
            this._refreshTexture(value);
            this._calculateUV();
        }
    }

    /**
     * @en Whether flip the uv in X direction
     * @zh 延 X 轴方向, 翻转 UV
     */
    get flipUVX () {
        return this._isFlipUVX;
    }

    set flipUVX (value) {
        this._isFlipUVX = value;
        this._calculateUV();
    }

    /**
     * @en Whether flip the uv in Y direction
     * @zh 延 Y 轴方向, 翻转 UV
     */
    get flipUVY () {
        return this._isFlipUVY;
    }

    set flipUVY (value) {
        this._isFlipUVY = value;
        this._calculateUV();
    }

    get packable () {
        return this._packable;
    }
    set packable (value: boolean) {
        this._packable = value;
    }

    get original () {
        return this._original;
    }

    /**
     * @en Number of pixels corresponding to unit size in world space (pixels per meter)
     * @zh 世界空间中的单位大小对应的像素数量（像素每米）
     */
    get pixelsToUnit () {
        return this._pixelsToUnit;
    }

    /**
     * @en Local origin position when generating the mesh
     * @zh 生成 mesh 时本地坐标原点位置
     */
    get pivot () {
        return this._pivot;
    }

    /**
     * @en mesh information, you should call the [[ensureMeshData]] function before using it
     * @zh mesh 信息，你应该在使用它之前调用 [[ensureMeshData]] 函数来确保其可用
     */
    get mesh () {
        return this._mesh;
    }

    /**
     * @internal
     */
    get trimmedBorder () {
        return this._trimmedBorder;
    }

    /**
     * @en Vertex list for the mesh type sprite frame
     * @zh 网格类型精灵帧的所有顶点列表
     */
    public vertices: IVertices | null = null;

    /**
     * @en UV for quad vertices
     * @zh 矩形的顶点 UV
     */
    public uv: number[] = [];

    public unbiasUV: number[] = [];

    /**
     * @en UV for sliced 9 vertices
     * @zh 九宫格的顶点 UV。
     */
    public uvSliced: IUV[] = [];

    // the location of the sprite on rendering texture
    protected _rect = new Rect();

    protected _trimmedBorder = new Vec4();

    // for trimming
    protected _offset = new Vec2();

    // for trimming
    protected _originalSize = new Size();

    protected _rotated = false;

    protected _capInsets = [0, 0, 0, 0];

    protected _atlasUuid = '';
    // @ts-expect-error not set value at there
    protected _texture: TextureBase;

    protected _isFlipUVY = false;

    protected _isFlipUVX = false;

    // store original info before packed to dynamic atlas
    protected _original: {
        _texture: TextureBase,
        _x: number,
        _y: number,
    } | null = null;

    protected _packable = true;

    protected _pixelsToUnit = 100;

    protected _pivot = new Vec2(0.5, 0.5); // center

    // Todo: Some features need add
    protected _meshType = MeshType.RECT;
    protected _extrude = 0; // when polygon type use
    protected _customOutLine = [];// MayBe later
    // Here you can generate polygons by polygon-separator, expecting the generated polygons to be pixel-standard vertex arrays,
    // and save this array in the file
    // that is, the mesh information of the original image
    // (two-dimensional mesh information, which needs to be serialized and is the basis for the polygon mesh generation)
    // In addition to the vertex array, a mesh should be generated based on the conditions
    // i.e., the mesh information generated by combining the above five conditions, which needs to be serialized
    // and at runtime, the actual mesh used is the generated mesh (static mesh)
    // (updated after attribute value changes in the editor, adjusting vertices/re-generation)

    // Mesh api
    protected declare _mesh: Mesh | null;
    protected _minPos = new Vec3();
    protected _maxPos = new Vec3();

    constructor () {
        super();

        if (EDITOR) {
            // Atlas asset uuid
            this._atlasUuid = '';
        }
    }

    /**
     * @en
     * Returns whether the texture have been loaded.
     * @zh
     * 返回是否已加载精灵帧。
     *
     * @deprecated since v3.3
     */
    public textureLoaded () {
        return !!this.texture;
    }

    /**
     * @en
     * Returns whether the sprite frame is rotated in the texture.
     * @zh
     * 获取 SpriteFrame 是否旋转。
     * @deprecated since v1.2, please use [[rotated]] instead
     */
    public isRotated () {
        return this._rotated;
    }

    /**
     * @en
     * Set whether the sprite frame is rotated in the texture.
     * @zh
     * 设置 SpriteFrame 是否旋转。
     * @param value
     * @deprecated since v1.2, please use [[rotated]] instead
     */
    public setRotated (rotated: boolean) {
        this.rotated = rotated;
    }

    /**
     * @en Returns the rect of the sprite frame in the texture.
     * If it's an atlas texture, a transparent pixel area is proposed for the actual mapping of the current texture.
     * @zh 获取 SpriteFrame 的纹理矩形区域。
     * 如果是一个 atlas 的贴图，则为当前贴图的实际剔除透明像素区域。
     * @deprecated since v1.2, please use [[rect]]
     */
    public getRect (out?: Rect) {
        if (out) {
            out.set(this._rect);
            return out;
        }

        return this._rect.clone();
    }

    /**
     * @en Sets the rect of the sprite frame in the texture.
     * @zh 设置 SpriteFrame 的纹理矩形区域。
     * @deprecated since v1.2, please use [[rect]]
     */
    public setRect (rect: Rect) {
        this.rect = rect;
    }

    /**
     * @en Returns the original size before trimmed.
     * @zh 获取修剪前的原始大小。
     * @deprecated since v1.2, please use [[originalSize]]
     */
    public getOriginalSize (out?: Size) {
        if (out) {
            out.set(this._originalSize);
            return out;
        }

        return this._originalSize.clone();
    }

    /**
     * @en Sets the original size before trimmed.
     * @zh 设置修剪前的原始大小。
     * @param size The new original size
     * @deprecated since v1.2, please use [[originalSize]]
     */
    public setOriginalSize (size: Size) {
        this.originalSize = size;
    }

    /**
     * @en Returns the offset of the frame
     * @zh 获取偏移量。
     * @param out The output offset object
     * @deprecated since v1.2, please use [[offset]]
     */
    public getOffset (out?: Vec2) {
        if (out) {
            out.set(this._offset);
            return out;
        }

        return this._offset.clone();
    }

    /**
     * @en Sets the offset of the frame
     * @zh 设置偏移量。
     * @param offset The new offset
     * @deprecated since v1.2, please use [[offset]]
     */
    public setOffset (offset: Vec2) {
        this.offset = offset;
    }

    /**
     * @en Gets the related GFX [[gfx.Texture]] resource
     * @zh 获取渲染贴图的 GFX 资源
     */
    public getGFXTexture () {
        return this._texture.getGFXTexture();
    }

    /**
     * @en Gets the sampler resource of its texture
     * @zh 贴图资源的采样器
     */
    public getGFXSampler () {
        return this._texture.getGFXSampler();
    }

    /**
     * @en Gets the hash of its texture
     * @zh 贴图资源的哈希值
     */
    public getHash () {
        return this._texture.getHash();
    }

    /**
     * @en Gets the sampler hash of its texture
     * @zh 贴图资源的采样器哈希值
     */
    public getSamplerInfo () {
        return this._texture.getSamplerInfo();
    }

    /**
     * @en Resets the sprite frame data
     * @zh 重置 SpriteFrame 数据。
     * @param info SpriteFrame initialization information
     */
    public reset (info?: ISpriteFrameInitInfo, clearData = false) {
        let calUV = false;
        if (clearData) {
            this._originalSize.set(0, 0);
            this._rect.set(0, 0, 0, 0);
            this._offset.set(0, 0);
            this._capInsets = [0, 0, 0, 0];
            this._rotated = false;
            calUV = true;
        }

        if (info) {
            if (info.texture) {
                this._rect.x = this._rect.y = 0;
                this._rect.width = info.texture.width;
                this._rect.height = info.texture.height;
                this._refreshTexture(info.texture);
                this.checkRect(this._texture);
            }

            if (info.originalSize) {
                this._originalSize.set(info.originalSize);
            }

            if (info.rect) {
                this._rect.set(info.rect);
            }

            if (info.offset) {
                this._offset.set(info.offset);
            }

            if (info.borderTop !== undefined) {
                this._capInsets[INSET_TOP] = info.borderTop;
            }

            if (info.borderBottom !== undefined) {
                this._capInsets[INSET_BOTTOM] = info.borderBottom;
            }

            if (info.borderLeft !== undefined) {
                this._capInsets[INSET_LEFT] = info.borderLeft;
            }

            if (info.borderRight !== undefined) {
                this._capInsets[INSET_RIGHT] = info.borderRight;
            }

            if (info.isRotate !== undefined) {
                this._rotated = !!info.isRotate;
            }

            if (info.isFlipUv !== undefined) {
                this._isFlipUVY = !!info.isFlipUv;
            }

            calUV = true;
        }

        if (calUV && this.texture) {
            this._calculateUV();
        }
        this._calcTrimmedBorder();
    }

    /**
     * @en Check whether the rect of the sprite frame is out of the texture boundary
     * @zh 判断精灵计算的矩形区域是否越界。
     * @param texture
     */
    public checkRect (texture: TextureBase) {
        const rect = this._rect;
        let maxX = rect.x;
        let maxY = rect.y;
        if (this._rotated) {
            maxX += rect.height;
            maxY += rect.width;
        } else {
            maxX += rect.width;
            maxY += rect.height;
        }

        if (maxX > texture.width) {
            errorID(3300, `${this.name}/${texture.name}`, maxX, texture.width);
            return false;
        }

        if (maxY > texture.height) {
            errorID(3301, `${this.name}/${texture.name}`, maxY, texture.height);
            return false;
        }

        return true;
    }

    private _calcTrimmedBorder () {
        const ow = this._originalSize.width;
        const oh = this._originalSize.height;
        const rw = this._rect.width;
        const rh = this._rect.height;
        const halfTrimmedWidth = (ow - rw) * 0.5;
        const halfTrimmedHeight = (oh - rh) * 0.5;
        // left
        this._trimmedBorder.x = this._offset.x + halfTrimmedWidth;
        // right
        this._trimmedBorder.y = this._offset.x - halfTrimmedWidth;
        // bottom
        this._trimmedBorder.z = this._offset.y + halfTrimmedHeight;
        // top
        this._trimmedBorder.w = this._offset.y - halfTrimmedHeight;
    }

    /**
     * @en Make sure the mesh is available, you should call it before using the mesh
     * @zh 确保 mesh 可用，你应该在使用 mesh 之前调用它
     */
    public ensureMeshData () {
        if (this._mesh) return;
        // If SpriteFrame from load, we need init vertices when use mesh
        this._initVertices();
        this._createMesh();
    }

    public destroy () {
        if (this._packable && dynamicAtlasManager) {
            dynamicAtlasManager.deleteAtlasSpriteFrame(this);
        }
        return super.destroy();
    }

    /**
     * Calculate UV for sliced
     * @deprecated since v3.5.0, this is an engine private interface that will be removed in the future.
     */
    public _calculateSlicedUV () {
        const rect = this._rect;
        // const texture = this._getCalculateTarget()!;
        const tex = this.texture;
        const atlasWidth = tex.width;
        const atlasHeight = tex.height;
        const leftWidth = this._capInsets[INSET_LEFT];
        const rightWidth = this._capInsets[INSET_RIGHT];
        const centerWidth = rect.width - leftWidth - rightWidth;
        const topHeight = this._capInsets[INSET_TOP];
        const bottomHeight = this._capInsets[INSET_BOTTOM];
        const centerHeight = rect.height - topHeight - bottomHeight;

        const uvSliced = this.uvSliced;
        uvSliced.length = 0;
        if (this._rotated) {
            temp_uvs[0].u = rect.x / atlasWidth;
            temp_uvs[1].u = (rect.x + bottomHeight) / atlasWidth;
            temp_uvs[2].u = (rect.x + bottomHeight + centerHeight) / atlasWidth;
            temp_uvs[3].u = (rect.x + rect.height) / atlasWidth;
            temp_uvs[3].v = rect.y / atlasHeight;
            temp_uvs[2].v = (rect.y + leftWidth) / atlasHeight;
            temp_uvs[1].v = (rect.y + leftWidth + centerWidth) / atlasHeight;
            temp_uvs[0].v = (rect.y + rect.width) / atlasHeight;

            for (let row = 0; row < 4; ++row) {
                const rowD = temp_uvs[row];
                for (let col = 0; col < 4; ++col) {
                    const colD = temp_uvs[3 - col];
                    uvSliced.push({
                        u: rowD.u,
                        v: colD.v,
                    });
                }
            }
        } else {
            temp_uvs[0].u = rect.x / atlasWidth;
            temp_uvs[1].u = (rect.x + leftWidth) / atlasWidth;
            temp_uvs[2].u = (rect.x + leftWidth + centerWidth) / atlasWidth;
            temp_uvs[3].u = (rect.x + rect.width) / atlasWidth;
            temp_uvs[3].v = rect.y / atlasHeight;
            temp_uvs[2].v = (rect.y + topHeight) / atlasHeight;
            temp_uvs[1].v = (rect.y + topHeight + centerHeight) / atlasHeight;
            temp_uvs[0].v = (rect.y + rect.height) / atlasHeight;

            for (let row = 0; row < 4; ++row) {
                const rowD = temp_uvs[row];
                for (let col = 0; col < 4; ++col) {
                    const colD = temp_uvs[col];
                    uvSliced.push({
                        u: colD.u,
                        v: rowD.v,
                    });
                }
            }
        }

        // UV update event for components to update uv buffer
        // CalculateUV will trigger _calculateSlicedUV so it's enough to emit here
        this.emit(SpriteFrame.EVENT_UV_UPDATED, this);
    }

    /**
     * Calculate UV
     * @deprecated since v3.5.0, this is an engine private interface that will be removed in the future.
     */
    public _calculateUV () {
        const rect = this._rect;
        const uv = this.uv;
        const unbiasUV = this.unbiasUV;
        const tex = this.texture;
        const texw = tex.width;
        const texh = tex.height;

        if (this._rotated) {
            const l = texw === 0 ? 0 : rect.x / texw;
            const r = texw === 0 ? 1 : (rect.x + rect.height) / texw;
            const t = texh === 0 ? 0 : rect.y / texh;
            const b = texh === 0 ? 1 : (rect.y + rect.width) / texh;

            if (this._isFlipUVX && this._isFlipUVY) {
                /*
                3 - 1
                |   |
                2 - 0
                */
                uv[0] = r;
                uv[1] = b;
                uv[2] = r;
                uv[3] = t;
                uv[4] = l;
                uv[5] = b;
                uv[6] = l;
                uv[7] = t;
            } else if (this._isFlipUVX) {
                /*
                2 - 0
                |   |
                3 - 1
                */
                uv[0] = r;
                uv[1] = t;
                uv[2] = r;
                uv[3] = b;
                uv[4] = l;
                uv[5] = t;
                uv[6] = l;
                uv[7] = b;
            } else if (this._isFlipUVY) {
                /*
                1 - 3
                |   |
                0 - 2
                */
                uv[0] = l;
                uv[1] = b;
                uv[2] = l;
                uv[3] = t;
                uv[4] = r;
                uv[5] = b;
                uv[6] = r;
                uv[7] = t;
            } else {
                /*
                0 - 2
                |   |
                1 - 3
                */
                uv[0] = l;
                uv[1] = t;
                uv[2] = l;
                uv[3] = b;
                uv[4] = r;
                uv[5] = t;
                uv[6] = r;
                uv[7] = b;
            }

            const ul = texw === 0 ? 0 : rect.x / texw;
            const ur = texw === 0 ? 1 : (rect.x + rect.height) / texw;
            const ut = texh === 0 ? 0 : rect.y / texh;
            const ub = texh === 0 ? 1 : (rect.y + rect.width) / texh;
            if (this._isFlipUVX && this._isFlipUVY) {
                unbiasUV[0] = ur;
                unbiasUV[1] = ub;
                unbiasUV[2] = ur;
                unbiasUV[3] = ut;
                unbiasUV[4] = ul;
                unbiasUV[5] = ub;
                unbiasUV[6] = ul;
                unbiasUV[7] = ut;
            } else if (this._isFlipUVX) {
                unbiasUV[0] = ur;
                unbiasUV[1] = ut;
                unbiasUV[2] = ur;
                unbiasUV[3] = ub;
                unbiasUV[4] = ul;
                unbiasUV[5] = ut;
                unbiasUV[6] = ul;
                unbiasUV[7] = ub;
            } else if (this._isFlipUVY) {
                unbiasUV[0] = ul;
                unbiasUV[1] = ub;
                unbiasUV[2] = ul;
                unbiasUV[3] = ut;
                unbiasUV[4] = ur;
                unbiasUV[5] = ub;
                unbiasUV[6] = ur;
                unbiasUV[7] = ut;
            } else {
                unbiasUV[0] = ul;
                unbiasUV[1] = ut;
                unbiasUV[2] = ul;
                unbiasUV[3] = ub;
                unbiasUV[4] = ur;
                unbiasUV[5] = ut;
                unbiasUV[6] = ur;
                unbiasUV[7] = ub;
            }
        } else {
            const l = texw === 0 ? 0 : rect.x / texw;
            const r = texw === 0 ? 1 : (rect.x + rect.width) / texw;
            const b = texh === 0 ? 1 : (rect.y + rect.height) / texh;
            const t = texh === 0 ? 0 : rect.y / texh;
            if (this._isFlipUVX && this._isFlipUVY) {
                /*
                1 - 0
                |   |
                3 - 2
                */
                uv[0] = r;
                uv[1] = t;
                uv[2] = l;
                uv[3] = t;
                uv[4] = r;
                uv[5] = b;
                uv[6] = l;
                uv[7] = b;
            } else if (this._isFlipUVX) {
                /*
                3 - 2
                |   |
                1 - 0
                */
                uv[0] = r;
                uv[1] = b;
                uv[2] = l;
                uv[3] = b;
                uv[4] = r;
                uv[5] = t;
                uv[6] = l;
                uv[7] = t;
            } else if (this._isFlipUVY) {
                /*
                0 - 1
                |   |
                2 - 3
                */
                uv[0] = l;
                uv[1] = t;
                uv[2] = r;
                uv[3] = t;
                uv[4] = l;
                uv[5] = b;
                uv[6] = r;
                uv[7] = b;
            } else {
                /*
                2 - 3
                |   |
                0 - 1
                */
                uv[0] = l;
                uv[1] = b;
                uv[2] = r;
                uv[3] = b;
                uv[4] = l;
                uv[5] = t;
                uv[6] = r;
                uv[7] = t;
            }
            const ul = texw === 0 ? 0 : rect.x / texw;
            const ur = texw === 0 ? 1 : (rect.x + rect.width) / texw;
            const ub = texh === 0 ? 1 : (rect.y + rect.height) / texh;
            const ut = texh === 0 ? 0 : rect.y / texh;
            if (this._isFlipUVX && this._isFlipUVY) {
                unbiasUV[0] = ur;
                unbiasUV[1] = ut;
                unbiasUV[2] = ul;
                unbiasUV[3] = ut;
                unbiasUV[4] = ur;
                unbiasUV[5] = ub;
                unbiasUV[6] = ul;
                unbiasUV[7] = ub;
            } else if (this._isFlipUVX) {
                unbiasUV[0] = ur;
                unbiasUV[1] = ub;
                unbiasUV[2] = ul;
                unbiasUV[3] = ub;
                unbiasUV[4] = ur;
                unbiasUV[5] = ut;
                unbiasUV[6] = ul;
                unbiasUV[7] = ut;
            } else if (this._isFlipUVY) {
                unbiasUV[0] = ul;
                unbiasUV[1] = ut;
                unbiasUV[2] = ur;
                unbiasUV[3] = ut;
                unbiasUV[4] = ul;
                unbiasUV[5] = ub;
                unbiasUV[6] = ur;
                unbiasUV[7] = ub;
            } else {
                unbiasUV[0] = ul;
                unbiasUV[1] = ub;
                unbiasUV[2] = ur;
                unbiasUV[3] = ub;
                unbiasUV[4] = ul;
                unbiasUV[5] = ut;
                unbiasUV[6] = ur;
                unbiasUV[7] = ut;
            }
        }

        this._calculateSlicedUV();
    }

    /**
     * @deprecated since v3.5.0, this is an engine private interface that will be removed in the future.
     */
    public _setDynamicAtlasFrame (frame) {
        if (!frame) return;

        this._original = {
            _texture: this._texture,
            _x: this._rect.x,
            _y: this._rect.y,
        };

        this._texture = frame.texture;
        this._rect.x = frame.x;
        this._rect.y = frame.y;
        this._calculateUV();
    }

    /**
     * @deprecated since v3.5.0, this is an engine private interface that will be removed in the future.
     */
    public _resetDynamicAtlasFrame () {
        if (!this._original) return;
        this._rect.x = this._original._x;
        this._rect.y = this._original._y;
        this._texture = this._original._texture;
        this._original = null;
        this._calculateUV();
    }

    /**
     * @deprecated since v3.5.0, this is an engine private interface that will be removed in the future.
     */
    public _checkPackable () {
        const dynamicAtlas = dynamicAtlasManager;
        if (!dynamicAtlas) return;
        const texture = this._texture;

        if (!(texture instanceof Texture2D) || texture.isCompressed) {
            this._packable = false;
            return;
        }

        const w = this.width;
        const h = this.height;
        if (!texture.image
            || w > dynamicAtlas.maxFrameSize || h > dynamicAtlas.maxFrameSize) {
            this._packable = false;
            return;
        }
        const CanvasElement = ccwindow.HTMLCanvasElement;

        if (texture.image && texture.image instanceof CanvasElement) {
            this._packable = true;
        }
    }

    /**
     * @deprecated since v3.5.0, this is an engine private interface that will be removed in the future.
     */
    public _serialize (ctxForExporting: any): any {
        if (EDITOR || TEST) {
            const rect = { x: this._rect.x, y: this._rect.y, width: this._rect.width, height: this._rect.height };
            const offset = { x: this._offset.x, y: this._offset.y };
            const originalSize = this._originalSize;
            let texture;
            if (this._texture) {
                texture = this._texture._uuid;
                if (ctxForExporting) {
                    ctxForExporting.dependsOn('_textureSource', texture);
                }
            }

            let vertices;
            if (this.vertices) {
                const posArray = [];
                for (let i = 0; i < this.vertices.rawPosition.length; i++) {
                    const pos = this.vertices.rawPosition[i];
                    Vec3.toArray(posArray, pos, 3 * i);
                }
                vertices = {
                    rawPosition: posArray,
                    indexes: this.vertices.indexes,
                    uv: this.vertices.uv,
                    nuv: this.vertices.nuv,
                    minPos: { x: this.vertices.minPos.x, y: this.vertices.minPos.y, z: this.vertices.minPos.z },
                    maxPos: { x: this.vertices.maxPos.x, y: this.vertices.maxPos.y, z: this.vertices.maxPos.z },
                };
            }

            const serialize = {
                name: this._name,
                atlas: ctxForExporting ? undefined : this._atlasUuid,  // strip from json if exporting
                rect,
                offset,
                originalSize,
                rotated: this._rotated,
                capInsets: this._capInsets,
                vertices,
                texture: (!ctxForExporting && texture) || undefined,
                packable: this._packable,
                pixelsToUnit: this._pixelsToUnit,
                pivot: this._pivot,
                meshType: this._meshType,
            };

            // 为 underfined 的数据则不在序列化文件里显示
            return serialize;
        }
        return null;
    }

    /**
     * @deprecated since v3.5.0, this is an engine private interface that will be removed in the future.
     */
    public _deserialize (serializeData: any, handle: any) {
        const data = serializeData as ISpriteFramesSerializeData;
        const rect = data.rect;
        if (rect) {
            this._rect = new Rect(rect.x, rect.y, rect.width, rect.height);
        }

        const offset = data.offset;
        if (data.offset) {
            this._offset = new Vec2(offset.x, offset.y);
        }

        const originalSize = data.originalSize;
        if (data.originalSize) {
            this._originalSize = new Size(originalSize.width, originalSize.height);
        }
        this._rotated = !!data.rotated;
        this._name = data.name;
        this._packable = !!data.packable;

        this._pixelsToUnit = data.pixelsToUnit;
        const pivot = data.pivot;
        if (pivot) {
            this._pivot = new Vec2(pivot.x, pivot.y);
        }
        this._meshType = data.meshType;

        const capInsets = data.capInsets;
        if (capInsets) {
            this._capInsets[INSET_LEFT] = capInsets[INSET_LEFT];
            this._capInsets[INSET_TOP] = capInsets[INSET_TOP];
            this._capInsets[INSET_RIGHT] = capInsets[INSET_RIGHT];
            this._capInsets[INSET_BOTTOM] = capInsets[INSET_BOTTOM];
        }

        if (!BUILD) {
            // manually load texture via _textureSetter
            if (data.texture) {
                handle.result.push(this, '_textureSource', data.texture, js.getClassId(Texture2D));
            }
        }

        if (EDITOR) {
            this._atlasUuid = data.atlas ? data.atlas : '';
        }

        const vertices = data.vertices;
        if (vertices) {
            if (!this.vertices) {
                this.vertices = {
                    rawPosition: [],
                    positions: [],
                    indexes: vertices.indexes,
                    uv: vertices.uv,
                    nuv: vertices.nuv,
                    minPos: new Vec3(vertices.minPos.x, vertices.minPos.y, vertices.minPos.z),
                    maxPos: new Vec3(vertices.maxPos.x, vertices.maxPos.y, vertices.maxPos.z),
                };
            }
            this.vertices.rawPosition.length = 0;
            const rawPosition = vertices.rawPosition;
            for (let i = 0; i < rawPosition.length; i += 3) {
                this.vertices.rawPosition.push(new Vec3(rawPosition[i], rawPosition[i + 1], rawPosition[i + 2]));
            }
            this._updateMeshVertices();
        }
    }

    public clone (): SpriteFrame {
        const sp = new SpriteFrame();
        const v = this.vertices;
        sp.vertices = v ? {
            rawPosition: v.rawPosition.slice(0),
            positions: v.positions.slice(0),
            indexes: v.indexes.slice(0),
            uv: v.uv.slice(0),
            nuv: v.nuv.slice(0),
            minPos: v.minPos.clone(),
            maxPos: v.minPos.clone(),
        } : null as any;
        sp.uv.splice(0, sp.uv.length, ...this.uv);
        sp.unbiasUV.splice(0, sp.unbiasUV.length, ...this.unbiasUV);
        sp.uvSliced.splice(0, sp.uvSliced.length, ...this.uvSliced);
        sp._rect.set(this._rect);
        sp._offset.set(this._offset);
        sp._originalSize.set(this._originalSize);
        sp._rotated = this._rotated;
        sp._capInsets.splice(0, sp._capInsets.length, ...this._capInsets);
        sp._atlasUuid = this._atlasUuid;
        sp._texture = this._texture;
        sp._isFlipUVX = this._isFlipUVX;
        sp._isFlipUVY = this._isFlipUVY;
        sp._pixelsToUnit = this._pixelsToUnit;
        sp._pivot.set(this._pivot);
        sp._meshType = this._meshType;
        return sp;
    }

    protected _refreshTexture (texture: TextureBase) {
        this._texture = texture;
        const tex = this._texture;
        const config: ISpriteFrameInitInfo = {};
        let isReset = false;
        if (this._rect.width === 0 || this._rect.height === 0 || !this.checkRect(tex)) {
            config.rect = new Rect(0, 0, tex.width, tex.height);
            isReset = true;
        }

        // If original size is not set or rect check failed, we should reset the original size
        if (this._originalSize.width === 0
            || this._originalSize.height === 0
            || isReset
        ) {
            config.originalSize = new Size(tex.width, tex.height);
            isReset = true;
        }

        if (isReset) {
            this.reset(config);
        }

        this._checkPackable();
        if (this._mesh) {
            this._updateMesh();
        }
    }

    public onLoaded () {
        this._calcTrimmedBorder();
    }

    public initDefault (uuid?: string) {
        super.initDefault(uuid);
        const texture = new Texture2D();
        texture.initDefault();
        this._refreshTexture(texture);
        this._calculateUV();
    }

    public validate () {
        return this._texture && this._rect && this._rect.width !== 0 && this._rect.height !== 0;
    }

    protected _initVertices () {
        if (!this.vertices) {
            this.vertices = {
                rawPosition: [],
                positions: [],
                indexes: [],
                uv: [],
                nuv: [],
                minPos: new Vec3(),
                maxPos: new Vec3(),
            };
        } else {
            this.vertices.rawPosition.length = 0;
            this.vertices.positions.length = 0;
            this.vertices.indexes.length = 0;
            this.vertices.uv.length = 0;
            this.vertices.nuv.length = 0;
            this.vertices.minPos.set(0, 0, 0);
            this.vertices.maxPos.set(0, 0, 0);
        }
        if (this._meshType === MeshType.POLYGON) {
            // Use Bayazit to generate vertices and assign values
        } else { // Rect mode
            // default center is 0.5，0.5
            const tex = this.texture;
            const texw = tex.width;
            const texh = tex.height;
            const rect = this.rect;
            const width = rect.width;
            const height = rect.height;
            const rectX = rect.x;
            const rectY = texh - rect.y - height;
            const halfWidth = width / 2;
            const halfHeight = height / 2;

            const l = texw === 0 ? 0 : rectX / texw;
            const r = texw === 0 ? 1 : (rectX + width) / texw;
            const t = texh === 0 ? 1 : (rectY + height) / texh;
            const b = texh === 0 ? 0 : rect.y / texh;

            // left bottom
            temp_vec3.set(-halfWidth, -halfHeight, 0);
            this.vertices.rawPosition.push(temp_vec3.clone());
            this.vertices.uv.push(rectX);
            this.vertices.uv.push(rectY + height);
            this.vertices.nuv.push(l);
            this.vertices.nuv.push(b);
            this.vertices.minPos.set(temp_vec3);
            // right bottom
            temp_vec3.set(halfWidth, -halfHeight, 0);
            this.vertices.rawPosition.push(temp_vec3.clone());
            this.vertices.uv.push(rectX + width);
            this.vertices.uv.push(rectY + height);
            this.vertices.nuv.push(r);
            this.vertices.nuv.push(b);
            // left top
            temp_vec3.set(-halfWidth, halfHeight, 0);
            this.vertices.rawPosition.push(temp_vec3.clone());
            this.vertices.uv.push(rectX);
            this.vertices.uv.push(rectY);
            this.vertices.nuv.push(l);
            this.vertices.nuv.push(t);
            // right top
            temp_vec3.set(halfWidth, halfHeight, 0);
            this.vertices.rawPosition.push(temp_vec3.clone());
            this.vertices.uv.push(rectX + width);
            this.vertices.uv.push(rectY);
            this.vertices.nuv.push(r);
            this.vertices.nuv.push(t);
            this.vertices.maxPos.set(temp_vec3);

            this.vertices.indexes.push(0);
            this.vertices.indexes.push(1);
            this.vertices.indexes.push(2);
            this.vertices.indexes.push(2);
            this.vertices.indexes.push(1);
            this.vertices.indexes.push(3);
        }
        this._updateMeshVertices();
    }

    // Combine vertex information, unit information, anchor points, extrude and even customOutline to generate the actual vertices used
    protected _updateMeshVertices () {
        // Start generating the Geometry information to generate the mesh
        temp_matrix.identity();

        const units = 1 / this._pixelsToUnit;
        const temp_vec3 = new Vec3(units, units, 1);
        temp_matrix.scale(temp_vec3);
        const PosX = -(this._pivot.x - 0.5) * this.rect.width * units;
        const PosY = -(this._pivot.y - 0.5) * this.rect.height * units;
        temp_vec3.set(PosX, PosY, 0);
        temp_matrix.translate(temp_vec3);
        const vertices = this.vertices!;

        for (let i = 0; i < vertices.rawPosition.length; i++) {
            const pos = vertices.rawPosition[i];
            Vec3.transformMat4(temp_vec3, pos, temp_matrix);
            Vec3.toArray(vertices.positions, temp_vec3, 3 * i);
        }
        Vec3.transformMat4(this._minPos, vertices.minPos, temp_matrix);
        Vec3.transformMat4(this._maxPos, vertices.maxPos, temp_matrix);
    }

    protected _createMesh () {
        this._mesh = createMesh({
            primitiveMode: PrimitiveMode.TRIANGLE_LIST,
            positions: this.vertices!.positions,
            uvs: this.vertices!.nuv,
            indices: this.vertices!.indexes,
            minPos: this._minPos,
            maxPos: this._maxPos,

            // colors: [
            //     Color.WHITE.r, Color.WHITE.g, Color.WHITE.b, Color.WHITE.a,
            //     Color.WHITE.r, Color.WHITE.g, Color.WHITE.b, Color.WHITE.a,
            //     Color.WHITE.r, Color.WHITE.g, Color.WHITE.b, Color.WHITE.a,
            //     Color.WHITE.r, Color.WHITE.g, Color.WHITE.b, Color.WHITE.a],
            attributes: [
                new Attribute(AttributeName.ATTR_POSITION, Format.RGB32F),
                new Attribute(AttributeName.ATTR_TEX_COORD, Format.RG32F),
                // new Attribute(AttributeName.ATTR_COLOR, Format.RGBA8UI, true),
            ],
        });
    }

    protected _updateMesh () {
        if (this._mesh) {
            this._mesh.destroy();
        }
        this._initVertices();
        this._createMesh();
    }
}

cclegacy.SpriteFrame = SpriteFrame;<|MERGE_RESOLUTION|>--- conflicted
+++ resolved
@@ -36,10 +36,7 @@
 import { Mesh } from '../../3d/assets/mesh';
 import { createMesh } from '../../3d/misc';
 import { Attribute, AttributeName, Format, PrimitiveMode } from '../../gfx';
-<<<<<<< HEAD
-=======
 import { ccwindow } from '../../core/global-exports';
->>>>>>> 73d80047
 
 const INSET_LEFT = 0;
 const INSET_TOP = 1;
