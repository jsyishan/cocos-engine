--- conflicted
+++ resolved
@@ -24,13 +24,8 @@
 */
 
 import { JSB } from 'internal:constants';
-<<<<<<< HEAD
 import { Device, BufferUsageBit, MemoryUsageBit, Attribute, Buffer, BufferInfo, InputAssembler, InputAssemblerInfo } from '../../gfx';
-import { getComponentPerVertex } from './vertex-format';
-=======
-import { Device, BufferUsageBit, MemoryUsageBit, Attribute, Buffer, BufferInfo, InputAssembler, InputAssemblerInfo } from '../../core/gfx';
-import { getAttributeStride, vfmtPosUvColor, vfmtPosUvColor4B, vfmtPosUvTwoColor4B } from './vertex-format';
->>>>>>> 63471321
+import { getAttributeStride } from './vertex-format';
 import { getError, warnID } from '../../core/platform/debug';
 import { sys } from '../../core';
 import { assertIsTrue } from '../../core/data/utils/asserts';
