import { Root } from '../../core/root';
import { Vec3 } from '../../core/value-types';
import { vec3, vec4 } from '../../core/vmath';
import { GFXBuffer } from '../../gfx/buffer';
import { GFXBindingType, GFXBufferUsageBit, GFXMemoryUsageBit } from '../../gfx/define';
import { GFXRenderPass } from '../../gfx/render-pass';
import { RenderPassStage, UBOForwardLight } from '../define';
import { ToneMapFlow } from '../ppfx/tonemap-flow';
import { RenderPipeline, IRenderPipelineInfo } from '../render-pipeline';
import { RenderView } from '../render-view';
import { ForwardFlow } from './forward-flow';
import { GFXFeature } from '../../gfx/device';

export enum ForwardFlowPriority {
    FORWARD = 0,
}

const _v3 = new Vec3();
const _vec4Array = new Float32Array(4);
const _idVec4Array = Float32Array.from([1, 1, 1, 0]);

export class ForwardPipeline extends RenderPipeline {

    protected _uboLights: UBOForwardLight = new UBOForwardLight();
    protected _lightsUBO: GFXBuffer | null = null;

    public get lightsUBO (): GFXBuffer {
        return this._lightsUBO!;
    }

    constructor (root: Root) {
        super(root);
    }

    public initialize (info: IRenderPipelineInfo): boolean {

        if (this._device.hasFeature(GFXFeature.FORMAT_R11G11B10F) ||
            this._device.hasFeature(GFXFeature.TEXTURE_HALF_FLOAT) ||
            this._device.hasFeature(GFXFeature.TEXTURE_FLOAT)) {
            this._isHDRSupported = true;
        }

        if (!this.createShadingTarget(info)) {
            return false;
        }

        if (!this.createQuadInputAssembler()) {
            return false;
        }

        if (!this.createUBOs()) {
            return false;
        }

        const mainWindow = this._root.mainWindow;
        let windowPass: GFXRenderPass | null = null;

        if (mainWindow) {
            windowPass = mainWindow.renderPass;
        }

        if (!windowPass) {
            console.error('RenderPass of main window is null.');
            return false;
        }

        this.addRenderPass(RenderPassStage.DEFAULT, windowPass);

        this._macros.USE_HDR = this._isHDR;

        // create flows
        this.createFlow(ForwardFlow, {
            name: 'ForwardFlow',
            priority: ForwardFlowPriority.FORWARD,
        });

        this.createFlow(ToneMapFlow, {
            name: 'ToneMapFlow',
            priority: 0,
        });

        return true;
    }

    public destroy () {
        this.destroyFlows();
        this.clearRenderPasses();
        this.destroyUBOs();
        this.destroyQuadInputAssembler();
        this.destroyShadingTarget();
    }

    protected createUBOs (): boolean {
        super.createUBOs();

        if (!this._builtinBindings.get(UBOForwardLight.BLOCK.name)) {
            const lightsUBO = this._root.device.createBuffer({
                usage: GFXBufferUsageBit.UNIFORM | GFXBufferUsageBit.TRANSFER_DST,
                memUsage: GFXMemoryUsageBit.HOST | GFXMemoryUsageBit.DEVICE,
                size: UBOForwardLight.SIZE,
            });

            if (!lightsUBO) {
                return false;
            }

            this._builtinBindings.set(UBOForwardLight.BLOCK.name, {
                type: GFXBindingType.UNIFORM_BUFFER,
                blockInfo: UBOForwardLight.BLOCK,
                buffer: lightsUBO,
            });
        }

        return true;
    }

    protected destroyUBOs () {
        super.destroyUBOs();

        const lightsUBO = this._builtinBindings.get(UBOForwardLight.BLOCK.name);
        if (lightsUBO) {
            lightsUBO.buffer!.destroy();
            this._builtinBindings.delete(UBOForwardLight.BLOCK.name);
        }
    }

    protected updateUBOs (view: RenderView) {
        super.updateUBOs(view);

        const scene = view.camera.scene;
<<<<<<< HEAD
        const sphereLits = scene.sphereLights;

        for (let i = 0; i < sphereLits.length; i++) {
            const light = sphereLits[i];
            if (light.enabled && light.node) {

                light.node.getWorldPosition(_v3);
                vec3.array(_vec4Array, _v3);
                this._uboLights.view.set(_vec4Array, UBOForwardLights.SPHERE_LIGHT_POS_OFFSET + i * 4);

                _vec4Array[0] = light.size;
                _vec4Array[1] = light.range;
                _vec4Array[2] = 0.0;
                this._uboLights.view.set(_vec4Array, UBOForwardLights.SPHERE_LIGHT_SIZE_RANGE_OFFSET + i * 4);

                vec3.array(_vec4Array, light.color);
                _vec4Array[0] = light.luminance;
                this._uboLights.view.set(_vec4Array, UBOForwardLights.SPHERE_LIGHT_COLOR_OFFSET + i * 4);
            } else {
                this._uboLights.view.set(_idVec4Array, UBOForwardLights.SPHERE_LIGHT_POS_OFFSET + i * 4);
                this._uboLights.view.set(_idVec4Array, UBOForwardLights.SPHERE_LIGHT_SIZE_RANGE_OFFSET + i * 4);
                this._uboLights.view.set(_idVec4Array, UBOForwardLights.SPHERE_LIGHT_COLOR_OFFSET + i * 4);
            }
        }

        const spotLits = scene.spotLights;
        for (let i = 0; i < spotLits.length; i++) {
            const light = spotLits[i];
            if (light.enabled && light.node) {

                light.node.getWorldPosition(_v3);
                vec3.array(_vec4Array, _v3);
                _vec4Array[3] = light.size;
                this._uboLights.view.set(_vec4Array, UBOForwardLights.SPOT_LIGHT_POS_SIZE_OFFSET + i * 4);

                vec3.array(_vec4Array, light.direction);
                _vec4Array[3] = light.range;
                this._uboLights.view.set(_vec4Array, UBOForwardLights.SPOT_LIGHT_DIR_RANGE_OFFSET + i * 4);

                vec3.array(_vec4Array, light.color);
                _vec4Array[0] = light.luminance;
                this._uboLights.view.set(_vec4Array, UBOForwardLights.SPOT_LIGHT_COLOR_OFFSET + i * 4);
            } else {
                this._uboLights.view.set(_idVec4Array, UBOForwardLights.SPOT_LIGHT_POS_SIZE_OFFSET + i * 4);
                this._uboLights.view.set(_idVec4Array, UBOForwardLights.SPOT_LIGHT_DIR_RANGE_OFFSET + i * 4);
                this._uboLights.view.set(_idVec4Array, UBOForwardLights.SPOT_LIGHT_COLOR_OFFSET + i * 4);
=======
        const dLights = scene.directionalLights;

        for (let i = 0; i < UBOForwardLight.MAX_DIR_LIGHTS; i++) {
            const light = dLights[i];
            if (light && light.enabled) {
                light.update();
                this._uboLights.view.set(light.directionArray, UBOForwardLight.DIR_LIGHT_DIR_OFFSET + i * 4);
                this._uboLights.view.set(light.color, UBOForwardLight.DIR_LIGHT_COLOR_OFFSET + i * 4);
            } else {
                this._uboLights.view.set(_idVec4Array, UBOForwardLight.DIR_LIGHT_DIR_OFFSET + i * 4);
                this._uboLights.view.set(_idVec4Array, UBOForwardLight.DIR_LIGHT_COLOR_OFFSET + i * 4);
            }
        }
        const pLights = scene.pointLights;
        for (let i = 0; i < UBOForwardLight.MAX_POINT_LIGHTS; i++) {
            const light = pLights[i];
            if (light && light.enabled) {
                light.update();
                this._uboLights.view.set(light.positionAndRange, UBOForwardLight.POINT_LIGHT_POS_RANGE_OFFSET + i * 4);
                this._uboLights.view.set(light.color, UBOForwardLight.POINT_LIGHT_COLOR_OFFSET + i * 4);
            } else {
                this._uboLights.view.set(_idVec4Array, UBOForwardLight.POINT_LIGHT_POS_RANGE_OFFSET + i * 4);
                this._uboLights.view.set(_idVec4Array, UBOForwardLight.POINT_LIGHT_COLOR_OFFSET + i * 4);
            }
        }
        const sLights = scene.spotLights;
        for (let i = 0; i < UBOForwardLight.MAX_SPOT_LIGHTS; i++) {
            const light = sLights[i];
            if (light && light.enabled) {
                light.update();
                this._uboLights.view.set(light.positionAndRange, UBOForwardLight.SPOT_LIGHT_POS_RANGE_OFFSET + i * 4);
                this._uboLights.view.set(light.directionArray, UBOForwardLight.SPOT_LIGHT_DIR_OFFSET + i * 4);
                this._uboLights.view.set(light.color, UBOForwardLight.SPOT_LIGHT_COLOR_OFFSET + i * 4);
            } else {
                this._uboLights.view.set(_idVec4Array, UBOForwardLight.SPOT_LIGHT_POS_RANGE_OFFSET + i * 4);
                this._uboLights.view.set(_idVec4Array, UBOForwardLight.SPOT_LIGHT_DIR_OFFSET + i * 4);
                this._uboLights.view.set(_idVec4Array, UBOForwardLight.SPOT_LIGHT_COLOR_OFFSET + i * 4);
>>>>>>> 6faf0049
            }
        }

        // update ubos
        this._builtinBindings.get(UBOForwardLight.BLOCK.name)!.buffer!.update(this._uboLights.view);
    }
}<|MERGE_RESOLUTION|>--- conflicted
+++ resolved
@@ -4,7 +4,7 @@
 import { GFXBuffer } from '../../gfx/buffer';
 import { GFXBindingType, GFXBufferUsageBit, GFXMemoryUsageBit } from '../../gfx/define';
 import { GFXRenderPass } from '../../gfx/render-pass';
-import { RenderPassStage, UBOForwardLight } from '../define';
+import { RenderPassStage, UBOForwardLights } from '../define';
 import { ToneMapFlow } from '../ppfx/tonemap-flow';
 import { RenderPipeline, IRenderPipelineInfo } from '../render-pipeline';
 import { RenderView } from '../render-view';
@@ -21,7 +21,7 @@
 
 export class ForwardPipeline extends RenderPipeline {
 
-    protected _uboLights: UBOForwardLight = new UBOForwardLight();
+    protected _uboLights: UBOForwardLights = new UBOForwardLights();
     protected _lightsUBO: GFXBuffer | null = null;
 
     public get lightsUBO (): GFXBuffer {
@@ -93,20 +93,20 @@
     protected createUBOs (): boolean {
         super.createUBOs();
 
-        if (!this._builtinBindings.get(UBOForwardLight.BLOCK.name)) {
+        if (!this._builtinBindings.get(UBOForwardLights.BLOCK.name)) {
             const lightsUBO = this._root.device.createBuffer({
                 usage: GFXBufferUsageBit.UNIFORM | GFXBufferUsageBit.TRANSFER_DST,
                 memUsage: GFXMemoryUsageBit.HOST | GFXMemoryUsageBit.DEVICE,
-                size: UBOForwardLight.SIZE,
+                size: UBOForwardLights.SIZE,
             });
 
             if (!lightsUBO) {
                 return false;
             }
 
-            this._builtinBindings.set(UBOForwardLight.BLOCK.name, {
+            this._builtinBindings.set(UBOForwardLights.BLOCK.name, {
                 type: GFXBindingType.UNIFORM_BUFFER,
-                blockInfo: UBOForwardLight.BLOCK,
+                blockInfo: UBOForwardLights.BLOCK,
                 buffer: lightsUBO,
             });
         }
@@ -117,10 +117,10 @@
     protected destroyUBOs () {
         super.destroyUBOs();
 
-        const lightsUBO = this._builtinBindings.get(UBOForwardLight.BLOCK.name);
+        const lightsUBO = this._builtinBindings.get(UBOForwardLights.BLOCK.name);
         if (lightsUBO) {
             lightsUBO.buffer!.destroy();
-            this._builtinBindings.delete(UBOForwardLight.BLOCK.name);
+            this._builtinBindings.delete(UBOForwardLights.BLOCK.name);
         }
     }
 
@@ -128,7 +128,6 @@
         super.updateUBOs(view);
 
         const scene = view.camera.scene;
-<<<<<<< HEAD
         const sphereLits = scene.sphereLights;
 
         for (let i = 0; i < sphereLits.length; i++) {
@@ -175,49 +174,10 @@
                 this._uboLights.view.set(_idVec4Array, UBOForwardLights.SPOT_LIGHT_POS_SIZE_OFFSET + i * 4);
                 this._uboLights.view.set(_idVec4Array, UBOForwardLights.SPOT_LIGHT_DIR_RANGE_OFFSET + i * 4);
                 this._uboLights.view.set(_idVec4Array, UBOForwardLights.SPOT_LIGHT_COLOR_OFFSET + i * 4);
-=======
-        const dLights = scene.directionalLights;
-
-        for (let i = 0; i < UBOForwardLight.MAX_DIR_LIGHTS; i++) {
-            const light = dLights[i];
-            if (light && light.enabled) {
-                light.update();
-                this._uboLights.view.set(light.directionArray, UBOForwardLight.DIR_LIGHT_DIR_OFFSET + i * 4);
-                this._uboLights.view.set(light.color, UBOForwardLight.DIR_LIGHT_COLOR_OFFSET + i * 4);
-            } else {
-                this._uboLights.view.set(_idVec4Array, UBOForwardLight.DIR_LIGHT_DIR_OFFSET + i * 4);
-                this._uboLights.view.set(_idVec4Array, UBOForwardLight.DIR_LIGHT_COLOR_OFFSET + i * 4);
-            }
-        }
-        const pLights = scene.pointLights;
-        for (let i = 0; i < UBOForwardLight.MAX_POINT_LIGHTS; i++) {
-            const light = pLights[i];
-            if (light && light.enabled) {
-                light.update();
-                this._uboLights.view.set(light.positionAndRange, UBOForwardLight.POINT_LIGHT_POS_RANGE_OFFSET + i * 4);
-                this._uboLights.view.set(light.color, UBOForwardLight.POINT_LIGHT_COLOR_OFFSET + i * 4);
-            } else {
-                this._uboLights.view.set(_idVec4Array, UBOForwardLight.POINT_LIGHT_POS_RANGE_OFFSET + i * 4);
-                this._uboLights.view.set(_idVec4Array, UBOForwardLight.POINT_LIGHT_COLOR_OFFSET + i * 4);
-            }
-        }
-        const sLights = scene.spotLights;
-        for (let i = 0; i < UBOForwardLight.MAX_SPOT_LIGHTS; i++) {
-            const light = sLights[i];
-            if (light && light.enabled) {
-                light.update();
-                this._uboLights.view.set(light.positionAndRange, UBOForwardLight.SPOT_LIGHT_POS_RANGE_OFFSET + i * 4);
-                this._uboLights.view.set(light.directionArray, UBOForwardLight.SPOT_LIGHT_DIR_OFFSET + i * 4);
-                this._uboLights.view.set(light.color, UBOForwardLight.SPOT_LIGHT_COLOR_OFFSET + i * 4);
-            } else {
-                this._uboLights.view.set(_idVec4Array, UBOForwardLight.SPOT_LIGHT_POS_RANGE_OFFSET + i * 4);
-                this._uboLights.view.set(_idVec4Array, UBOForwardLight.SPOT_LIGHT_DIR_OFFSET + i * 4);
-                this._uboLights.view.set(_idVec4Array, UBOForwardLight.SPOT_LIGHT_COLOR_OFFSET + i * 4);
->>>>>>> 6faf0049
             }
         }
 
         // update ubos
-        this._builtinBindings.get(UBOForwardLight.BLOCK.name)!.buffer!.update(this._uboLights.view);
+        this._builtinBindings.get(UBOForwardLights.BLOCK.name)!.buffer!.update(this._uboLights.view);
     }
 }