--- conflicted
+++ resolved
@@ -24,18 +24,13 @@
  THE SOFTWARE.
  */
 
-<<<<<<< HEAD
-import { EDITOR } from 'internal:constants';
-import { legacyCC } from '../global-exports';
-
-=======
->>>>>>> f44822c9
 /**
  * 加载相关模块
  * @category loader
  */
 
 import { EDITOR } from 'internal:constants';
+import { legacyCC } from '../global-exports';
 
 /**
  * @class url
