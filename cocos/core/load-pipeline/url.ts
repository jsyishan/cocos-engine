--- conflicted
+++ resolved
@@ -24,21 +24,14 @@
  THE SOFTWARE.
  */
 
-<<<<<<< HEAD
-=======
-
->>>>>>> 9efb5955
 /**
  * @category loader
  */
 
 import { EDITOR } from 'internal:constants';
 import { legacyCC } from '../global-exports';
-<<<<<<< HEAD
-=======
 import { errorID } from '../platform/debug';
 import { extname, stripSep } from '../utils/path';
->>>>>>> 9efb5955
 
 /**
  * @class url
