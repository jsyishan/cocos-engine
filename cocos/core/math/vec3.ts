--- conflicted
+++ resolved
@@ -358,11 +358,7 @@
     /**
      * @zh 球面线性插值。多用于插值两个方向向量。
      * @en Spherical linear interpolation. Commonly used in interpolation between directional vectors.
-<<<<<<< HEAD
-     * @param out @zh 出口向量。 @en Output vector.
-=======
      * @param out @zh 输出向量。 @en Output vector.
->>>>>>> 73d80047
      * @param from @zh 起点向量。 @en Start vector.
      * @param to @zh 终点向量。 @en Destination vector.
      * @param t @zh 插值参数。@en Interpolation parameter.
