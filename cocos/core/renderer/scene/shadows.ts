/*
 Copyright (c) 2020 Xiamen Yaji Software Co., Ltd.

 https://www.cocos.com/

 Permission is hereby granted, free of charge, to any person obtaining a copy
 of this software and associated engine source code (the "Software"), a limited,
 worldwide, royalty-free, non-assignable, revocable and non-exclusive license
 to use Cocos Creator solely to develop games on your target platforms. You shall
 not use Cocos Creator software for developing other software or tools that's
 used for developing games. You are not granted to publish, distribute,
 sublicense, and/or sell copies of Cocos Creator.

 The software or tools in this License Agreement are licensed, not sold.
 Xiamen Yaji Software Co., Ltd. reserves all rights not expressly granted to you.

 THE SOFTWARE IS PROVIDED "AS IS", WITHOUT WARRANTY OF ANY KIND, EXPRESS OR
 IMPLIED, INCLUDING BUT NOT LIMITED TO THE WARRANTIES OF MERCHANTABILITY,
 FITNESS FOR A PARTICULAR PURPOSE AND NONINFRINGEMENT. IN NO EVENT SHALL THE
 AUTHORS OR COPYRIGHT HOLDERS BE LIABLE FOR ANY CLAIM, DAMAGES OR OTHER
 LIABILITY, WHETHER IN AN ACTION OF CONTRACT, TORT OR OTHERWISE, ARISING FROM,
 OUT OF OR IN CONNECTION WITH THE SOFTWARE OR THE USE OR OTHER DEALINGS IN
 THE SOFTWARE.
 */

import { Material } from '../../assets/material';
import { Sphere } from '../../geometry';
import { Color, Mat4, Vec3, Vec2 } from '../../math';
import { legacyCC } from '../../global-exports';
import { Enum } from '../../value-types';
import type { ShadowsInfo } from '../../scene-graph/scene-globals';
import { IMacroPatch } from '../core/pass';
<<<<<<< HEAD
=======
import { NativeShadow } from '../native-scene';
>>>>>>> 32812789
import { Shader } from '../../gfx';

/**
 * @zh 阴影贴图分辨率。
 * @en The shadow map size.
 * @static
 * @enum Shadows.ShadowSize
 */
export const ShadowSize = Enum({
    /**
     * @zh 分辨率 256 * 256。
     * @en shadow resolution 256 * 256.
     * @readonly
     */
    Low_256x256: 256,

    /**
     * @zh 分辨率 512 * 512。
     * @en shadow resolution 512 * 512.
     * @readonly
     */
    Medium_512x512: 512,

    /**
     * @zh 分辨率 1024 * 1024。
     * @en shadow resolution 1024 * 1024.
     * @readonly
     */
    High_1024x1024: 1024,

    /**
     * @zh 分辨率 2048 * 2048。
     * @en shadow resolution 2048 * 2048.
     * @readonly
     */
    Ultra_2048x2048: 2048,
});

/**
 * @zh 阴影类型。
 * @en The shadow type
 * @enum Shadows.ShadowType
 */
export const ShadowType = Enum({
    /**
     * @zh 平面阴影。
     * @en Planar shadow
     * @property Planar
     * @readonly
     */
    Planar: 0,

    /**
     * @zh 阴影贴图。
     * @en Shadow type
     * @property ShadowMap
     * @readonly
     */
    ShadowMap: 1,
});

/**
 * @zh pcf阴影等级。
 * @en The pcf type
 * @static
 * @enum Shadows.PCFType
 */
export const PCFType = Enum({
    /**
     * @zh x1 次采样
     * @en x1 times
     * @readonly
     */
    HARD: 0,

    /**
     * @zh 软阴影
     * @en soft shadow
     * @readonly
     */
    SOFT: 1,

    /**
     * @zh 软阴影
     * @en soft shadow
     * @readonly
     */
    SOFT_2X: 2,
});

const SHADOW_TYPE_NONE = ShadowType.ShadowMap + 1;

export class Shadows {
    /**
     * @en MAX_FAR. This is shadow camera max far.
     * @zh 阴影相机的最远视距。
     */
    public static readonly MAX_FAR: number = 2000.0;

    /**
     * @en EXPANSION_RATIO. This is shadow boundingBox Coefficient of expansion.
     * @zh 阴影包围盒扩大系数。
     */
    public static readonly COEFFICIENT_OF_EXPANSION: number = 2.0 * Math.sqrt(3.0);

    /**
     * @en Whether activate planar shadow.
     * @zh 是否启用平面阴影？
     */
    get enabled (): boolean {
        return this._enabled;
    }

    set enabled (val: boolean) {
        this._enabled = val;
        this.activate();
    }

    /**
     * @en Shadow type.
     * @zh 阴影类型。
     */
    get type (): number {
        return this._type;
    }
    set type (val: number) {
        this._type = this.enabled ? val : SHADOW_TYPE_NONE;
        this.activate();
    }

    /**
     * @en The normal of the plane which receives shadow.
     * @zh 阴影接收平面的法线。
     */
    get normal (): Vec3 {
        return this._normal;
    }

    set normal (val: Vec3) {
        Vec3.copy(this._normal, val);
    }

    /**
     * @en The distance from coordinate origin to the receiving plane.
     * @zh 阴影接收平面与原点的距离。
     */
    get distance (): number {
        return this._distance;
    }

    set distance (val: number) {
        this._distance = val;
    }

    /**
     * @en Shadow color.
     * @zh 阴影颜色。
     */
    get shadowColor (): Color {
        return this._shadowColor;
    }

    set shadowColor (color: Color) {
        this._shadowColor = color;
    }

    /**
     * @en get or set shadow camera orthoSize.
     * @zh 获取或者设置阴影纹理大小。
     */
    public get size (): Vec2 {
        return this._size;
    }
    public set size (val: Vec2) {
        this._size.set(val);
    }

    /**
     * @en shadow Map size has been modified.
     * @zh 阴影贴图大小是否被修改。
     */
    public get shadowMapDirty (): boolean {
        return this._shadowMapDirty;
    }
    public set shadowMapDirty (val: boolean) {
        this._shadowMapDirty = val;
    }

    public get matLight () {
        return this._matLight;
    }

    public get material (): Material {
        return this._material!;
    }

    public get instancingMaterial (): Material {
        return this._instancingMaterial!;
    }

    /**
     * @en The bounding sphere of the shadow map.
     * @zh 用于计算固定区域阴影 Shadow map 的场景包围球.
     */
    public fixedSphere: Sphere = new Sphere(0.0, 0.0, 0.0, 0.01);

    /**
     * @en get or set shadow max received.
     * @zh 阴影接收的最大灯光数量。
     */
    public maxReceived = 4;

    // local set
    public shadowCameraFar = 0;
    public matShadowView = new Mat4();
    public matShadowProj = new Mat4();
    public matShadowViewProj = new Mat4();
    protected _matLight = new Mat4();
    protected _material: Material | null = null;
    protected _instancingMaterial: Material | null = null;

    // public properties of shadow
    protected _enabled = false;
    protected _type = SHADOW_TYPE_NONE;
    protected _distance = 0;
    protected _normal = new Vec3(0, 1, 0);
    protected _shadowColor = new Color(0, 0, 0, 76);
    protected _size: Vec2 = new Vec2(512, 512);
    protected _shadowMapDirty = false;

    public getPlanarShader (patches: IMacroPatch[] | null): Shader | null {
        if (!this._material) {
            this._material = new Material();
            this._material.initialize({ effectName: 'planar-shadow' });
        }

        return this._material.passes[0].getShaderVariant(patches);
    }

    public getPlanarInstanceShader (patches: IMacroPatch[] | null): Shader | null {
        if (!this._instancingMaterial) {
            this._instancingMaterial = new Material();
            this._instancingMaterial.initialize({ effectName: 'planar-shadow', defines: { USE_INSTANCING: true } });
        }

        return this._instancingMaterial.passes[0].getShaderVariant(patches);
    }

    public initialize (shadowsInfo: ShadowsInfo) {
        this._enabled = shadowsInfo.enabled;
        this._type = this.enabled ? shadowsInfo.type : SHADOW_TYPE_NONE;

        this.normal = shadowsInfo.planeDirection;
        this.distance = shadowsInfo.planeHeight;
        this.shadowColor = shadowsInfo.shadowColor;
        this.maxReceived = shadowsInfo.maxReceived;
        this.size = shadowsInfo.size;
    }

    public activate () {
        if (this.enabled) {
            if (this.type === ShadowType.Planar) {
                this._updatePlanarInfo();
            }
        }
    }

    protected _updatePlanarInfo () {
        if (!this._material) {
            this._material = new Material();
            this._material.initialize({ effectName: 'planar-shadow' });
        }
        if (!this._instancingMaterial) {
            this._instancingMaterial = new Material();
            this._instancingMaterial.initialize({ effectName: 'planar-shadow', defines: { USE_INSTANCING: true } });
        }
    }

    public destroy () {
        if (this._material) {
            this._material.destroy();
        }

        if (this._instancingMaterial) {
            this._instancingMaterial.destroy();
        }
        this.fixedSphere.destroy();
    }
}

legacyCC.Shadows = Shadows;<|MERGE_RESOLUTION|>--- conflicted
+++ resolved
@@ -30,10 +30,6 @@
 import { Enum } from '../../value-types';
 import type { ShadowsInfo } from '../../scene-graph/scene-globals';
 import { IMacroPatch } from '../core/pass';
-<<<<<<< HEAD
-=======
-import { NativeShadow } from '../native-scene';
->>>>>>> 32812789
 import { Shader } from '../../gfx';
 
 /**
