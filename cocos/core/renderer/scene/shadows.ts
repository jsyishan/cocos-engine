/*
 Copyright (c) 2020 Xiamen Yaji Software Co., Ltd.

 https://www.cocos.com/

 Permission is hereby granted, free of charge, to any person obtaining a copy
 of this software and associated engine source code (the "Software"), a limited,
 worldwide, royalty-free, non-assignable, revocable and non-exclusive license
 to use Cocos Creator solely to develop games on your target platforms. You shall
 not use Cocos Creator software for developing other software or tools that's
 used for developing games. You are not granted to publish, distribute,
 sublicense, and/or sell copies of Cocos Creator.

 The software or tools in this License Agreement are licensed, not sold.
 Xiamen Yaji Software Co., Ltd. reserves all rights not expressly granted to you.

 THE SOFTWARE IS PROVIDED "AS IS", WITHOUT WARRANTY OF ANY KIND, EXPRESS OR
 IMPLIED, INCLUDING BUT NOT LIMITED TO THE WARRANTIES OF MERCHANTABILITY,
 FITNESS FOR A PARTICULAR PURPOSE AND NONINFRINGEMENT. IN NO EVENT SHALL THE
 AUTHORS OR COPYRIGHT HOLDERS BE LIABLE FOR ANY CLAIM, DAMAGES OR OTHER
 LIABILITY, WHETHER IN AN ACTION OF CONTRACT, TORT OR OTHERWISE, ARISING FROM,
 OUT OF OR IN CONNECTION WITH THE SOFTWARE OR THE USE OR OTHER DEALINGS IN
 THE SOFTWARE.
 */

import { Material } from '../../assets/material';
import { Sphere } from '../../geometry';
import { Color, Mat4, Vec3, Vec2 } from '../../math';
import { legacyCC } from '../../global-exports';
import { Enum } from '../../value-types';
import type { ShadowsInfo } from '../../scene-graph/scene-globals';
import { IMacroPatch } from '../core/pass';
import { Shader } from '../../gfx';

/**
 * @zh 阴影贴图分辨率。
 * @en The shadow map size.
 * @static
 * @enum Shadows.ShadowSize
 */
export const ShadowSize = Enum({
    /**
     * @zh 分辨率 256 * 256。
     * @en shadow resolution 256 * 256.
     * @readonly
     */
    Low_256x256: 256,

    /**
     * @zh 分辨率 512 * 512。
     * @en shadow resolution 512 * 512.
     * @readonly
     */
    Medium_512x512: 512,

    /**
     * @zh 分辨率 1024 * 1024。
     * @en shadow resolution 1024 * 1024.
     * @readonly
     */
    High_1024x1024: 1024,

    /**
     * @zh 分辨率 2048 * 2048。
     * @en shadow resolution 2048 * 2048.
     * @readonly
     */
    Ultra_2048x2048: 2048,
});

/**
 * @zh 阴影类型。
 * @en The shadow type
 * @enum Shadows.ShadowType
 */
export const ShadowType = Enum({
    /**
     * @zh 平面阴影。
     * @en Planar shadow
     * @property Planar
     * @readonly
     */
    Planar: 0,

    /**
     * @zh 阴影贴图。
     * @en Shadow type
     * @property ShadowMap
     * @readonly
     */
    ShadowMap: 1,
});

/**
 * @zh pcf阴影等级。
 * @en The pcf type
 * @static
 * @enum Shadows.PCFType
 */
export const PCFType = Enum({
    /**
     * @zh x1 次采样
     * @en x1 times
     * @readonly
     */
    HARD: 0,

    /**
     * @zh 软阴影
     * @en soft shadow
     * @readonly
     */
    SOFT: 1,

    /**
     * @zh 软阴影
     * @en soft shadow
     * @readonly
     */
    SOFT_2X: 2,
});

const SHADOW_TYPE_NONE = ShadowType.ShadowMap + 1;

/**
 * @en The global shadow's configuration of the render scene
 * @zh 渲染场景的全局阴影配置
 */
export class Shadows {
    /**
     * @en MAX_FAR. This is shadow camera max far.
     * @zh 阴影相机的最远视距。
     */
    public static readonly MAX_FAR: number = 2000.0;

    /**
     * @en EXPANSION_RATIO. This is shadow boundingBox Coefficient of expansion.
     * @zh 阴影包围盒扩大系数。
     */
    public static readonly COEFFICIENT_OF_EXPANSION: number = 2.0 * Math.sqrt(3.0);

    /**
     * @en Whether activate planar shadow.
     * @zh 是否启用平面阴影？
     */
    get enabled (): boolean {
        return this._enabled;
    }

    set enabled (val: boolean) {
        this._enabled = val;
        this.activate();
    }

    /**
     * @en Shadow type.
     * @zh 阴影类型。
     */
    get type (): number {
        return this._type;
    }
    set type (val: number) {
        this._type = this.enabled ? val : SHADOW_TYPE_NONE;
        this.activate();
    }

    /**
     * @en The normal of the plane which receives shadow.
     * @zh 阴影接收平面的法线。
     */
    get normal (): Vec3 {
        return this._normal;
    }

    set normal (val: Vec3) {
        Vec3.copy(this._normal, val);
    }

    /**
     * @en The distance from coordinate origin to the receiving plane.
     * @zh 阴影接收平面与原点的距离。
     */
    get distance (): number {
        return this._distance;
    }

    set distance (val: number) {
        this._distance = val;
    }

    /**
     * @en Shadow color.
     * @zh 阴影颜色。
     */
    get shadowColor (): Color {
        return this._shadowColor;
    }

    set shadowColor (color: Color) {
        this._shadowColor = color;
    }

    /**
     * @en get or set shadow camera orthoSize.
     * @zh 获取或者设置阴影纹理大小。
     */
    public get size (): Vec2 {
        return this._size;
    }
    public set size (val: Vec2) {
        this._size.set(val);
    }

    /**
     * @en shadow Map size has been modified.
     * @zh 阴影贴图大小是否被修改。
     */
    public get shadowMapDirty (): boolean {
        return this._shadowMapDirty;
    }
    public set shadowMapDirty (val: boolean) {
        this._shadowMapDirty = val;
    }

    /**
     * @en The transform matrix of the light source
     * @zh 光源的变换矩阵
     */
    public get matLight () {
        return this._matLight;
    }

    public get material (): Material {
        return this._material!;
    }

    public get instancingMaterial (): Material {
        return this._instancingMaterial!;
    }

    /**
     * @en The bounding sphere of the shadow map.
     * @zh 用于计算固定区域阴影 Shadow map 的场景包围球.
     */
    public fixedSphere: Sphere = new Sphere(0.0, 0.0, 0.0, 0.01);

    /**
     * @en get or set shadow max received.
     * @zh 阴影接收的最大灯光数量。
     */
    public maxReceived = 4;

    // local set
<<<<<<< HEAD
=======
    /**
     * @internal
     */
    public firstSetCSM = false;
    /**
     * @en The far clip plane of the shadow camera
     * @zh 阴影相机的远裁剪平面
     */
>>>>>>> 9be02257
    public shadowCameraFar = 0;
    /**
     * @en Shadow camera's view matrix
     * @zh 阴影相机的视图矩阵
     */
    public matShadowView = new Mat4();
    /**
     * @en Shadow camera's projection matrix
     * @zh 阴影相机的投影矩阵
     */
    public matShadowProj = new Mat4();
    /**
     * @en Shadow camera's view projection matrix
     * @zh 阴影相机的视图投影矩阵
     */
    public matShadowViewProj = new Mat4();
    protected _matLight = new Mat4();
    protected _material: Material | null = null;
    protected _instancingMaterial: Material | null = null;

    // public properties of shadow
    protected _enabled = false;
    protected _type = SHADOW_TYPE_NONE;
    protected _distance = 0;
    protected _normal = new Vec3(0, 1, 0);
    protected _shadowColor = new Color(0, 0, 0, 76);
    protected _size: Vec2 = new Vec2(512, 512);
    protected _shadowMapDirty = false;

<<<<<<< HEAD
=======
    protected _matLight = new Mat4();
    protected _material: Material | null = null;
    protected _instancingMaterial: Material | null = null;

    protected declare _nativeObj: NativeShadow | null;

    /**
     * @internal
     */
    get native (): NativeShadow {
        return this._nativeObj!;
    }

    constructor () {
        if (JSB) {
            this._nativeObj = new NativeShadow();
        }
    }

    /**
     * @en Get the shader for the planar shadow with macro patches
     * @zh 通过指定宏获取平面阴影的 Shader 对象
     * @param patches The macro patches for the shader
     * @returns The shader for the planar shadow
     */
>>>>>>> 9be02257
    public getPlanarShader (patches: IMacroPatch[] | null): Shader | null {
        if (!this._material) {
            this._material = new Material();
            this._material.initialize({ effectName: 'planar-shadow' });
        }

        return this._material.passes[0].getShaderVariant(patches);
    }

    /**
     * @en Get the shader which support instancing draw for the planar shadow with macro patches
     * @zh 通过指定宏获取支持实例化渲染的平面阴影的 Shader 对象
     * @param patches The macro patches for the shader
     * @returns The shader for the planar shadow
     */
    public getPlanarInstanceShader (patches: IMacroPatch[] | null): Shader | null {
        if (!this._instancingMaterial) {
            this._instancingMaterial = new Material();
            this._instancingMaterial.initialize({ effectName: 'planar-shadow', defines: { USE_INSTANCING: true } });
        }

        return this._instancingMaterial.passes[0].getShaderVariant(patches);
    }

    public initialize (shadowsInfo: ShadowsInfo) {
        this._enabled = shadowsInfo.enabled;
        this._type = this.enabled ? shadowsInfo.type : SHADOW_TYPE_NONE;

        this.normal = shadowsInfo.planeDirection;
        this.distance = shadowsInfo.planeHeight;
        this.shadowColor = shadowsInfo.shadowColor;
        this.maxReceived = shadowsInfo.maxReceived;
        this.size = shadowsInfo.size;
    }

    public activate () {
        if (this.enabled) {
            if (this.type === ShadowType.Planar) {
                this._updatePlanarInfo();
            }
        }
    }

    protected _updatePlanarInfo () {
        if (!this._material) {
            this._material = new Material();
            this._material.initialize({ effectName: 'planar-shadow' });
        }
        if (!this._instancingMaterial) {
            this._instancingMaterial = new Material();
            this._instancingMaterial.initialize({ effectName: 'planar-shadow', defines: { USE_INSTANCING: true } });
        }
    }

    public destroy () {
        if (this._material) {
            this._material.destroy();
        }

        if (this._instancingMaterial) {
            this._instancingMaterial.destroy();
        }
        this.fixedSphere.destroy();
    }
}

legacyCC.Shadows = Shadows;<|MERGE_RESOLUTION|>--- conflicted
+++ resolved
@@ -251,17 +251,13 @@
     public maxReceived = 4;
 
     // local set
-<<<<<<< HEAD
-=======
     /**
      * @internal
      */
-    public firstSetCSM = false;
     /**
      * @en The far clip plane of the shadow camera
      * @zh 阴影相机的远裁剪平面
      */
->>>>>>> 9be02257
     public shadowCameraFar = 0;
     /**
      * @en Shadow camera's view matrix
@@ -291,34 +287,12 @@
     protected _size: Vec2 = new Vec2(512, 512);
     protected _shadowMapDirty = false;
 
-<<<<<<< HEAD
-=======
-    protected _matLight = new Mat4();
-    protected _material: Material | null = null;
-    protected _instancingMaterial: Material | null = null;
-
-    protected declare _nativeObj: NativeShadow | null;
-
-    /**
-     * @internal
-     */
-    get native (): NativeShadow {
-        return this._nativeObj!;
-    }
-
-    constructor () {
-        if (JSB) {
-            this._nativeObj = new NativeShadow();
-        }
-    }
-
     /**
      * @en Get the shader for the planar shadow with macro patches
      * @zh 通过指定宏获取平面阴影的 Shader 对象
      * @param patches The macro patches for the shader
      * @returns The shader for the planar shadow
      */
->>>>>>> 9be02257
     public getPlanarShader (patches: IMacroPatch[] | null): Shader | null {
         if (!this._material) {
             this._material = new Material();
