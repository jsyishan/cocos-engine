/*
 Copyright (c) 2020 Xiamen Yaji Software Co., Ltd.

 https://www.cocos.com/

 Permission is hereby granted, free of charge, to any person obtaining a copy
 of this software and associated engine source code (the "Software"), a limited,
 worldwide, royalty-free, non-assignable, revocable and non-exclusive license
 to use Cocos Creator solely to develop games on your target platforms. You shall
 not use Cocos Creator software for developing other software or tools that's
 used for developing games. You are not granted to publish, distribute,
 sublicense, and/or sell copies of Cocos Creator.

 The software or tools in this License Agreement are licensed, not sold.
 Xiamen Yaji Software Co., Ltd. reserves all rights not expressly granted to you.

 THE SOFTWARE IS PROVIDED "AS IS", WITHOUT WARRANTY OF ANY KIND, EXPRESS OR
 IMPLIED, INCLUDING BUT NOT LIMITED TO THE WARRANTIES OF MERCHANTABILITY,
 FITNESS FOR A PARTICULAR PURPOSE AND NONINFRINGEMENT. IN NO EVENT SHALL THE
 AUTHORS OR COPYRIGHT HOLDERS BE LIABLE FOR ANY CLAIM, DAMAGES OR OTHER
 LIABILITY, WHETHER IN AN ACTION OF CONTRACT, TORT OR OTHERWISE, ARISING FROM,
 OUT OF OR IN CONNECTION WITH THE SOFTWARE OR THE USE OR OTHER DEALINGS IN
 THE SOFTWARE.
 */

import { Vec4 } from '../../math';
import { legacyCC } from '../../global-exports';
import { AmbientInfo } from '../../scene-graph/scene-globals';

/**
 * @en Ambient lighting representation in the render scene.
 * The initial data is setup in [[SceneGlobals.ambient]].
 * @zh 渲染场景中的环境光照设置。
 * 初始值是由 [[SceneGlobals.ambient]] 设置的。
 */
export class Ambient {
    /**
     * @en Default sun illuminance
     * @zh 默认太阳亮度
     */
    public static SUN_ILLUM = 65000.0;
    /**
     * @en Default sky illuminance
     * @zh 默认天空亮度
     */
    public static SKY_ILLUM = 20000.0;

    /**
     * @en Enable ambient
     * @zh 是否开启环境光
     */
    set enabled (val: boolean) {
        this._enabled = val;
    }
    get enabled (): boolean {
        return this._enabled;
    }
    /**
     * @en Sky color
     * @zh 天空颜色
     */
    get skyColor (): Vec4 {
        const isHDR = (legacyCC.director.root).pipeline.pipelineSceneData.isHDR;
        if (isHDR) {
            return this._skyColorHDR;
        } else {
            return this._skyColorLDR;
        }
    }
    set skyColor (color: Vec4) {
        const isHDR = (legacyCC.director.root).pipeline.pipelineSceneData.isHDR;
        if (isHDR) {
            this._skyColorHDR.set(color);
        } else {
            this._skyColorLDR.set(color);
        }
    }

    /**
     * @en Sky illuminance
     * @zh 天空亮度
     */
    get skyIllum (): number {
        const isHDR = (legacyCC.director.root).pipeline.pipelineSceneData.isHDR;
        if (isHDR) {
            return this._skyIllumHDR;
        } else {
            return this._skyIllumLDR;
        }
    }
    set skyIllum (illum: number) {
        const isHDR = (legacyCC.director.root).pipeline.pipelineSceneData.isHDR;
        if (isHDR) {
            this._skyIllumHDR = illum;
        } else {
            this._skyIllumLDR = illum;
        }
    }
    /**
     * @en Ground color
     * @zh 地面颜色
     */
    get groundAlbedo (): Vec4 {
        const isHDR = (legacyCC.director.root).pipeline.pipelineSceneData.isHDR;
        if (isHDR) {
            return this._groundAlbedoHDR;
        } else {
            return this._groundAlbedoLDR;
        }
    }
    set groundAlbedo (color: Vec4) {
        const isHDR = (legacyCC.director.root).pipeline.pipelineSceneData.isHDR;
        if (isHDR) {
            this._groundAlbedoHDR.set(color);
        } else {
            this._groundAlbedoLDR.set(color);
        }
    }

    protected _groundAlbedoHDR = new Vec4(0.2, 0.2, 0.2, 1.0);
    protected _skyColorHDR = new Vec4(0.2, 0.5, 0.8, 1.0);
    protected _skyIllumHDR = 0;

    protected _groundAlbedoLDR = new Vec4(0.2, 0.2, 0.2, 1.0);
    protected _skyColorLDR = new Vec4(0.2, 0.5, 0.8, 1.0);
    protected _skyIllumLDR = 0;

    protected _enabled = false;
<<<<<<< HEAD
=======
    /**
     * @internal
     */
    protected declare _nativeObj: NativeAmbient | null;

    /**
     * @internal
     */
    get native (): NativeAmbient {
        return this._nativeObj!;
    }

    constructor () {
        if (JSB) {
            this._nativeObj = new NativeAmbient();
        }
    }
>>>>>>> 9be02257

    public initialize (ambientInfo: AmbientInfo) {
        // Init HDR/LDR from serialized data on load
        this._skyColorHDR = ambientInfo.skyColorHDR;
        this._groundAlbedoHDR.set(ambientInfo.groundAlbedoHDR);
        this._skyIllumHDR = ambientInfo.skyIllumHDR;

        this._skyColorLDR = ambientInfo.skyColorLDR;
        this._groundAlbedoLDR.set(ambientInfo.groundAlbedoLDR);
        this._skyIllumLDR = ambientInfo.skyIllumLDR;
    }
}

legacyCC.Ambient = Ambient;<|MERGE_RESOLUTION|>--- conflicted
+++ resolved
@@ -125,27 +125,9 @@
     protected _skyColorLDR = new Vec4(0.2, 0.5, 0.8, 1.0);
     protected _skyIllumLDR = 0;
 
+    protected _mipmapCount = 1;
+
     protected _enabled = false;
-<<<<<<< HEAD
-=======
-    /**
-     * @internal
-     */
-    protected declare _nativeObj: NativeAmbient | null;
-
-    /**
-     * @internal
-     */
-    get native (): NativeAmbient {
-        return this._nativeObj!;
-    }
-
-    constructor () {
-        if (JSB) {
-            this._nativeObj = new NativeAmbient();
-        }
-    }
->>>>>>> 9be02257
 
     public initialize (ambientInfo: AmbientInfo) {
         // Init HDR/LDR from serialized data on load
