/*
 Copyright (c) 2020 Xiamen Yaji Software Co., Ltd.

 https://www.cocos.com/

 Permission is hereby granted, free of charge, to any person obtaining a copy
 of this software and associated engine source code (the "Software"), a limited,
 worldwide, royalty-free, non-assignable, revocable and non-exclusive license
 to use Cocos Creator solely to develop games on your target platforms. You shall
 not use Cocos Creator software for developing other software or tools that's
 used for developing games. You are not granted to publish, distribute,
 sublicense, and/or sell copies of Cocos Creator.

 The software or tools in this License Agreement are licensed, not sold.
 Xiamen Yaji Software Co., Ltd. reserves all rights not expressly granted to you.

 THE SOFTWARE IS PROVIDED "AS IS", WITHOUT WARRANTY OF ANY KIND, EXPRESS OR
 IMPLIED, INCLUDING BUT NOT LIMITED TO THE WARRANTIES OF MERCHANTABILITY,
 FITNESS FOR A PARTICULAR PURPOSE AND NONINFRINGEMENT. IN NO EVENT SHALL THE
 AUTHORS OR COPYRIGHT HOLDERS BE LIABLE FOR ANY CLAIM, DAMAGES OR OTHER
 LIABILITY, WHETHER IN AN ACTION OF CONTRACT, TORT OR OTHERWISE, ARISING FROM,
 OUT OF OR IN CONNECTION WITH THE SOFTWARE OR THE USE OR OTHER DEALINGS IN
 THE SOFTWARE.
 */

import { builtinResMgr } from '../../builtin';
import { Material } from '../../assets/material';
import { Mesh } from '../../../3d/assets/mesh';
import { TextureCube } from '../../assets/texture-cube';
import { UNIFORM_ENVIRONMENT_BINDING, UNIFORM_DIFFUSEMAP_BINDING } from '../../pipeline/define';
import { MaterialInstance } from '../core/material-instance';
import { Model } from './model';
import { legacyCC } from '../../global-exports';
import type { SkyboxInfo } from '../../scene-graph/scene-globals';
import { Root } from '../../root';
<<<<<<< HEAD
=======
import { NaitveSkybox } from '../native-scene';
>>>>>>> 32812789
import { GlobalDSManager } from '../../pipeline/global-descriptor-set-manager';
import { Device } from '../../gfx';
import { Enum } from '../../value-types';

let skybox_mesh: Mesh | null = null;
let skybox_material: Material | null = null;

export const EnvironmentLightingType = Enum({
    /**
     * @zh
     * 半球漫反射
     * @en
     * hemisphere diffuse
     * @readonly
     */
    HEMISPHERE_DIFFUSE: 0,
    /**
     * @zh
     * 半球漫反射和环境反射
     * @en
     * hemisphere diffuse and Environment reflection
     * @readonly
     */
    AUTOGEN_HEMISPHERE_DIFFUSE_WITH_REFLECTION: 1,
    /**
     * @zh
     * 漫反射卷积图和环境反射
     * @en
     * diffuse convolution map and environment reflection
     * @readonly
     */
    DIFFUSEMAP_WITH_REFLECTION: 2,
});

export class Skybox {
    get model (): Model | null {
        return this._model;
    }

    /**
     * @en Whether activate skybox in the scene
     * @zh 是否启用天空盒？
     */
    get enabled (): boolean {
        return this._enabled;
    }

    set enabled (val: boolean) {
        this._enabled = val;
        if (val) this.activate(); else this._updatePipeline();
    }
    /**
     * @en HDR
     * @zh 是否启用HDR？
     */
    get useHDR (): boolean {
        return this._useHDR;
    }

    set useHDR (val: boolean) {
        this._useHDR = val;
        this.setEnvMaps(this._envmapHDR, this._envmapLDR);
    }

    /**
     * @en Whether use IBL
     * @zh 是否启用IBL？
     */
    get useIBL (): boolean {
        return this._useIBL;
    }

    set useIBL (val: boolean) {
        this._useIBL = val;
        this._updatePipeline();
    }

    /**
     * @en Whether use diffuse convolution map lighting
     * @zh 是否为IBL启用漫反射卷积图？
     */
    get useDiffuseMap (): boolean {
        return this._useDiffuseMap;
    }

    set useDiffuseMap (val: boolean) {
        this._useDiffuseMap = val;
        this._updatePipeline();
    }

    /**
     * @en Whether enable RGBE data support in skybox shader
     * @zh 是否需要开启 shader 内的 RGBE 数据支持？
     */
    get isRGBE (): boolean {
        if (this.envmap) {
            return this.envmap.isRGBE;
        } else {
            return false;
        }
    }

    /**
     * @en The texture cube used for the skybox
     * @zh 使用的立方体贴图
     */
    get envmap (): TextureCube | null {
        const isHDR = (legacyCC.director.root as Root).pipeline.pipelineSceneData.isHDR;
        if (isHDR) {
            return this._envmapHDR;
        } else {
            return this._envmapLDR;
        }
    }
    set envmap (val: TextureCube | null) {
        const root = legacyCC.director.root as Root;
        const isHDR = root.pipeline.pipelineSceneData.isHDR;
        if (isHDR) {
            this.setEnvMaps(val, this._envmapLDR);
        } else {
            this.setEnvMaps(this._envmapHDR, val);
        }
    }

    /**
     * @en The texture cube used diffuse convolution map
     * @zh 使用的漫反射卷积图
     */
    get diffuseMap (): TextureCube | null {
        const isHDR = (legacyCC.director.root as Root).pipeline.pipelineSceneData.isHDR;
        if (isHDR) {
            return this._diffuseMapHDR;
        } else {
            return this._diffuseMapLDR;
        }
    }
    set diffuseMap (val: TextureCube | null) {
        const isHDR = (legacyCC.director.root as Root).pipeline.pipelineSceneData.isHDR;
        if (isHDR) {
            this.setDiffuseMaps(val, this._diffuseMapLDR);
        } else {
            this.setDiffuseMaps(this._diffuseMapHDR, val);
        }
    }

    protected _envmapLDR: TextureCube | null = null;
    protected _envmapHDR: TextureCube | null = null;
    protected _diffuseMapLDR: TextureCube | null = null;
    protected _diffuseMapHDR: TextureCube | null = null;
    protected _globalDSManager: GlobalDSManager | null = null;
    protected _model: Model | null = null;
    protected _default: TextureCube | null = null;
    protected _enabled = false;
    protected _useIBL = false;
    protected _useHDR = true;
    protected _useDiffuseMap = false;

    public initialize (skyboxInfo: SkyboxInfo) {
        this._enabled = skyboxInfo.enabled;
        this._useIBL = skyboxInfo.useIBL;
        this._useDiffuseMap = skyboxInfo.applyDiffuseMap;
        this._useHDR = skyboxInfo.useHDR;
    }

    public setEnvMaps (envmapHDR: TextureCube | null, envmapLDR: TextureCube | null) {
        this._envmapHDR = envmapHDR;
        this._envmapLDR = envmapLDR;

        const root = legacyCC.director.root as Root;
        const isHDR = root.pipeline.pipelineSceneData.isHDR;
        if (isHDR) {
            if (envmapHDR) {
                root.pipeline.pipelineSceneData.ambient.mipmapCount = envmapHDR.mipmapLevel;
            }
        } else if (envmapLDR) {
            root.pipeline.pipelineSceneData.ambient.mipmapCount = envmapLDR.mipmapLevel;
        }

        this._updateGlobalBinding();
        this._updatePipeline();
    }

    public setDiffuseMaps (diffuseMapHDR: TextureCube | null, diffuseMapLDR: TextureCube | null) {
        this._diffuseMapHDR = diffuseMapHDR;
        this._diffuseMapLDR = diffuseMapLDR;
        this._updateGlobalBinding();
        this._updatePipeline();
    }

    public activate () {
        const pipeline = legacyCC.director.root.pipeline;
        this._globalDSManager = pipeline.globalDSManager;
        this._default = builtinResMgr.get<TextureCube>('default-cube-texture');

        if (!this._model) {
            this._model = legacyCC.director.root.createModel(legacyCC.renderer.scene.Model) as Model;
            // @ts-expect-error private member access
            this._model._initLocalDescriptors = () => {};
            // @ts-expect-error private member access
            this._model._initWorldBoundDescriptors = () => {};
        }
        let isRGBE = this._default.isRGBE;
        if (this.envmap) {
            isRGBE = this.envmap.isRGBE;
        }

        if (!skybox_material) {
            const mat = new Material();
            mat.initialize({ effectName: 'skybox', defines: { USE_RGBE_CUBEMAP: isRGBE } });
            skybox_material = new MaterialInstance({ parent: mat });
        }

        if (this.enabled) {
            if (!skybox_mesh) {
                skybox_mesh = legacyCC.utils.createMesh(legacyCC.primitives.box({ width: 2, height: 2, length: 2 })) as Mesh;
            }
            this._model.initSubModel(0, skybox_mesh.renderingSubMeshes[0], skybox_material);
        }

        if (!this.envmap) {
            this.envmap = this._default;
        }

        if (!this.diffuseMap) {
            this.diffuseMap = this._default;
        }

        this._updateGlobalBinding();
        this._updatePipeline();
    }

    protected _updatePipeline () {
        const root = legacyCC.director.root as Root;
        const pipeline = root.pipeline;

        const useIBLValue = this.useIBL ? (this.isRGBE ? 2 : 1) : 0;
        const useDiffuseMapValue = (this.useIBL && this.useDiffuseMap && this.diffuseMap) ? (this.isRGBE ? 2 : 1) : 0;
        const useHDRValue = this.useHDR;

        if (pipeline.macros.CC_USE_IBL !== useIBLValue
            || pipeline.macros.CC_USE_DIFFUSEMAP !== useDiffuseMapValue
            || pipeline.macros.CC_USE_HDR !== useHDRValue) {
            pipeline.macros.CC_USE_IBL = useIBLValue;
            pipeline.macros.CC_USE_DIFFUSEMAP = useDiffuseMapValue;
            pipeline.macros.CC_USE_HDR = useHDRValue;

            root.onGlobalPipelineStateChanged();
        }

        if (this.enabled && skybox_material) {
            skybox_material.recompileShaders({ USE_RGBE_CUBEMAP: this.isRGBE });
        }

        if (this._model) {
            this._model.setSubModelMaterial(0, skybox_material!);
        }
    }

    protected _updateGlobalBinding () {
        if (this._globalDSManager) {
            const device = legacyCC.director.root.device as Device;

            const envmap = this.envmap ? this.envmap : this._default;
            if (envmap) {
                const texture = envmap.getGFXTexture()!;
                const sampler = device.getSampler(envmap.getSamplerInfo());
                this._globalDSManager.bindSampler(UNIFORM_ENVIRONMENT_BINDING, sampler);
                this._globalDSManager.bindTexture(UNIFORM_ENVIRONMENT_BINDING, texture);
            }

            const diffuseMap = this.diffuseMap ? this.diffuseMap : this._default;
            if (diffuseMap) {
                const texture = diffuseMap.getGFXTexture()!;
                const sampler = device.getSampler(diffuseMap.getSamplerInfo());
                this._globalDSManager.bindSampler(UNIFORM_DIFFUSEMAP_BINDING, sampler);
                this._globalDSManager.bindTexture(UNIFORM_DIFFUSEMAP_BINDING, texture);
            }

            this._globalDSManager.update();
        }
    }
}

legacyCC.Skybox = Skybox;<|MERGE_RESOLUTION|>--- conflicted
+++ resolved
@@ -33,10 +33,6 @@
 import { legacyCC } from '../../global-exports';
 import type { SkyboxInfo } from '../../scene-graph/scene-globals';
 import { Root } from '../../root';
-<<<<<<< HEAD
-=======
-import { NaitveSkybox } from '../native-scene';
->>>>>>> 32812789
 import { GlobalDSManager } from '../../pipeline/global-descriptor-set-manager';
 import { Device } from '../../gfx';
 import { Enum } from '../../value-types';
