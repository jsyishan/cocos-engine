--- conflicted
+++ resolved
@@ -34,10 +34,4 @@
 export * from './light';
 export * from './directional-light';
 export * from './sphere-light';
-export * from './spot-light';
-<<<<<<< HEAD
-export * from './submodel';
-=======
-// Need to remove later
-export * from '../core/render-scene';
->>>>>>> 32812789
+export * from './spot-light';