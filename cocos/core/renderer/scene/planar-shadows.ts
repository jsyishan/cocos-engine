--- conflicted
+++ resolved
@@ -198,37 +198,23 @@
         const psos: GFXPipelineState[] = [];
         const material = model.isInstancingEnabled ? this._instancingMaterial : this._material;
         for (let i = 0; i < model.subModelNum; i++) {
-            // @ts-ignore TS2445
-            const pso = model.createPipelineState(material.passes[0], i);
-            model.insertImplantPSO(pso); // add back to model to sync binding layouts
-            pso.pipelineLayout.layouts[0].update(); psos.push(pso);
+            // const pso = model.createPipelineState(material.passes[0], i);
+            // model.insertImplantPSO(pso); // add back to model to sync binding layouts
+            // pso.pipelineLayout.layouts[0].update(); psos.push(pso);
         }
         return { model, psos, instancedBuffer: material.passes[0].instancedBuffer };
     }
 
     public destroyShadowData (model: Model) {
-<<<<<<< HEAD
-        //todo: minggo
-        // const data = this._record.get(model);
-        // if (!data) { return; }
-        // data.cmdBuffer.destroy();
-        // for (let i = 0; i < data.psos.length; i++) {
-        //     const pso = data.psos[i];
-        //     model.removeImplantPSO(pso);
-        //     this._material.passes[0].destroyPipelineState(pso);
-        // }
-        // this._record.delete(model);
-=======
         const data = this._record.get(model);
         if (!data) { return; }
         const material = data.instancedBuffer ? this._instancingMaterial : this._material;
         for (let i = 0; i < data.psos.length; i++) {
             const pso = data.psos[i];
             model.removeImplantPSO(pso);
-            material.passes[0].destroyPipelineState(pso);
+            // material.passes[0].destroyPipelineState(pso);
         }
         this._record.delete(model);
->>>>>>> 9efb5955
     }
 
     public onGlobalPipelineStateChanged () {
