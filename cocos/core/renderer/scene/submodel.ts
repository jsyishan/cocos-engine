/*
 Copyright (c) 2020 Xiamen Yaji Software Co., Ltd.

 https://www.cocos.com/

 Permission is hereby granted, free of charge, to any person obtaining a copy
 of this software and associated engine source code (the "Software"), a limited,
 worldwide, royalty-free, non-assignable, revocable and non-exclusive license
 to use Cocos Creator solely to develop games on your target platforms. You shall
 not use Cocos Creator software for developing other software or tools that's
 used for developing games. You are not granted to publish, distribute,
 sublicense, and/or sell copies of Cocos Creator.

 The software or tools in this License Agreement are licensed, not sold.
 Xiamen Yaji Software Co., Ltd. reserves all rights not expressly granted to you.

 THE SOFTWARE IS PROVIDED "AS IS", WITHOUT WARRANTY OF ANY KIND, EXPRESS OR
 IMPLIED, INCLUDING BUT NOT LIMITED TO THE WARRANTIES OF MERCHANTABILITY,
 FITNESS FOR A PARTICULAR PURPOSE AND NONINFRINGEMENT. IN NO EVENT SHALL THE
 AUTHORS OR COPYRIGHT HOLDERS BE LIABLE FOR ANY CLAIM, DAMAGES OR OTHER
 LIABILITY, WHETHER IN AN ACTION OF CONTRACT, TORT OR OTHERWISE, ARISING FROM,
 OUT OF OR IN CONNECTION WITH THE SOFTWARE OR THE USE OR OTHER DEALINGS IN
 THE SOFTWARE.
 */

import { RenderingSubMesh } from '../../assets/rendering-sub-mesh';
import { RenderPriority, UNIFORM_REFLECTION_TEXTURE_BINDING, UNIFORM_REFLECTION_STORAGE_BINDING } from '../../pipeline/define';
import { BatchingSchemes, IMacroPatch, Pass } from '../core/pass';
import { DescriptorSet, DescriptorSetInfo, Device, InputAssembler, Texture, TextureType, TextureUsageBit, TextureInfo,
    Format, Sampler, Filter, Address, Shader, SamplerInfo } from '../../gfx';
import { legacyCC } from '../../global-exports';
import { errorID } from '../../platform/debug';
import { getPhaseID } from '../../pipeline/pass-phase';
import { Root } from '../../root';

const _dsInfo = new DescriptorSetInfo(null!);
const MAX_PASS_COUNT = 8;

/**
<<<<<<< HEAD
 * @en A representation of a sub model
 * A model can contain multiple sub-models, each sub-model corresponds to a material and corresponds to a sub-mesh resource.
 * Each submodel is a drawing unit, and in non-batch mode, a submodel makes one draw call.
 * @zh 代表一个子模型
 * 一个模型可以包含多个子模型，每个子模型对应一个材质，并对应一个子网格资源。
 * 每个子模型是一个绘制单位，非合批模式下，一个子模型进行一次绘制调用。
=======
 * @en A sub part of the model, it describes how to render a specific sub mesh.
 * It contains geometry information in [[RenderingSubMesh]] and all sort of rendering configuration like shaders, macro patches, passes etc.
 * @zh 组成模型对象的子模型，它用来描述如何渲染模型的一个子网格。
 * 它包含 [[RenderingSubMesh]] 代表的几何网格信息和所有渲染需要的数据，比如着色器程序，着色器宏定义，渲染 pass，等。
>>>>>>> 9be02257
 */
export class SubModel {
    protected _device: Device | null = null;
    protected _passes: Pass[] | null = null;
    protected _shaders: Shader[] | null = null;
    protected _subMesh: RenderingSubMesh | null = null;
    protected _patches: IMacroPatch[] | null = null;
    protected _priority: RenderPriority = RenderPriority.DEFAULT;
    protected _inputAssembler: InputAssembler | null = null;
    protected _descriptorSet: DescriptorSet | null = null;
    protected _worldBoundDescriptorSet: DescriptorSet | null = null;
    protected _planarInstanceShader: Shader | null = null;
    protected _planarShader: Shader | null = null;
    protected _reflectionTex: Texture | null = null;
    protected _reflectionSampler: Sampler | null = null;

    /**
<<<<<<< HEAD
     * @en
     * sub model's passes
     * @zh
     * 子模型的 passes
     * @param passes @en The passes @zh 设置的 passes
=======
     * @en Render passes for the sub-model
     * @zh 子模型的渲染 pass
>>>>>>> 9be02257
     */
    set passes (passes) {
        const passLengh = passes.length;
        if (passLengh > MAX_PASS_COUNT) {
            errorID(12004, MAX_PASS_COUNT);
            return;
        }
        this._passes = passes;
        this._flushPassInfo();
        if (this._passes[0].batchingScheme === BatchingSchemes.VB_MERGING) {
            this.subMesh.genFlatBuffers();
        }

        // DS layout might change too
        if (this._descriptorSet) {
            this._descriptorSet.destroy();
            _dsInfo.layout = passes[0].localSetLayout;
            this._descriptorSet = this._device!.createDescriptorSet(_dsInfo);
        }
    }

    get passes (): Pass[] {
        return this._passes!;
    }

    /**
<<<<<<< HEAD
     * @en
     * sub model's shaders
     * @zh
     * 子模型的着色器
     * @returns @en The shaders @zh 返回的着色器
=======
     * @en Shaders for the sub-model, each shader corresponds to one of the [[passes]]
     * @zh 子模型的着色器程序列表，每个着色器程序对应其中一个渲染 [[passes]]
>>>>>>> 9be02257
     */
    get shaders (): Shader[] {
        return this._shaders!;
    }

    /**
<<<<<<< HEAD
     * @en
     * sub model's sub mesh
     * @zh
     * 子模型的子网格资源
     * @param subMesh @en The sub mesh @zh 设置的子网格
=======
     * @en The rendering sub mesh for the sub-model, each sub-model can only have one sub mesh.
     * @zh 用于渲染的子网格对象，每个子模型只能包含一个子网格。
>>>>>>> 9be02257
     */
    set subMesh (subMesh) {
        this._inputAssembler!.destroy();
        this._inputAssembler!.initialize(subMesh.iaInfo);
        if (this._passes![0].batchingScheme === BatchingSchemes.VB_MERGING) { this.subMesh.genFlatBuffers(); }
        this._subMesh = subMesh;
    }

    get subMesh (): RenderingSubMesh {
        return this._subMesh!;
    }

    /**
<<<<<<< HEAD
     * @en
     * sub model's rendering proirity
     * @zh
     * 子模型的渲染优先级
     * @param val @en The rendering priority @zh 设置的渲染优先级
=======
     * @en The rendering priority of the sub-model
     * @zh 子模型的渲染优先级
>>>>>>> 9be02257
     */
    set priority (val) {
        this._priority = val;
    }

    get priority (): RenderPriority {
        return this._priority;
    }

    /**
<<<<<<< HEAD
     * @en
     * sub model's input assembler
     * @zh
     * 子模型的输入汇集器
     * @returns @en The input assembler @zh 返回的输入汇集器
=======
     * @en The low level input assembler which contains geometry data
     * @zh 底层渲染用的输入汇集器，包含几何信息
>>>>>>> 9be02257
     */
    get inputAssembler (): InputAssembler {
        return this._inputAssembler!;
    }

    /**
<<<<<<< HEAD
     * @en
     * sub model's descriptor set
     * @zh
     * 子模型的描述符集合
     * @returns @en The descriptor set @zh 返回的描述符集合
=======
     * @en The descriptor set used for sub-model rendering
     * @zh 底层渲染子模型用的描述符集组
>>>>>>> 9be02257
     */
    get descriptorSet (): DescriptorSet {
        return this._descriptorSet!;
    }

    /**
<<<<<<< HEAD
     * @en
     * sub model's world bound descriptor set
     * @zh
     * 子模型的世界包围盒描述符集合
     * @returns @en The world bound descriptor set @zh 返回的世界包围盒描述符集合
=======
     * @en The descriptor set for world bound
     * @zh 用于存储世界包围盒的描述符集组
>>>>>>> 9be02257
     */
    get worldBoundDescriptorSet (): DescriptorSet {
        return this._worldBoundDescriptorSet!;
    }

    /**
<<<<<<< HEAD
     * @en
     * shader's macro
     * @zh
     * 着色器的宏定义
     * @returns @en The shader's macro @zh 返回的着色器宏定义
=======
     * @en The macro patches for the shaders
     * @zh 着色器程序所用的宏定义组合
>>>>>>> 9be02257
     */
    get patches (): IMacroPatch[] | null {
        return this._patches;
    }

    /**
<<<<<<< HEAD
     * @en
     * planar instance's shader
     * @zh
     * 平面投影实例化的着色器
     * @returns @en The planar instance's shader @zh 返回的平面投影实例化着色器
=======
     * @en The shader for rendering the planar shadow, instancing draw version.
     * @zh 用于渲染平面阴影的着色器，适用于实例化渲染（instancing draw）
>>>>>>> 9be02257
     */
    get planarInstanceShader (): Shader | null {
        return this._planarInstanceShader;
    }

    /**
<<<<<<< HEAD
     * @en
     * planar's shader
     * @zh
     * 平面投影的着色器
     * @returns @en The planar's shader @zh 返回的平面投影着色器
=======
     * @en The shader for rendering the planar shadow.
     * @zh 用于渲染平面阴影的着色器。
>>>>>>> 9be02257
     */
    get planarShader (): Shader | null {
        return this._planarShader;
    }

<<<<<<< HEAD
    /**
     * @en
     * init sub model
     * @zh
     * 子模型初始化
     * @param subMesh @en The sub mesh @zh 子网格资源
     * @param passes @en The passes @zh 渲染的 passes
     * @param patches @en The shader's macro @zh 着色器的宏定义
     */
=======
    private _setInputAssembler (iaInfo: InputAssemblerInfo) {
        this._inputAssembler = this._device!.createInputAssembler(iaInfo);
        if (JSB) {
            this._nativeObj!.setInputAssembler(this._inputAssembler);
        }
    }

    private _setSubMesh (subMesh: RenderingSubMesh) {
        this._subMesh = subMesh;
        if (JSB) {
            this._nativeObj!.setSubMeshBuffers(subMesh.flatBuffers);
        }
    }

    /**
     * @internal
     */
    get native (): NativeSubModel {
        return this._nativeObj!;
    }

    private _init () {
        if (JSB) {
            this._nativeObj = new NativeSubModel();
        }
    }

>>>>>>> 9be02257
    public initialize (subMesh: RenderingSubMesh, passes: Pass[], patches: IMacroPatch[] | null = null): void {
        const root = legacyCC.director.root as Root;
        this._device = root.device;
        _dsInfo.layout = passes[0].localSetLayout;

        this._inputAssembler = this._device.createInputAssembler(subMesh.iaInfo);
        this._descriptorSet = this._device.createDescriptorSet(_dsInfo);

        const pipeline = (legacyCC.director.root as Root).pipeline;
        const occlusionPass = pipeline.pipelineSceneData.getOcclusionQueryPass()!;
        const occlusionDSInfo = new DescriptorSetInfo(null!);
        occlusionDSInfo.layout = occlusionPass.localSetLayout;
        this._worldBoundDescriptorSet = this._device.createDescriptorSet(occlusionDSInfo);
        this._subMesh = subMesh;
        this._patches = patches;
        this._passes = passes;

        this._flushPassInfo();
        if (passes[0].batchingScheme === BatchingSchemes.VB_MERGING) {
            this.subMesh.genFlatBuffers();
        }

        this.priority = RenderPriority.DEFAULT;

        // initialize resources for reflection material
        if (passes[0].phase === getPhaseID('reflection')) {
            let texWidth = root.mainWindow!.width;
            let texHeight = root.mainWindow!.height;
            const minSize = 512;

            if (texHeight < texWidth) {
                texWidth = minSize * texWidth / texHeight;
                texHeight = minSize;
            } else {
                texWidth = minSize;
                texHeight = minSize * texHeight / texWidth;
            }

            this._reflectionTex = this._device.createTexture(new TextureInfo(
                TextureType.TEX2D,
                TextureUsageBit.STORAGE | TextureUsageBit.TRANSFER_SRC | TextureUsageBit.SAMPLED,
                Format.RGBA8,
                texWidth,
                texHeight,
            ));

            this.descriptorSet.bindTexture(UNIFORM_REFLECTION_TEXTURE_BINDING, this._reflectionTex);

            this._reflectionSampler = this._device.getSampler(new SamplerInfo(
                Filter.LINEAR,
                Filter.LINEAR,
                Filter.NONE,
                Address.CLAMP,
                Address.CLAMP,
                Address.CLAMP,
            ));
            this.descriptorSet.bindSampler(UNIFORM_REFLECTION_TEXTURE_BINDING, this._reflectionSampler);
            this.descriptorSet.bindTexture(UNIFORM_REFLECTION_STORAGE_BINDING, this._reflectionTex);
        }
    }

<<<<<<< HEAD
    /**
     * @en
     * init planar shadow's shader
     * @zh
     * 平面阴影着色器初始化
     */
=======
    private _initNativePlanarShadowShader (shadowInfo: Shadows) {
        this._planarShader = shadowInfo.getPlanarShader(this._patches);
        if (JSB) {
            this._nativeObj!.setPlanarShader(this._planarShader);
        }
    }

    /**
     * @internal
     */
    // This is a temporary solution
    // It should not be written in a fixed way, or modified by the user
>>>>>>> 9be02257
    public initPlanarShadowShader () {
        const pipeline = (legacyCC.director.root as Root).pipeline;
        const shadowInfo = pipeline.pipelineSceneData.shadows;
        this._planarShader = shadowInfo.getPlanarShader(this._patches);
    }

    /**
<<<<<<< HEAD
     * @en
     * init planar shadow's instance shader
     * @zh
     * 平面阴影实例着色器初始化
     */
=======
     * @internal
     */
    // This is a temporary solution
    // It should not be written in a fixed way, or modified by the user
>>>>>>> 9be02257
    public initPlanarShadowInstanceShader () {
        const pipeline = (legacyCC.director.root as Root).pipeline;
        const shadowInfo = pipeline.pipelineSceneData.shadows;
        this._planarInstanceShader = shadowInfo.getPlanarInstanceShader(this._patches);
    }

    /**
     * @en
     * destroy sub model
     * @zh
     * 销毁子模型
     */
    public destroy (): void {
        this._descriptorSet!.destroy();
        this._descriptorSet = null;

        this._inputAssembler!.destroy();
        this._inputAssembler = null;

        this._worldBoundDescriptorSet!.destroy();
        this._worldBoundDescriptorSet = null;

        this.priority = RenderPriority.DEFAULT;

        this._patches = null;
        this._subMesh = null;

        this._passes = null;
        this._shaders = null;

        if (this._reflectionTex) this._reflectionTex.destroy();
        this._reflectionTex = null;
        this._reflectionSampler = null;
    }

    /**
     * @en
     * update sub model
     * @zh
     * 更新子模型
     */
    public update (): void {
        for (let i = 0; i < this._passes!.length; ++i) {
            const pass = this._passes![i];
            pass.update();
        }
        this._descriptorSet!.update();
        this._worldBoundDescriptorSet!.update();
    }

    /**
<<<<<<< HEAD
     * @en
     * pipeline state changed callback
     * @zh
     * 管线状态改变后的回调
=======
     * @en Pipeline changed callback
     * @zh 管线更新回调
>>>>>>> 9be02257
     */
    public onPipelineStateChanged (): void {
        const passes = this._passes;
        if (!passes) { return; }

        for (let i = 0; i < passes.length; i++) {
            const pass = passes[i];
            pass.beginChangeStatesSilently();
            pass.tryCompile(); // force update shaders
            pass.endChangeStatesSilently();
        }

        this._flushPassInfo();
    }

<<<<<<< HEAD
     /**
     * @en
     * macro changed callback
     * @zh
     * 着色器宏设置改变后的回调
     * @param patches @en The shader's macro @zh 着色器的宏定义
=======
    /**
     * @en Shader macro changed callback
     * @zh Shader 宏更新回调
>>>>>>> 9be02257
     */
    public onMacroPatchesStateChanged (patches: IMacroPatch[] | null): void {
        this._patches = patches;

        const passes = this._passes;
        if (!passes) { return; }

        for (let i = 0; i < passes.length; i++) {
            const pass = passes[i];
            pass.beginChangeStatesSilently();
            pass.tryCompile(); // force update shaders
            pass.endChangeStatesSilently();
        }

        this._flushPassInfo();
    }

    /**
     * @en
     * geometry changed callback
     * @zh
     * 几何数据改变后的回调
     */
    public onGeometryChanged (): void {
        if (!this._subMesh) {
            return;
        }

        // update draw info
        const drawInfo = this._subMesh.drawInfo;
        if (this._inputAssembler && drawInfo) {
            this._inputAssembler.drawInfo.copy(drawInfo);
        }
    }

    protected _flushPassInfo (): void {
        const passes = this._passes;
        if (!passes) { return; }
        if (!this._shaders) { this._shaders = []; }

        this._shaders.length = passes.length;
        for (let i = 0, len = passes.length; i < len; i++) {
            this._shaders[i] = passes[i].getShaderVariant(this.patches)!;
        }
    }
}<|MERGE_RESOLUTION|>--- conflicted
+++ resolved
@@ -37,19 +37,10 @@
 const MAX_PASS_COUNT = 8;
 
 /**
-<<<<<<< HEAD
- * @en A representation of a sub model
- * A model can contain multiple sub-models, each sub-model corresponds to a material and corresponds to a sub-mesh resource.
- * Each submodel is a drawing unit, and in non-batch mode, a submodel makes one draw call.
- * @zh 代表一个子模型
- * 一个模型可以包含多个子模型，每个子模型对应一个材质，并对应一个子网格资源。
- * 每个子模型是一个绘制单位，非合批模式下，一个子模型进行一次绘制调用。
-=======
  * @en A sub part of the model, it describes how to render a specific sub mesh.
  * It contains geometry information in [[RenderingSubMesh]] and all sort of rendering configuration like shaders, macro patches, passes etc.
  * @zh 组成模型对象的子模型，它用来描述如何渲染模型的一个子网格。
  * 它包含 [[RenderingSubMesh]] 代表的几何网格信息和所有渲染需要的数据，比如着色器程序，着色器宏定义，渲染 pass，等。
->>>>>>> 9be02257
  */
 export class SubModel {
     protected _device: Device | null = null;
@@ -67,16 +58,15 @@
     protected _reflectionSampler: Sampler | null = null;
 
     /**
-<<<<<<< HEAD
      * @en
      * sub model's passes
      * @zh
      * 子模型的 passes
      * @param passes @en The passes @zh 设置的 passes
-=======
+     */
+    /**
      * @en Render passes for the sub-model
      * @zh 子模型的渲染 pass
->>>>>>> 9be02257
      */
     set passes (passes) {
         const passLengh = passes.length;
@@ -103,32 +93,16 @@
     }
 
     /**
-<<<<<<< HEAD
-     * @en
-     * sub model's shaders
-     * @zh
-     * 子模型的着色器
-     * @returns @en The shaders @zh 返回的着色器
-=======
      * @en Shaders for the sub-model, each shader corresponds to one of the [[passes]]
      * @zh 子模型的着色器程序列表，每个着色器程序对应其中一个渲染 [[passes]]
->>>>>>> 9be02257
      */
     get shaders (): Shader[] {
         return this._shaders!;
     }
 
     /**
-<<<<<<< HEAD
-     * @en
-     * sub model's sub mesh
-     * @zh
-     * 子模型的子网格资源
-     * @param subMesh @en The sub mesh @zh 设置的子网格
-=======
      * @en The rendering sub mesh for the sub-model, each sub-model can only have one sub mesh.
      * @zh 用于渲染的子网格对象，每个子模型只能包含一个子网格。
->>>>>>> 9be02257
      */
     set subMesh (subMesh) {
         this._inputAssembler!.destroy();
@@ -142,16 +116,8 @@
     }
 
     /**
-<<<<<<< HEAD
-     * @en
-     * sub model's rendering proirity
-     * @zh
-     * 子模型的渲染优先级
-     * @param val @en The rendering priority @zh 设置的渲染优先级
-=======
      * @en The rendering priority of the sub-model
      * @zh 子模型的渲染优先级
->>>>>>> 9be02257
      */
     set priority (val) {
         this._priority = val;
@@ -162,102 +128,53 @@
     }
 
     /**
-<<<<<<< HEAD
-     * @en
-     * sub model's input assembler
-     * @zh
-     * 子模型的输入汇集器
-     * @returns @en The input assembler @zh 返回的输入汇集器
-=======
      * @en The low level input assembler which contains geometry data
      * @zh 底层渲染用的输入汇集器，包含几何信息
->>>>>>> 9be02257
      */
     get inputAssembler (): InputAssembler {
         return this._inputAssembler!;
     }
 
     /**
-<<<<<<< HEAD
-     * @en
-     * sub model's descriptor set
-     * @zh
-     * 子模型的描述符集合
-     * @returns @en The descriptor set @zh 返回的描述符集合
-=======
      * @en The descriptor set used for sub-model rendering
      * @zh 底层渲染子模型用的描述符集组
->>>>>>> 9be02257
      */
     get descriptorSet (): DescriptorSet {
         return this._descriptorSet!;
     }
 
     /**
-<<<<<<< HEAD
-     * @en
-     * sub model's world bound descriptor set
-     * @zh
-     * 子模型的世界包围盒描述符集合
-     * @returns @en The world bound descriptor set @zh 返回的世界包围盒描述符集合
-=======
      * @en The descriptor set for world bound
      * @zh 用于存储世界包围盒的描述符集组
->>>>>>> 9be02257
      */
     get worldBoundDescriptorSet (): DescriptorSet {
         return this._worldBoundDescriptorSet!;
     }
 
     /**
-<<<<<<< HEAD
-     * @en
-     * shader's macro
-     * @zh
-     * 着色器的宏定义
-     * @returns @en The shader's macro @zh 返回的着色器宏定义
-=======
      * @en The macro patches for the shaders
      * @zh 着色器程序所用的宏定义组合
->>>>>>> 9be02257
      */
     get patches (): IMacroPatch[] | null {
         return this._patches;
     }
 
     /**
-<<<<<<< HEAD
-     * @en
-     * planar instance's shader
-     * @zh
-     * 平面投影实例化的着色器
-     * @returns @en The planar instance's shader @zh 返回的平面投影实例化着色器
-=======
      * @en The shader for rendering the planar shadow, instancing draw version.
      * @zh 用于渲染平面阴影的着色器，适用于实例化渲染（instancing draw）
->>>>>>> 9be02257
      */
     get planarInstanceShader (): Shader | null {
         return this._planarInstanceShader;
     }
 
     /**
-<<<<<<< HEAD
-     * @en
-     * planar's shader
-     * @zh
-     * 平面投影的着色器
-     * @returns @en The planar's shader @zh 返回的平面投影着色器
-=======
      * @en The shader for rendering the planar shadow.
      * @zh 用于渲染平面阴影的着色器。
->>>>>>> 9be02257
      */
     get planarShader (): Shader | null {
         return this._planarShader;
     }
 
-<<<<<<< HEAD
     /**
      * @en
      * init sub model
@@ -267,35 +184,6 @@
      * @param passes @en The passes @zh 渲染的 passes
      * @param patches @en The shader's macro @zh 着色器的宏定义
      */
-=======
-    private _setInputAssembler (iaInfo: InputAssemblerInfo) {
-        this._inputAssembler = this._device!.createInputAssembler(iaInfo);
-        if (JSB) {
-            this._nativeObj!.setInputAssembler(this._inputAssembler);
-        }
-    }
-
-    private _setSubMesh (subMesh: RenderingSubMesh) {
-        this._subMesh = subMesh;
-        if (JSB) {
-            this._nativeObj!.setSubMeshBuffers(subMesh.flatBuffers);
-        }
-    }
-
-    /**
-     * @internal
-     */
-    get native (): NativeSubModel {
-        return this._nativeObj!;
-    }
-
-    private _init () {
-        if (JSB) {
-            this._nativeObj = new NativeSubModel();
-        }
-    }
-
->>>>>>> 9be02257
     public initialize (subMesh: RenderingSubMesh, passes: Pass[], patches: IMacroPatch[] | null = null): void {
         const root = legacyCC.director.root as Root;
         this._device = root.device;
@@ -357,27 +245,12 @@
         }
     }
 
-<<<<<<< HEAD
     /**
      * @en
      * init planar shadow's shader
      * @zh
      * 平面阴影着色器初始化
      */
-=======
-    private _initNativePlanarShadowShader (shadowInfo: Shadows) {
-        this._planarShader = shadowInfo.getPlanarShader(this._patches);
-        if (JSB) {
-            this._nativeObj!.setPlanarShader(this._planarShader);
-        }
-    }
-
-    /**
-     * @internal
-     */
-    // This is a temporary solution
-    // It should not be written in a fixed way, or modified by the user
->>>>>>> 9be02257
     public initPlanarShadowShader () {
         const pipeline = (legacyCC.director.root as Root).pipeline;
         const shadowInfo = pipeline.pipelineSceneData.shadows;
@@ -385,18 +258,14 @@
     }
 
     /**
-<<<<<<< HEAD
      * @en
      * init planar shadow's instance shader
      * @zh
      * 平面阴影实例着色器初始化
      */
-=======
+    /**
      * @internal
      */
-    // This is a temporary solution
-    // It should not be written in a fixed way, or modified by the user
->>>>>>> 9be02257
     public initPlanarShadowInstanceShader () {
         const pipeline = (legacyCC.director.root as Root).pipeline;
         const shadowInfo = pipeline.pipelineSceneData.shadows;
@@ -448,15 +317,8 @@
     }
 
     /**
-<<<<<<< HEAD
-     * @en
-     * pipeline state changed callback
-     * @zh
-     * 管线状态改变后的回调
-=======
      * @en Pipeline changed callback
      * @zh 管线更新回调
->>>>>>> 9be02257
      */
     public onPipelineStateChanged (): void {
         const passes = this._passes;
@@ -472,18 +334,9 @@
         this._flushPassInfo();
     }
 
-<<<<<<< HEAD
-     /**
-     * @en
-     * macro changed callback
-     * @zh
-     * 着色器宏设置改变后的回调
-     * @param patches @en The shader's macro @zh 着色器的宏定义
-=======
     /**
      * @en Shader macro changed callback
      * @zh Shader 宏更新回调
->>>>>>> 9be02257
      */
     public onMacroPatchesStateChanged (patches: IMacroPatch[] | null): void {
         this._patches = patches;
