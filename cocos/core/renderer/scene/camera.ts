/*
 Copyright (c) 2020 Xiamen Yaji Software Co., Ltd.

 https://www.cocos.com/

 Permission is hereby granted, free of charge, to any person obtaining a copy
 of this software and associated engine source code (the "Software"), a limited,
 worldwide, royalty-free, non-assignable, revocable and non-exclusive license
 to use Cocos Creator solely to develop games on your target platforms. You shall
 not use Cocos Creator software for developing other software or tools that's
 used for developing games. You are not granted to publish, distribute,
 sublicense, and/or sell copies of Cocos Creator.

 The software or tools in this License Agreement are licensed, not sold.
 Xiamen Yaji Software Co., Ltd. reserves all rights not expressly granted to you.

 THE SOFTWARE IS PROVIDED "AS IS", WITHOUT WARRANTY OF ANY KIND, EXPRESS OR
 IMPLIED, INCLUDING BUT NOT LIMITED TO THE WARRANTIES OF MERCHANTABILITY,
 FITNESS FOR A PARTICULAR PURPOSE AND NONINFRINGEMENT. IN NO EVENT SHALL THE
 AUTHORS OR COPYRIGHT HOLDERS BE LIABLE FOR ANY CLAIM, DAMAGES OR OTHER
 LIABILITY, WHETHER IN AN ACTION OF CONTRACT, TORT OR OTHERWISE, ARISING FROM,
 OUT OF OR IN CONNECTION WITH THE SOFTWARE OR THE USE OR OTHER DEALINGS IN
 THE SOFTWARE.
 */
<<<<<<< HEAD
import { EDITOR } from 'internal:constants';
=======

import { EDITOR, JSB } from 'internal:constants';
>>>>>>> 32812789
import { Frustum, Ray } from '../../geometry';
import { SurfaceTransform, ClearFlagBit, Device, Color, ClearFlags } from '../../gfx';
import { lerp, Mat4, Rect, toRadian, Vec3, IVec4Like } from '../../math';
import { CAMERA_DEFAULT_MASK } from '../../pipeline/define';
import { Node } from '../../scene-graph';
import { RenderScene } from '../core/render-scene';
import { legacyCC } from '../../global-exports';
import { RenderWindow } from '../core/render-window';
import { preTransforms } from '../../math/mat4';
<<<<<<< HEAD
=======
import { NativeCamera } from '../native-scene';
>>>>>>> 32812789
import { warnID } from '../../platform/debug';
import { GeometryRenderer } from '../../pipeline/geometry-renderer';

export enum CameraFOVAxis {
    VERTICAL,
    HORIZONTAL,
}

export enum CameraProjection {
    ORTHO,
    PERSPECTIVE,
}

export enum CameraAperture {
    F1_8,
    F2_0,
    F2_2,
    F2_5,
    F2_8,
    F3_2,
    F3_5,
    F4_0,
    F4_5,
    F5_0,
    F5_6,
    F6_3,
    F7_1,
    F8_0,
    F9_0,
    F10_0,
    F11_0,
    F13_0,
    F14_0,
    F16_0,
    F18_0,
    F20_0,
    F22_0,
}

export enum CameraISO {
    ISO100,
    ISO200,
    ISO400,
    ISO800,
}

export enum CameraShutter {
    D1,
    D2,
    D4,
    D8,
    D15,
    D30,
    D60,
    D125,
    D250,
    D500,
    D1000,
    D2000,
    D4000,
}

const FSTOPS: number[] = [1.8, 2.0, 2.2, 2.5, 2.8, 3.2, 3.5, 4.0, 4.5, 5.0, 5.6, 6.3, 7.1, 8.0, 9.0, 10.0, 11.0, 13.0, 14.0, 16.0, 18.0, 20.0, 22.0];
const SHUTTERS: number[] = [1.0, 1.0 / 2.0, 1.0 / 4.0, 1.0 / 8.0, 1.0 / 15.0, 1.0 / 30.0, 1.0 / 60.0, 1.0 / 125.0,
    1.0 / 250.0, 1.0 / 500.0, 1.0 / 1000.0, 1.0 / 2000.0, 1.0 / 4000.0];
const ISOS: number[] = [100.0, 200.0, 400.0, 800.0];

export interface ICameraInfo {
    name: string;
    node: Node;
    projection: number;
    targetDisplay?: number;
    window?: RenderWindow | null;
    priority: number;
    pipeline?: string;
}

const v_a = new Vec3();
const v_b = new Vec3();
const _tempMat1 = new Mat4();

export const SKYBOX_FLAG = ClearFlagBit.STENCIL << 1;

const correctionMatrices: Mat4[] = [];

export class Camera {
    public isWindowSize = true;
    public screenScale: number;

    private _device: Device;
    private _scene: RenderScene | null = null;
    private _node: Node | null = null;
    private _name: string | null = null;
    private _enabled = false;
    private _proj: CameraProjection = -1;
    private _aspect: number;
    private _orthoHeight = 10.0;
    private _fovAxis = CameraFOVAxis.VERTICAL;
    private _fov: number = toRadian(45);
    private _nearClip = 1.0;
    private _farClip = 1000.0;
    private _clearColor = new Color(0.2, 0.2, 0.2, 1);
    private _viewport: Rect = new Rect(0, 0, 1, 1);
    private _orientedViewport: Rect = new Rect(0, 0, 1, 1);
    private _curTransform = SurfaceTransform.IDENTITY;
    private _isProjDirty = true;
    private _matView: Mat4 = new Mat4();
    private _matProj: Mat4 = new Mat4();
    private _matProjInv: Mat4 = new Mat4();
    private _matViewProj: Mat4 = new Mat4();
    private _matViewProjInv: Mat4 = new Mat4();
    private _frustum: Frustum = new Frustum();
    private _forward: Vec3 = new Vec3();
    private _position: Vec3 = new Vec3();
    private _priority = 0;
    private _aperture: CameraAperture = CameraAperture.F16_0;
    private _apertureValue: number;
    private _shutter: CameraShutter = CameraShutter.D125;
    private _shutterValue = 0.0;
    private _iso: CameraISO = CameraISO.ISO100;
    private _isoValue = 0.0;
    private _ec = 0.0;
    private _window: RenderWindow | null = null;
    private _width = 1;
    private _height = 1;
    private _clearFlag = ClearFlagBit.NONE;
    private _clearDepth = 1.0;
    private _visibility = CAMERA_DEFAULT_MASK;
    private _exposure = 0;
    private _clearStencil = 0;
    private _geometryRenderer = legacyCC.internal.GeometryRenderer ? new GeometryRenderer() : null;

    constructor (device: Device) {
        this._device = device;
        this._apertureValue = FSTOPS[this._aperture];
        this._shutterValue = SHUTTERS[this._shutter];
        this._isoValue = ISOS[this._iso];

        this._aspect = this.screenScale = 1;
        this._frustum.accurate = true;
        this._geometryRenderer?.activate(device);

        if (!correctionMatrices.length) {
            const ySign = device.capabilities.clipSpaceSignY;
            correctionMatrices[SurfaceTransform.IDENTITY] = new Mat4(1, 0, 0, 0, 0, ySign);
            correctionMatrices[SurfaceTransform.ROTATE_90] = new Mat4(0, 1, 0, 0, -ySign, 0);
            correctionMatrices[SurfaceTransform.ROTATE_180] = new Mat4(-1, 0, 0, 0, 0, -ySign);
            correctionMatrices[SurfaceTransform.ROTATE_270] = new Mat4(0, -1, 0, 0, ySign, 0);
        }
    }

    private _updateAspect (oriented = true) {
        this._aspect = (this.window.width * this._viewport.width) / (this.window.height * this._viewport.height);
        // window size/viewport is pre-rotated, but aspect should be oriented to acquire the correct projection
        if (oriented) {
            const swapchain = this.window.swapchain;
            const orientation = swapchain && swapchain.surfaceTransform || SurfaceTransform.IDENTITY;
            if (orientation % 2) this._aspect = 1 / this._aspect;
        }
        this._isProjDirty = true;
    }

    /**
     * this exposure value corresponding to default standard camera exposure parameters
     */
    public static get standardExposureValue () {
        return 1.0 / 38400.0;
    }

    /**
     * luminance unit scale used by area lights
     */
    public static get standardLightMeterScale () {
        return 10000.0;
    }

    public initialize (info: ICameraInfo) {
        this.node = info.node;
        this._width = 1;
        this._height = 1;
        this.clearFlag = ClearFlagBit.NONE;
        this.clearDepth = 1.0;
        this.visibility = CAMERA_DEFAULT_MASK;
        this._name = info.name;
        this._proj = info.projection;
        this._priority = info.priority || 0;
        this._aspect = this.screenScale = 1;
        this.updateExposure();
        this.changeTargetWindow(info.window);
    }

    public destroy () {
        if (this._window) {
            this._window.detachCamera(this);
            this.window = null!;
        }
        this._name = null;
        this._geometryRenderer?.destroy();
    }

    public attachToScene (scene: RenderScene) {
        this._enabled = true;
        this._scene = scene;
    }

    public detachFromScene () {
        this._enabled = false;
        this._scene = null;
    }

    public resize (width: number, height: number) {
        if (!this._window) return;

        this._width = width;
        this._width = width;
        this._height = height;
        this._aspect = (width * this._viewport.width) / (height * this._viewport.height);
        this._isProjDirty = true;
    }

    public setFixedSize (width: number, height: number) {
        this._width = width;
        this._height = height;
        this._updateAspect();
        this.isWindowSize = false;
    }

    // Editor specific gizmo camera logic
    public syncCameraEditor (camera) {
        if (EDITOR) {
            this.position = camera.position;
            this.forward = camera.forward;
            this._matView = camera.matView;
            this._matProj = camera.matProj;
            this._matProjInv = camera.matProjInv;
            this._matViewProj = camera.matViewProj;
        }
    }

    public update (forceUpdate = false) { // for lazy eval situations like the in-editor preview
        if (!this._node) return;

        let viewProjDirty = false;
        // view matrix
        if (this._node.hasChangedFlags || forceUpdate) {
            Mat4.invert(this._matView, this._node.worldMatrix);
            this._forward.x = -this._matView.m02;
            this._forward.y = -this._matView.m06;
            this._forward.z = -this._matView.m10;
            this._node.getWorldPosition(this._position);
            viewProjDirty = true;
        }

        // projection matrix
        const swapchain = this.window?.swapchain;
        const orientation = swapchain && swapchain.surfaceTransform || SurfaceTransform.IDENTITY;
        if (this._isProjDirty || this._curTransform !== orientation) {
            this._curTransform = orientation;
            const projectionSignY = this._device.capabilities.clipSpaceSignY;
            // Only for rendertexture processing
            if (this._proj === CameraProjection.PERSPECTIVE) {
                Mat4.perspective(this._matProj, this._fov, this._aspect, this._nearClip, this._farClip,
                    this._fovAxis === CameraFOVAxis.VERTICAL, this._device.capabilities.clipSpaceMinZ, projectionSignY, orientation);
            } else {
                const x = this._orthoHeight * this._aspect;
                const y = this._orthoHeight;
                Mat4.ortho(this._matProj, -x, x, -y, y, this._nearClip, this._farClip,
                    this._device.capabilities.clipSpaceMinZ, projectionSignY, orientation);
            }
            Mat4.invert(this._matProjInv, this._matProj);
            viewProjDirty = true;
            this._isProjDirty = false;
        }

        // view-projection
        if (viewProjDirty) {
            Mat4.multiply(this._matViewProj, this._matProj, this._matView);
            Mat4.invert(this._matViewProjInv, this._matViewProj);
            this._frustum.update(this._matViewProj, this._matViewProjInv);
        }
    }

    set node (val: Node) {
        this._node = val;
    }

    get node () {
        return this._node!;
    }

    set enabled (val) {
        this._enabled = val;
    }

    get enabled () {
        return this._enabled;
    }

    set orthoHeight (val) {
        this._orthoHeight = val;
        this._isProjDirty = true;
    }

    get orthoHeight () {
        return this._orthoHeight;
    }

    set projectionType (val) {
        this._proj = val;
        this._isProjDirty = true;
    }

    get projectionType () {
        return this._proj;
    }

    set fovAxis (axis) {
        this._fovAxis = axis;
        this._isProjDirty = true;
    }

    get fovAxis () {
        return this._fovAxis;
    }

    set fov (fov) {
        this._fov = fov;
        this._isProjDirty = true;
    }

    get fov () {
        return this._fov;
    }

    set nearClip (nearClip) {
        this._nearClip = nearClip;
        this._isProjDirty = true;
    }

    get nearClip () {
        return this._nearClip;
    }

    set farClip (farClip) {
        this._farClip = farClip;
        this._isProjDirty = true;
    }

    get farClip () {
        return this._farClip;
    }

    get surfaceTransform() {
        return this._curTransform;
    }

    set clearColor (val) {
        this._clearColor.x = val.x;
        this._clearColor.y = val.y;
        this._clearColor.z = val.z;
        this._clearColor.w = val.w;
    }

    get clearColor () {
        return this._clearColor as IVec4Like;
    }

    /**
     * Pre-rotated (i.e. always in identity/portrait mode) if possible.
     */
    get viewport () {
        return this._viewport;
    }

    set viewport (val) {
        warnID(8302);
        this.setViewportInOrientedSpace(val);
    }

    /**
     * Set the viewport in oriented space (local to screen rotations)
     */
    public setViewportInOrientedSpace (val: Rect) {
        const { x, width, height } = val;
        const y = this._device.capabilities.screenSpaceSignY < 0 ? 1 - val.y - height : val.y;

        const swapchain = this.window?.swapchain;
        const orientation = swapchain && swapchain.surfaceTransform || SurfaceTransform.IDENTITY;

        switch (orientation) {
        case SurfaceTransform.ROTATE_90:
            this._viewport.x = 1 - y - height;
            this._viewport.y = x;
            this._viewport.width = height;
            this._viewport.height = width;
            break;
        case SurfaceTransform.ROTATE_180:
            this._viewport.x = 1 - x - width;
            this._viewport.y = 1 - y - height;
            this._viewport.width = width;
            this._viewport.height = height;
            break;
        case SurfaceTransform.ROTATE_270:
            this._viewport.x = y;
            this._viewport.y = 1 - x - width;
            this._viewport.width = height;
            this._viewport.height = width;
            break;
        case SurfaceTransform.IDENTITY:
            this._viewport.x = x;
            this._viewport.y = y;
            this._viewport.width = width;
            this._viewport.height = height;
            break;
        default:
        }

        this._orientedViewport.x = x;
        this._orientedViewport.y = y;
        this._orientedViewport.width = width;
        this._orientedViewport.height = height;

        this.resize(this.width, this.height);
    }

    get scene () {
        return this._scene;
    }

    get name () {
        return this._name;
    }

    get width () {
        return this._width;
    }

    get height () {
        return this._height;
    }

    get aspect () {
        return this._aspect;
    }

    get matView () {
        return this._matView;
    }

    get matProj () {
        return this._matProj;
    }

    get matProjInv () {
        return this._matProjInv;
    }

    get matViewProj () {
        return this._matViewProj;
    }

    get matViewProjInv () {
        return this._matViewProjInv;
    }

    set frustum (val) {
        this._frustum = val;
    }

    get frustum () {
        return this._frustum;
    }

    set window (val) {
        this._window = val;
    }

    get window () {
        return this._window!;
    }

    set forward (val) {
        this._forward = val;
    }

    get forward () {
        return this._forward;
    }

    set position (val) {
        this._position = val;
    }

    get position () {
        return this._position;
    }

    set visibility (vis: number) {
        this._visibility = vis;
    }
    get visibility (): number {
        return this._visibility;
    }

    get priority (): number {
        return this._priority;
    }

    set priority (val: number) {
        this._priority = val;
    }

    set aperture (val: CameraAperture) {
        this._aperture = val;
        this._apertureValue = FSTOPS[this._aperture];
        this.updateExposure();
    }

    get aperture (): CameraAperture {
        return this._aperture;
    }

    get apertureValue (): number {
        return this._apertureValue;
    }

    set shutter (val: CameraShutter) {
        this._shutter = val;
        this._shutterValue = SHUTTERS[this._shutter];
        this.updateExposure();
    }

    get shutter (): CameraShutter {
        return this._shutter;
    }

    get shutterValue (): number {
        return this._shutterValue;
    }

    set iso (val: CameraISO) {
        this._iso = val;
        this._isoValue = ISOS[this._iso];
        this.updateExposure();
    }

    get iso (): CameraISO {
        return this._iso;
    }

    get isoValue (): number {
        return this._isoValue;
    }

    set ec (val: number) {
        this._ec = val;
    }

    get ec (): number {
        return this._ec;
    }

    get exposure (): number {
        return this._exposure;
    }

    get clearFlag () : ClearFlags {
        return this._clearFlag;
    }

    set clearFlag (flag: ClearFlags) {
        this._clearFlag = flag;
    }

    get clearDepth () : number {
        return this._clearDepth;
    }

    set clearDepth (depth: number) {
        this._clearDepth = depth;
    }

    get clearStencil () : number {
        return this._clearStencil;
    }

    set clearStencil (stencil: number) {
        this._clearStencil = stencil;
    }

    get geometryRenderer () {
        return this._geometryRenderer;
    }

    public changeTargetWindow (window: RenderWindow | null = null) {
        if (this._window) {
            this._window.detachCamera(this);
        }
        const win = window || legacyCC.director.root.mainWindow;
        if (win) {
            win.attachCamera(this);
            this.window = win;

            // window size is pre-rotated
            const swapchain = win.swapchain;
            const orientation = swapchain && swapchain.surfaceTransform || SurfaceTransform.IDENTITY;
            if (orientation % 2) this.resize(win.height, win.width);
            else this.resize(win.width, win.height);
        }
    }

    public detachCamera () {
        if (this._window) {
            this._window.detachCamera(this);
        }
    }

    /**
     * transform a screen position (in oriented space) to a world space ray
     */
    public screenPointToRay (out: Ray, x: number, y: number): Ray {
        if (!this._node) return null!;

        const width = this.width;
        const height = this.height;
        const cx = this._orientedViewport.x * width;
        const cy = this._orientedViewport.y * height;
        const cw = this._orientedViewport.width * width;
        const ch = this._orientedViewport.height * height;
        const isProj = this._proj === CameraProjection.PERSPECTIVE;
        const ySign = this._device.capabilities.clipSpaceSignY;
        const preTransform = preTransforms[this._curTransform];

        Vec3.set(v_a, (x - cx) / cw * 2 - 1, (y - cy) / ch * 2 - 1, isProj ? 1 : -1);

        const { x: ox, y: oy } = v_a;
        v_a.x = ox * preTransform[0] + oy * preTransform[2] * ySign;
        v_a.y = ox * preTransform[1] + oy * preTransform[3] * ySign;

        Vec3.transformMat4(isProj ? v_a : out.o, v_a, this._matViewProjInv);

        if (isProj) {
            // camera origin
            this._node.getWorldPosition(v_b);
            Ray.fromPoints(out, v_b, v_a);
        } else {
            Vec3.transformQuat(out.d, Vec3.FORWARD, this._node.worldRotation);
        }

        return out;
    }

    /**
     * transform a screen position (in oriented space) to world space
     */
    public screenToWorld (out: Vec3, screenPos: Vec3): Vec3 {
        const width = this.width;
        const height = this.height;
        const cx = this._orientedViewport.x * width;
        const cy = this._orientedViewport.y * height;
        const cw = this._orientedViewport.width * width;
        const ch = this._orientedViewport.height * height;
        const ySign = this._device.capabilities.clipSpaceSignY;
        const preTransform = preTransforms[this._curTransform];

        if (this._proj === CameraProjection.PERSPECTIVE) {
            // calculate screen pos in far clip plane
            Vec3.set(out,
                (screenPos.x - cx) / cw * 2 - 1,
                (screenPos.y - cy) / ch * 2 - 1,
                1.0);

            // transform to world
            const { x, y } = out;
            out.x = x * preTransform[0] + y * preTransform[2] * ySign;
            out.y = x * preTransform[1] + y * preTransform[3] * ySign;
            Vec3.transformMat4(out, out, this._matViewProjInv);

            // lerp to depth z
            if (this._node) { this._node.getWorldPosition(v_a); }

            Vec3.lerp(out, v_a, out, lerp(this._nearClip / this._farClip, 1, screenPos.z));
        } else {
            Vec3.set(out,
                (screenPos.x - cx) / cw * 2 - 1,
                (screenPos.y - cy) / ch * 2 - 1,
                screenPos.z * 2 - 1);

            // transform to world
            const { x, y } = out;
            out.x = x * preTransform[0] + y * preTransform[2] * ySign;
            out.y = x * preTransform[1] + y * preTransform[3] * ySign;
            Vec3.transformMat4(out, out, this._matViewProjInv);
        }

        return out;
    }

    /**
     * transform a world space position to screen space
     */
    public worldToScreen (out: Vec3, worldPos: Vec3 | Readonly<Vec3>): Vec3 {
        const ySign = this._device.capabilities.clipSpaceSignY;
        const preTransform = preTransforms[this._curTransform];

        Vec3.transformMat4(out, worldPos, this._matViewProj);

        const { x, y } = out;
        out.x = x * preTransform[0] + y * preTransform[2] * ySign;
        out.y = x * preTransform[1] + y * preTransform[3] * ySign;

        const width = this.width;
        const height = this.height;
        const cx = this._orientedViewport.x * width;
        const cy = this._orientedViewport.y * height;
        const cw = this._orientedViewport.width * width;
        const ch = this._orientedViewport.height * height;

        out.x = cx + (out.x + 1) * 0.5 * cw;
        out.y = cy + (out.y + 1) * 0.5 * ch;
        out.z = out.z * 0.5 + 0.5;

        return out;
    }

    /**
     * transform a world space matrix to screen space
     * @param {Mat4} out the resulting vector
     * @param {Mat4} worldMatrix the world space matrix to be transformed
     * @param {number} width framebuffer width
     * @param {number} height framebuffer height
     * @returns {Mat4} the resulting vector
     */
    public worldMatrixToScreen (out: Mat4, worldMatrix: Mat4, width: number, height: number) {
        Mat4.multiply(out, this._matViewProj, worldMatrix);
        Mat4.multiply(out, correctionMatrices[this._curTransform], out);

        const halfWidth = width / 2;
        const halfHeight = height / 2;
        Mat4.identity(_tempMat1);
        Mat4.transform(_tempMat1, _tempMat1, Vec3.set(v_a, halfWidth, halfHeight, 0));
        Mat4.scale(_tempMat1, _tempMat1, Vec3.set(v_a, halfWidth, halfHeight, 1));

        Mat4.multiply(out, _tempMat1, out);

        return out;
    }

    protected setExposure (ev100) {
        this._exposure = 0.833333 / (2.0 ** ev100);
    }

    private updateExposure () {
        const ev100 = Math.log2((this._apertureValue * this._apertureValue) / this._shutterValue * 100.0 / this._isoValue);
        this.setExposure(ev100);
    }
}<|MERGE_RESOLUTION|>--- conflicted
+++ resolved
@@ -22,12 +22,7 @@
  OUT OF OR IN CONNECTION WITH THE SOFTWARE OR THE USE OR OTHER DEALINGS IN
  THE SOFTWARE.
  */
-<<<<<<< HEAD
 import { EDITOR } from 'internal:constants';
-=======
-
-import { EDITOR, JSB } from 'internal:constants';
->>>>>>> 32812789
 import { Frustum, Ray } from '../../geometry';
 import { SurfaceTransform, ClearFlagBit, Device, Color, ClearFlags } from '../../gfx';
 import { lerp, Mat4, Rect, toRadian, Vec3, IVec4Like } from '../../math';
@@ -37,10 +32,6 @@
 import { legacyCC } from '../../global-exports';
 import { RenderWindow } from '../core/render-window';
 import { preTransforms } from '../../math/mat4';
-<<<<<<< HEAD
-=======
-import { NativeCamera } from '../native-scene';
->>>>>>> 32812789
 import { warnID } from '../../platform/debug';
 import { GeometryRenderer } from '../../pipeline/geometry-renderer';
 
