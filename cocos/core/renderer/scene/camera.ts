/*
 Copyright (c) 2020 Xiamen Yaji Software Co., Ltd.

 https://www.cocos.com/

 Permission is hereby granted, free of charge, to any person obtaining a copy
 of this software and associated engine source code (the "Software"), a limited,
 worldwide, royalty-free, non-assignable, revocable and non-exclusive license
 to use Cocos Creator solely to develop games on your target platforms. You shall
 not use Cocos Creator software for developing other software or tools that's
 used for developing games. You are not granted to publish, distribute,
 sublicense, and/or sell copies of Cocos Creator.

 The software or tools in this License Agreement are licensed, not sold.
 Xiamen Yaji Software Co., Ltd. reserves all rights not expressly granted to you.

 THE SOFTWARE IS PROVIDED "AS IS", WITHOUT WARRANTY OF ANY KIND, EXPRESS OR
 IMPLIED, INCLUDING BUT NOT LIMITED TO THE WARRANTIES OF MERCHANTABILITY,
 FITNESS FOR A PARTICULAR PURPOSE AND NONINFRINGEMENT. IN NO EVENT SHALL THE
 AUTHORS OR COPYRIGHT HOLDERS BE LIABLE FOR ANY CLAIM, DAMAGES OR OTHER
 LIABILITY, WHETHER IN AN ACTION OF CONTRACT, TORT OR OTHERWISE, ARISING FROM,
 OUT OF OR IN CONNECTION WITH THE SOFTWARE OR THE USE OR OTHER DEALINGS IN
 THE SOFTWARE.
 */

import { JSB } from 'internal:constants';
<<<<<<< HEAD
import { Frustum, Ray } from '../../geometry';
import { SurfaceTransform, ClearFlagBit, Device, Color, ClearFlags, Swapchain } from '../../gfx';
=======
import { enums, Frustum, Ray } from '../../geometry';
import { SurfaceTransform, ClearFlagBit, Device, Color, ClearFlags } from '../../gfx';
>>>>>>> 9d4cb44c
import {
    lerp, Mat4, Rect, toRadian, Vec3, IVec4Like,
} from '../../math';
import { CAMERA_DEFAULT_MASK } from '../../pipeline/define';
import { Node } from '../../scene-graph';
import { RenderScene } from './render-scene';
import { legacyCC } from '../../global-exports';
import { RenderWindow } from '../core/render-window';
import { preTransforms } from '../../math/mat4';
import { NativeCamera } from './native-scene';

export enum CameraFOVAxis {
    VERTICAL,
    HORIZONTAL,
}

export enum CameraProjection {
    ORTHO,
    PERSPECTIVE,
}

export enum CameraAperture {
    F1_8,
    F2_0,
    F2_2,
    F2_5,
    F2_8,
    F3_2,
    F3_5,
    F4_0,
    F4_5,
    F5_0,
    F5_6,
    F6_3,
    F7_1,
    F8_0,
    F9_0,
    F10_0,
    F11_0,
    F13_0,
    F14_0,
    F16_0,
    F18_0,
    F20_0,
    F22_0,
}

export enum CameraISO {
    ISO100,
    ISO200,
    ISO400,
    ISO800,
}

export enum CameraShutter {
    D1,
    D2,
    D4,
    D8,
    D15,
    D30,
    D60,
    D125,
    D250,
    D500,
    D1000,
    D2000,
    D4000,
}

const FSTOPS: number[] = [1.8, 2.0, 2.2, 2.5, 2.8, 3.2, 3.5, 4.0, 4.5, 5.0, 5.6, 6.3, 7.1, 8.0, 9.0, 10.0, 11.0, 13.0, 14.0, 16.0, 18.0, 20.0, 22.0];
const SHUTTERS: number[] = [1.0, 1.0 / 2.0, 1.0 / 4.0, 1.0 / 8.0, 1.0 / 15.0, 1.0 / 30.0, 1.0 / 60.0, 1.0 / 125.0,
    1.0 / 250.0, 1.0 / 500.0, 1.0 / 1000.0, 1.0 / 2000.0, 1.0 / 4000.0];
const ISOS: number[] = [100.0, 200.0, 400.0, 800.0];

export interface ICameraInfo {
    name: string;
    node: Node;
    projection: number;
    targetDisplay?: number;
    window?: RenderWindow | null;
    priority: number;
    pipeline?: string;
}

const v_a = new Vec3();
const v_b = new Vec3();
const _tempMat1 = new Mat4();

export const SKYBOX_FLAG = ClearFlagBit.STENCIL << 1;

const correctionMatrices: Mat4[] = [];

export class Camera {
    public isWindowSize = true;
    public screenScale: number;

    private _device: Device;
    private _scene: RenderScene | null = null;
    private _node: Node | null = null;
    private _name: string | null = null;
    private _enabled = false;
    private _proj: CameraProjection = -1;
    private _aspect: number;
    private _orthoHeight = 10.0;
    private _fovAxis = CameraFOVAxis.VERTICAL;
    private _fov: number = toRadian(45);
    private _nearClip = 1.0;
    private _farClip = 1000.0;
    private _clearColor = new Color(0.2, 0.2, 0.2, 1);
    private _viewport: Rect = new Rect(0, 0, 1, 1);
    private _curTransform = SurfaceTransform.IDENTITY;
    private _isProjDirty = true;
    private _matView: Mat4 = new Mat4();
    private _matViewInv: Mat4 | null = null;
    private _matProj: Mat4 = new Mat4();
    private _matProjInv: Mat4 = new Mat4();
    private _matViewProj: Mat4 = new Mat4();
    private _matViewProjInv: Mat4 = new Mat4();
    private _frustum: Frustum = new Frustum();
    private _forward: Vec3 = new Vec3();
    private _position: Vec3 = new Vec3();
    private _priority = 0;
    private _aperture: CameraAperture = CameraAperture.F16_0;
    private _apertureValue: number;
    private _shutter: CameraShutter = CameraShutter.D125;
    private _shutterValue = 0.0;
    private _iso: CameraISO = CameraISO.ISO100;
    private _isoValue = 0.0;
    private _ec = 0.0;
    private declare _nativeObj: NativeCamera | null;
    private _window: RenderWindow | null = null;
    private _width = 1;
    private _height = 1;
    private _clearFlag = ClearFlagBit.NONE;
    private _clearDepth = 1.0;
    private _visibility = CAMERA_DEFAULT_MASK;
    private _exposure = 0;
    private _clearStencil = 0;
    constructor (device: Device) {
        this._device = device;
        this._apertureValue = FSTOPS[this._aperture];
        this._shutterValue = SHUTTERS[this._shutter];
        this._isoValue = ISOS[this._iso];

        this._aspect = this.screenScale = 1;
        this._frustum.accurate = true;

        if (!correctionMatrices.length) {
            const ySign = device.capabilities.clipSpaceSignY;
            correctionMatrices[SurfaceTransform.IDENTITY] = new Mat4(1, 0, 0, 0, 0, ySign);
            correctionMatrices[SurfaceTransform.ROTATE_90] = new Mat4(0, 1, 0, 0, -ySign, 0);
            correctionMatrices[SurfaceTransform.ROTATE_180] = new Mat4(-1, 0, 0, 0, 0, -ySign);
            correctionMatrices[SurfaceTransform.ROTATE_270] = new Mat4(0, -1, 0, 0, ySign, 0);
        }
    }

    private _setWidth (val: number) {
        this._width = val;
        if (JSB) {
            this._nativeObj!.width = val;
        }
    }

    private _setHeight (val: number) {
        this._height = val;
        if (JSB) {
            this._nativeObj!.height = val;
        }
    }

    private _setScene (scene: RenderScene | null) {
        this._scene = scene;
        if (JSB) {
            this._nativeObj!.scene = scene ? scene.native : null;
        }
    }

    protected _init (info: ICameraInfo) {
        if (JSB) {
            this._nativeObj = new NativeCamera();
            if (this._scene) this._nativeObj.scene = this._scene.native;
            this._nativeObj.frustum = this._frustum;
        }
    }

    public initialize (info: ICameraInfo) {
        this._init(info);
        this.node = info.node;
        this._setWidth(1);
        this._setHeight(1);
        this.clearFlag = ClearFlagBit.NONE;
        this.clearDepth = 1.0;
        this.visibility = CAMERA_DEFAULT_MASK;
        this._name = info.name;
        this._proj = info.projection;
        this._priority = info.priority || 0;
        this._aspect = this.screenScale = 1;
        this.updateExposure();
        this.changeTargetWindow(info.window);
    }

    protected _destroy () {
        if (JSB) this._nativeObj = null;
    }

    public destroy () {
        if (this._window) {
            this._window.detachCamera(this);
            this.window = null;
        }
        this._name = null;
        this._destroy();
    }

    public attachToScene (scene: RenderScene) {
        this._enabled = true;
        this._setScene(scene);
    }

    public detachFromScene () {
        this._enabled = false;
        this._setScene(null);
    }

    public resize (width: number, height: number) {
        if (!this._window) return;

        this._setWidth(width);
        this._setHeight(height);
        this._aspect = (width * this._viewport.width) / (height * this._viewport.height);
        if (JSB) {
            this._nativeObj!.aspect = this._aspect;
        }
        this._isProjDirty = true;
    }

    public setFixedSize (width: number, height: number) {
        this._setWidth(width);
        this._setHeight(height);
        this._aspect = (width * this._viewport.width) / (height * this._viewport.height);
        if (JSB) {
            this._nativeObj!.aspect = this._aspect;
        }
        this.isWindowSize = false;
    }

    public update (forceUpdate = false) { // for lazy eval situations like the in-editor preview
        if (!this._node) return;

        let viewProjDirty = false;
        // view matrix
        if (this._node.hasChangedFlags || forceUpdate) {
            Mat4.invert(this._matView, this._node.worldMatrix);
            if (JSB) {
                this._nativeObj!.matView = this._matView;
            }
            this._forward.x = -this._matView.m02;
            this._forward.y = -this._matView.m06;
            this._forward.z = -this._matView.m10;
            this._node.getWorldPosition(this._position);
            if (JSB) {
                this._nativeObj!.position = this._position;
                this._nativeObj!.forward = this._forward;
            }
            viewProjDirty = true;
        }

        // projection matrix
        const swapchain = this.window?.swapchain;
        const orientation = swapchain && swapchain.surfaceTransform || SurfaceTransform.IDENTITY;
        if (this._isProjDirty || this._curTransform !== orientation) {
            this._curTransform = orientation;
            const projectionSignY = this._device.capabilities.clipSpaceSignY;
            // Only for rendertexture processing
            if (this._proj === CameraProjection.PERSPECTIVE) {
                Mat4.perspective(this._matProj, this._fov, this._aspect, this._nearClip, this._farClip,
                    this._fovAxis === CameraFOVAxis.VERTICAL, this._device.capabilities.clipSpaceMinZ, projectionSignY, orientation);
            } else {
                const x = this._orthoHeight * this._aspect; // aspect is already oriented
                const y = this._orthoHeight;
                Mat4.ortho(this._matProj, -x, x, -y, y, this._nearClip, this._farClip,
                    this._device.capabilities.clipSpaceMinZ, projectionSignY, orientation);
            }
            if (JSB) {
                this._nativeObj!.aspect = this._aspect;
            }
            Mat4.invert(this._matProjInv, this._matProj);
            if (JSB) {
                this._nativeObj!.matProj = this._matProj;
                this._nativeObj!.matProjInv = this._matProjInv;
            }
            viewProjDirty = true;
            this._isProjDirty = false;
        }

        // view-projection
        if (viewProjDirty) {
            Mat4.multiply(this._matViewProj, this._matProj, this._matView);
            Mat4.invert(this._matViewProjInv, this._matViewProj);
            this._frustum.update(this._matViewProj, this._matViewProjInv);
            if (JSB) {
                this._nativeObj!.matViewProj = this._matViewProj;
                this._nativeObj!.matViewProjInv = this._matViewProjInv;
                this._nativeObj!.frustum = this._frustum;
            }
        }
    }

    set node (val: Node) {
        this._node = val;
        if (JSB) {
            this._nativeObj!.node = this._node.native;
        }
    }

    get node () {
        return this._node!;
    }

    set enabled (val) {
        this._enabled = val;
    }

    get enabled () {
        return this._enabled;
    }

    set orthoHeight (val) {
        this._orthoHeight = val;
        this._isProjDirty = true;
    }

    get orthoHeight () {
        return this._orthoHeight;
    }

    set projectionType (val) {
        this._proj = val;
        this._isProjDirty = true;
    }

    get projectionType () {
        return this._proj;
    }

    set fovAxis (axis) {
        this._fovAxis = axis;
        this._isProjDirty = true;
    }

    get fovAxis () {
        return this._fovAxis;
    }

    set fov (fov) {
        this._fov = fov;
        if (JSB) {
            this._nativeObj!.fov = fov;
        }
        this._isProjDirty = true;
    }

    get fov () {
        return this._fov;
    }

    set nearClip (nearClip) {
        this._nearClip = nearClip;
        this._isProjDirty = true;
    }

    get nearClip () {
        return this._nearClip;
    }

    set farClip (farClip) {
        this._farClip = farClip;
        this._isProjDirty = true;
    }

    get farClip () {
        return this._farClip;
    }

    set clearColor (val) {
        this._clearColor.x = val.x;
        this._clearColor.y = val.y;
        this._clearColor.z = val.z;
        this._clearColor.w = val.w;
        if (JSB) {
            this._nativeObj!.clearColor = this._clearColor;
        }
    }

    get clearColor () {
        return this._clearColor as IVec4Like;
    }

    get viewport () {
        return this._viewport;
    }

    set viewport (val) {
        const { x, width, height } = val;
        const y = this._device.capabilities.screenSpaceSignY < 0 ? 1 - val.y - height : val.y;

        const swapchain = this.window?.swapchain;
        const orientation = swapchain && swapchain.surfaceTransform || SurfaceTransform.IDENTITY;

        switch (orientation) {
        case SurfaceTransform.ROTATE_90:
            this._viewport.x = 1 - y - height;
            this._viewport.y = x;
            this._viewport.width = height;
            this._viewport.height = width;
            break;
        case SurfaceTransform.ROTATE_180:
            this._viewport.x = 1 - x - width;
            this._viewport.y = 1 - y - height;
            this._viewport.width = width;
            this._viewport.height = height;
            break;
        case SurfaceTransform.ROTATE_270:
            this._viewport.x = y;
            this._viewport.y = 1 - x - width;
            this._viewport.width = height;
            this._viewport.height = width;
            break;
        case SurfaceTransform.IDENTITY:
            this._viewport.x = x;
            this._viewport.y = y;
            this._viewport.width = width;
            this._viewport.height = height;
            break;
        default:
        }
        if (JSB) {
            this._nativeObj!.viewPort = this._viewport;
        }
        this.resize(this.width, this.height);
    }

    get scene () {
        return this._scene;
    }

    get name () {
        return this._name;
    }

    get width () {
        return this._width;
    }

    get height () {
        return this._height;
    }

    get aspect () {
        return this._aspect;
    }

    set matView (val) {
        this._matView = val;
        if (JSB) {
            this._nativeObj!.matView = this._matView;
        }
    }

    get matView () {
        return this._matView;
    }

    set matViewInv (val: Mat4 | null) {
        this._matViewInv = val;
    }

    get matViewInv () {
        return this._matViewInv || this._node!.worldMatrix as Mat4;
    }

    set matProj (val) {
        this._matProj = val;
        if (JSB) {
            this._nativeObj!.matProj = this._matProj;
        }
    }

    get matProj () {
        return this._matProj;
    }

    set matProjInv (val) {
        this._matProjInv = val;
        if (JSB) {
            this._nativeObj!.matProjInv = this._matProjInv;
        }
    }

    get matProjInv () {
        return this._matProjInv;
    }

    set matViewProj (val) {
        this._matViewProj = val;
        if (JSB) {
            this._nativeObj!.matViewProj = this._matViewProj;
        }
    }

    get matViewProj () {
        return this._matViewProj;
    }

    set matViewProjInv (val) {
        this._matViewProjInv = val;
        if (JSB) {
            this._nativeObj!.matViewProjInv = this._matViewProjInv;
        }
    }

    get matViewProjInv () {
        return this._matViewProjInv;
    }

    set frustum (val) {
        this._frustum = val;
        if (JSB) {
            this._nativeObj!.frustum = this._frustum;
        }
    }

    get frustum () {
        return this._frustum;
    }

    set window (val) {
        this._window = val;
        if (JSB && val) {
            this._nativeObj!.window = this._window!.native;
        }
    }

    get window () {
        return this._window;
    }

    set forward (val) {
        this._forward = val;
        if (JSB) {
            this._nativeObj!.forward = this._forward;
        }
    }

    get forward () {
        return this._forward;
    }

    set position (val) {
        this._position = val;
        if (JSB) {
            this._nativeObj!.position = this._position;
        }
    }

    get position () {
        return this._position;
    }

    set visibility (vis: number) {
        this._visibility = vis;
        if (JSB) {
            this._nativeObj!.visibility = this._visibility;
        }
    }
    get visibility (): number {
        return this._visibility;
    }

    get priority (): number {
        return this._priority;
    }

    set priority (val: number) {
        this._priority = val;
    }

    set aperture (val: CameraAperture) {
        this._aperture = val;
        this._apertureValue = FSTOPS[this._aperture];
        this.updateExposure();
    }

    get aperture (): CameraAperture {
        return this._aperture;
    }

    get apertureValue (): number {
        return this._apertureValue;
    }

    set shutter (val: CameraShutter) {
        this._shutter = val;
        this._shutterValue = SHUTTERS[this._shutter];
        this.updateExposure();
    }

    get shutter (): CameraShutter {
        return this._shutter;
    }

    get shutterValue (): number {
        return this._shutterValue;
    }

    set iso (val: CameraISO) {
        this._iso = val;
        this._isoValue = ISOS[this._iso];
        this.updateExposure();
    }

    get iso (): CameraISO {
        return this._iso;
    }

    get isoValue (): number {
        return this._isoValue;
    }

    set ec (val: number) {
        this._ec = val;
    }

    get ec (): number {
        return this._ec;
    }

    get exposure (): number {
        return this._exposure;
    }

    get clearFlag () : ClearFlags {
        return this._clearFlag;
    }

    set clearFlag (flag: ClearFlags) {
        this._clearFlag = flag;
        if (JSB) {
            this._nativeObj!.clearFlag = flag;
        }
    }

    get clearDepth () : number {
        return this._clearDepth;
    }

    set clearDepth (depth: number) {
        this._clearDepth = depth;
        if (JSB) {
            this._nativeObj!.clearDepth = depth;
        }
    }

    get clearStencil () : number {
        return this._clearStencil;
    }

    set clearStencil (stencil: number) {
        this._clearStencil = stencil;
        if (JSB) {
            this._nativeObj!.clearStencil = stencil;
        }
    }

    get native (): any {
        return this._nativeObj;
    }

    public changeTargetWindow (window: RenderWindow | null = null) {
        if (this._window) {
            this._window.detachCamera(this);
        }
        const win = window || legacyCC.director.root.mainWindow;
        if (win) {
            win.attachCamera(this);
            this.window = win;
            this.resize(win.width, win.height);
        }
    }

    public detachCamera () {
        if (this._window) {
            this._window.detachCamera(this);
        }
    }

    /**
     * transform a screen position (in oriented space) to a world space ray
     */
    public screenPointToRay (out: Ray, x: number, y: number): Ray {
        if (!this._node) return null!;

        const width = this.width;
        const height = this.height;
        const cx = this._viewport.x * width;
        const cy = this._viewport.y * height;
        const cw = this._viewport.width * width;
        const ch = this._viewport.height * height;
        const isProj = this._proj === CameraProjection.PERSPECTIVE;
        const ySign = this._device.capabilities.clipSpaceSignY;
        const preTransform = preTransforms[this._curTransform];

        Vec3.set(v_a, (x - cx) / cw * 2 - 1, (y - cy) / ch * 2 - 1, isProj ? 1 : -1);

        const { x: ox, y: oy } = v_a;
        v_a.x = ox * preTransform[0] + oy * preTransform[2] * ySign;
        v_a.y = ox * preTransform[1] + oy * preTransform[3] * ySign;

        Vec3.transformMat4(isProj ? v_a : out.o, v_a, this._matViewProjInv);

        if (isProj) {
            // camera origin
            this._node.getWorldPosition(v_b);
            Ray.fromPoints(out, v_b, v_a);
        } else {
            Vec3.transformQuat(out.d, Vec3.FORWARD, this._node.worldRotation);
        }

        return out;
    }

    /**
     * transform a screen position (in oriented space) to world space
     */
    public screenToWorld (out: Vec3, screenPos: Vec3): Vec3 {
        const width = this.width;
        const height = this.height;
        const cx = this._viewport.x * width;
        const cy = this._viewport.y * height;
        const cw = this._viewport.width * width;
        const ch = this._viewport.height * height;
        const ySign = this._device.capabilities.clipSpaceSignY;
        const preTransform = preTransforms[this._curTransform];

        if (this._proj === CameraProjection.PERSPECTIVE) {
            // calculate screen pos in far clip plane
            Vec3.set(out,
                (screenPos.x - cx) / cw * 2 - 1,
                (screenPos.y - cy) / ch * 2 - 1,
                1.0);

            // transform to world
            const { x, y } = out;
            out.x = x * preTransform[0] + y * preTransform[2] * ySign;
            out.y = x * preTransform[1] + y * preTransform[3] * ySign;
            Vec3.transformMat4(out, out, this._matViewProjInv);

            // lerp to depth z
            if (this._node) { this._node.getWorldPosition(v_a); }

            Vec3.lerp(out, v_a, out, lerp(this._nearClip / this._farClip, 1, screenPos.z));
        } else {
            Vec3.set(out,
                (screenPos.x - cx) / cw * 2 - 1,
                (screenPos.y - cy) / ch * 2 - 1,
                screenPos.z * 2 - 1);

            // transform to world
            const { x, y } = out;
            out.x = x * preTransform[0] + y * preTransform[2] * ySign;
            out.y = x * preTransform[1] + y * preTransform[3] * ySign;
            Vec3.transformMat4(out, out, this._matViewProjInv);
        }

        return out;
    }

    /**
     * transform a world space position to screen space
     */
    public worldToScreen (out: Vec3, worldPos: Vec3 | Readonly<Vec3>): Vec3 {
        const width = this.width;
        const height = this.height;
        const cx = this._viewport.x * width;
        const cy = this._viewport.y * height;
        const cw = this._viewport.width * width;
        const ch = this._viewport.height * height;
        const ySign = this._device.capabilities.clipSpaceSignY;
        const preTransform = preTransforms[this._curTransform];

        Vec3.transformMat4(out, worldPos, this._matViewProj);

        const { x, y } = out;
        out.x = x * preTransform[0] + y * preTransform[2] * ySign;
        out.y = x * preTransform[1] + y * preTransform[3] * ySign;

        out.x = cx + (out.x + 1) * 0.5 * cw;
        out.y = cy + (out.y + 1) * 0.5 * ch;
        out.z = out.z * 0.5 + 0.5;

        return out;
    }

    /**
     * transform a world space matrix to screen space
     * @param {Mat4} out the resulting vector
     * @param {Mat4} worldMatrix the world space matrix to be transformed
     * @param {number} width framebuffer width
     * @param {number} height framebuffer height
     * @returns {Mat4} the resulting vector
     */
    public worldMatrixToScreen (out: Mat4, worldMatrix: Mat4, width: number, height: number) {
        Mat4.multiply(out, this._matViewProj, worldMatrix);
        Mat4.multiply(out, correctionMatrices[this._curTransform], out);

        const halfWidth = width / 2;
        const halfHeight = height / 2;
        Mat4.identity(_tempMat1);
        Mat4.transform(_tempMat1, _tempMat1, Vec3.set(v_a, halfWidth, halfHeight, 0));
        Mat4.scale(_tempMat1, _tempMat1, Vec3.set(v_a, halfWidth, halfHeight, 1));

        Mat4.multiply(out, _tempMat1, out);

        return out;
    }

    protected setExposure (ev100) {
        this._exposure = 0.833333 / (2.0 ** ev100);
        if (JSB) {
            this._nativeObj!.exposure = this._exposure;
        }
    }

    private updateExposure () {
        const ev100 = Math.log2((this._apertureValue * this._apertureValue) / this._shutterValue * 100.0 / this._isoValue);
        this.setExposure(ev100);
    }
}<|MERGE_RESOLUTION|>--- conflicted
+++ resolved
@@ -24,13 +24,8 @@
  */
 
 import { JSB } from 'internal:constants';
-<<<<<<< HEAD
-import { Frustum, Ray } from '../../geometry';
-import { SurfaceTransform, ClearFlagBit, Device, Color, ClearFlags, Swapchain } from '../../gfx';
-=======
 import { enums, Frustum, Ray } from '../../geometry';
 import { SurfaceTransform, ClearFlagBit, Device, Color, ClearFlags } from '../../gfx';
->>>>>>> 9d4cb44c
 import {
     lerp, Mat4, Rect, toRadian, Vec3, IVec4Like,
 } from '../../math';
