--- conflicted
+++ resolved
@@ -38,16 +38,8 @@
 import {
     BufferUsageBit, DynamicStateFlagBit, DynamicStateFlags, Feature, GetTypeSize, MemoryUsageBit, PrimitiveMode, Type, Color,
     BlendState, BlendTarget, Buffer, BufferInfo, BufferViewInfo, DepthStencilState, DescriptorSet,
-<<<<<<< HEAD
     DescriptorSetInfo, DescriptorSetLayout, Device, RasterizerState, Sampler, Texture, Shader, PipelineLayout,
 } from '../../gfx';
-=======
-    DescriptorSetInfo, DescriptorSetLayout, Device, RasterizerState, Sampler, Texture, PipelineLayout,
-} from '../../gfx';
-import {
-    DSPool, NULL_HANDLE, PassHandle, PassPool, PassView, ShaderHandle, DescriptorSetHandle, PipelineLayoutHandle, PipelineLayoutPool,
-} from './memory-pools';
->>>>>>> 77c3e94f
 import { IPassInfo, IPassStates, IPropertyInfo } from '../../assets/effect-asset';
 import { IProgramInfo, programLib } from './program-lib';
 import {
@@ -55,11 +47,8 @@
     getBindingFromHandle, getDefaultFromType, getOffsetFromHandle, getPropertyTypeFromHandle, getTypeFromHandle, type2reader, type2writer,
 } from './pass-utils';
 import { RenderPassStage, RenderPriority } from '../../pipeline/define';
-<<<<<<< HEAD
 import { NativePass } from '../scene/native-scene';
-=======
 import { errorID } from '../../platform/debug';
->>>>>>> 77c3e94f
 
 export interface IPassInfoFull extends IPassInfo {
     // generated part
@@ -142,19 +131,11 @@
      * @param info The pass override info
      */
     public static fillPipelineInfo (pass: Pass, info: PassOverrides): void {
-<<<<<<< HEAD
         if (info.priority !== undefined) { pass._setPriority(info.priority); }
         if (info.primitive !== undefined) { pass._setPrimitive(info.primitive); }
         if (info.stage !== undefined) { pass._setStage(info.stage); }
         if (info.dynamicStates !== undefined) { pass._setDynamicState(info.dynamicStates); }
         if (info.phase !== undefined) { pass._setPhase(getPhaseID(info.phase)); }
-=======
-        if (info.priority !== undefined) { pass.priority = info.priority; }
-        if (info.primitive !== undefined) { pass.primitive = info.primitive; }
-        if (info.stage !== undefined) { pass.stage = info.stage; }
-        if (info.dynamicStates !== undefined) { pass.dynamicStates = info.dynamicStates; }
-        if (info.phase !== undefined) { pass.phase = getPhaseID(info.phase); }
->>>>>>> 77c3e94f
 
         const bs = pass._bs;
         if (info.blendState) {
@@ -180,14 +161,9 @@
      *
      * @param hPass Handle of the pass info used to compute hash value.
      */
-<<<<<<< HEAD
     public static getPassHash (pass: Pass): number {
         const shaderKey = programLib.getKey(pass.program, pass.defines);
         let res = `${shaderKey},${pass._primitive},${pass._dynamicStates}`;
-=======
-    public static getPassHash (pass: Pass, hShader: ShaderHandle): number {
-        let res = `${hShader as unknown as number},${pass.primitive},${pass.dynamicStates}`;
->>>>>>> 77c3e94f
         res += serializeBlendState(pass._bs);
         res += serializeDepthStencilState(pass._dss);
         res += serializeRasterizerState(pass._rs);
@@ -200,19 +176,7 @@
     protected _rootBufferDirty = false;
     protected _buffers: Buffer[] = [];
     protected _descriptorSet: DescriptorSet = null!;
-<<<<<<< HEAD
     protected _pipelineLayout: PipelineLayout = null!;
-
-=======
-    protected _priority = RenderPriority.DEFAULT;
-    protected _hash = 0;
-    protected _pipelineLayout: PipelineLayout = null!;
-    protected _primitiveMode = PrimitiveMode.TRIANGLE_LIST;
-    protected _dynamicStates = DynamicStateFlagBit.NONE;
-    protected _stage = RenderPassStage.DEFAULT;
-    protected _phase = getPhaseID('default');
-    protected _batchingSchemes = 0;
->>>>>>> 77c3e94f
     // internal data
     protected _passIndex = 0;
     protected _propertyIndex = 0;
@@ -224,38 +188,27 @@
     protected _shaderInfo: IProgramInfo = null!;
     protected _defines: MacroRecord = {};
     protected _properties: Record<string, IPropertyInfo> = {};
-<<<<<<< HEAD
     protected _shader: Shader | null = null
     protected _bs: BlendState = new BlendState();
     protected _dss: DepthStencilState = new DepthStencilState();
     protected _rs: RasterizerState = new RasterizerState();
     protected _priority: RenderPriority = RenderPriority.DEFAULT;
     protected _stage: RenderPassStage = RenderPassStage.DEFAULT;
-    protected _phase = -1;
+    protected _phase = getPhaseID('default');
     protected _primitive: PrimitiveMode = PrimitiveMode.TRIANGLE_LIST;
     protected _batchingScheme: BatchingSchemes = BatchingSchemes.INSTANCING;
     protected _dynamicStates: DynamicStateFlagBit = DynamicStateFlagBit.NONE;
     protected _hash = 0;
 
-=======
->>>>>>> 77c3e94f
     // external references
     protected _root: Root;
     protected _device: Device;
     // native data
-<<<<<<< HEAD
     protected declare _nativeObj: NativePass | null;
 
     get native (): NativePass {
         return this._nativeObj!;
     }
-=======
-    protected _hShaderDefault: ShaderHandle = NULL_HANDLE;
-    protected _handle: PassHandle = NULL_HANDLE;
-    protected _bs: BlendState = new BlendState();
-    protected _dss: DepthStencilState = new DepthStencilState();
-    protected _rs: RasterizerState = new RasterizerState();
->>>>>>> 77c3e94f
 
     constructor (root: Root) {
         this._root = root;
@@ -451,15 +404,7 @@
         this._dss.destroy();
         this._bs.destroy();
 
-<<<<<<< HEAD
         this._destroy();
-=======
-        if (this._handle) {
-            DSPool.free(PassPool.get(this._handle, PassView.DESCRIPTOR_SET));
-            PassPool.free(this._handle);
-            this._handle = NULL_HANDLE;
-        }
->>>>>>> 77c3e94f
     }
 
     /**
@@ -543,18 +488,11 @@
         const { pipeline } = this._root;
         if (!pipeline) { return false; }
         this._syncBatchingScheme();
-<<<<<<< HEAD
         const shader = programLib.getGFXShader(this._device, this._programName, this._defines, pipeline);
         if (!shader) { console.warn(`create shader ${this._programName} failed`); return false; }
         this._shader = shader;
         this._setPipelineLayout(programLib.getTemplateInfo(this._programName).pipelineLayout);
         this._setHash(Pass.getPassHash(this));
-=======
-        this._hShaderDefault = programLib.getGFXShader(this._device, this._programName, this._defines, pipeline);
-        if (!this._hShaderDefault) { console.warn(`create shader ${this._programName} failed`); return false; }
-        this.pipelineLayoutHandle = programLib.getTemplateInfo(this._programName).hPipelineLayout;
-        this.hash = Pass.getPassHash(this, this._hShaderDefault);
->>>>>>> 77c3e94f
         return true;
     }
 
@@ -664,7 +602,6 @@
     }
 
     protected _doInit (info: IPassInfoFull, copyDefines = false): void {
-<<<<<<< HEAD
         if (JSB) {
             this._nativeObj = new NativePass();
         }
@@ -675,16 +612,6 @@
         this._setRasterizerState(this._rs);
         this._setDepthStencilState(this._dss);
         this._setBlendState(this._bs);
-=======
-        this._handle = PassPool.alloc();
-        this.priority = RenderPriority.DEFAULT;
-        this.stage = RenderPassStage.DEFAULT;
-        this.phase = getPhaseID('default');
-        this.primitive = PrimitiveMode.TRIANGLE_LIST;
-        this.rasterizerState = this._rs;
-        this.depthStencilState = this._dss;
-        this.blendState = this._bs;
->>>>>>> 77c3e94f
 
         this._passIndex = info.passIndex;
         this._propertyIndex = info.propertyIndex !== undefined ? info.propertyIndex : info.passIndex;
@@ -699,13 +626,8 @@
 
         // init descriptor set
         _dsInfo.layout = programLib.getDescriptorSetLayout(this._device, info.program);
-<<<<<<< HEAD
         this._descriptorSet = this._device.createDescriptorSet(_dsInfo);
         this._setNativeDescriptorSet(this._descriptorSet);
-=======
-        this.descriptorSetHandle = DSPool.alloc(this._device, _dsInfo);
-
->>>>>>> 77c3e94f
         // calculate total size required
         const blocks = this._shaderInfo.blocks;
         const tmplInfo = programLib.getTemplateInfo(info.program);
@@ -755,7 +677,6 @@
     protected _syncBatchingScheme (): void {
         if (this._defines.USE_INSTANCING) {
             if (this._device.hasFeature(Feature.INSTANCED_ARRAYS)) {
-<<<<<<< HEAD
                 this._setBatchingScheme(BatchingSchemes.INSTANCING);
             } else {
                 this._defines.USE_INSTANCING = false;
@@ -765,22 +686,10 @@
             this._setBatchingScheme(BatchingSchemes.VB_MERGING);
         } else {
             this._setBatchingScheme(0);
-=======
-                this.batchingScheme = BatchingSchemes.INSTANCING;
-            } else {
-                this._defines.USE_INSTANCING = false;
-                this.batchingScheme = 0;
-            }
-        } else if (this._defines.USE_BATCHING) {
-            this.batchingScheme = BatchingSchemes.VB_MERGING;
-        } else {
-            this.batchingScheme = 0;
->>>>>>> 77c3e94f
         }
     }
 
     // Only for UI
-<<<<<<< HEAD
     protected _setBatchingScheme (val: BatchingSchemes) {
         this._batchingScheme = val;
         if (JSB) {
@@ -827,48 +736,20 @@
         this._setBlendState(bs);
         this._setRasterizerState(target.rasterizerState);
         this._setDepthStencilState(dss);
-
-=======
-    private _destroyHandle () {
-        if (this._handle) {
-            PassPool.free(this._handle);
-            this._handle = NULL_HANDLE;
-        }
-    }
-
-    // Only for UI
-    private _initPassFromTarget (target: Pass, dss: DepthStencilState, bs: BlendState, hashFactor: number) {
->>>>>>> 77c3e94f
         this._passIndex = target.passIndex;
         this._propertyIndex = target.propertyIndex;
         this._programName = target.program;
         this._defines = target.defines;
         this._shaderInfo = target._shaderInfo;
         this._properties = target._properties;
-        this._hShaderDefault = target._hShaderDefault;
 
         this._blocks = target._blocks;
         this._dynamics =  target._dynamics;
 
-<<<<<<< HEAD
         this._shader = target._shader;
 
         this._setPipelineLayout(programLib.getTemplateInfo(this._programName).pipelineLayout);
         this._setHash(target._hash ^ hashFactor);
-=======
-        this.priority = target.priority;
-        this.stage = target.stage;
-        this.phase = target.phase;
-        this.batchingScheme = target.batchingScheme;
-        this.primitive = target.primitive;
-        this.dynamicStates = target.dynamicStates;
-        this.hash = target.hash ^ hashFactor;
-        this.rasterizerState = target.rasterizerState;
-        this.blendState = bs;
-        this.depthStencilState = dss;
-        this.pipelineLayoutHandle = programLib.getTemplateInfo(this._programName).hPipelineLayout;
-        this.descriptorSetHandle = PassPool.get(target.handle, PassView.DESCRIPTOR_SET);
->>>>>>> 77c3e94f
     }
 
     /* eslint-disable max-len */
@@ -888,50 +769,18 @@
     get blocks (): Float32Array[] { return this._blocks; }
     get rootBufferDirty (): boolean { return this._rootBufferDirty; }
     // states
-<<<<<<< HEAD
     get priority (): RenderPriority { return this._priority; }
     get primitive (): PrimitiveMode { return this._primitive; }
     get stage (): RenderPassStage { return this._stage; }
     get phase (): number { return this._phase; }
-=======
-    get handle (): PassHandle { return this._handle; }
-
-    set priority (val: RenderPriority) { this._priority = val; PassPool.set(this._handle, PassView.PRIORITY, val); }
-    get priority (): RenderPriority { return this._priority; }
-    set primitive (val: PrimitiveMode) { this._primitiveMode = val; PassPool.set(this._handle, PassView.PRIMITIVE, val); }
-    get primitive (): PrimitiveMode { return this._primitiveMode; }
-    set stage (val: RenderPassStage) { this._stage = val; PassPool.set(this._handle, PassView.STAGE, val); }
-    get stage (): RenderPassStage { return this._stage; }
-    set phase (val: number) { this._phase = val; PassPool.set(this._handle, PassView.PHASE, val); }
-    get phase (): number { return this._phase; }
-    set dynamicStates (val: DynamicStateFlags) { this._dynamicStates = val; PassPool.set(this._handle, PassView.DYNAMIC_STATES, val); }
-    get dynamicStates (): DynamicStateFlags { return this._dynamicStates; }
-    set batchingScheme (val: BatchingSchemes) { this._batchingSchemes = val; PassPool.set(this._handle, PassView.BATCHING_SCHEME, val); }
-    get batchingScheme (): BatchingSchemes { return this._batchingSchemes; }
-    set hash (val: number) { this._hash = val; PassPool.set(this._handle, PassView.HASH, val); }
-    get hash (): number { return this._hash; }
-    set pipelineLayoutHandle (val: PipelineLayoutHandle) { this._pipelineLayout = PipelineLayoutPool.get(val); PassPool.set(this._handle, PassView.PIPELINE_LAYOUT, val); }
-    get pipelineLayout (): PipelineLayout { return this._pipelineLayout; }
-    set descriptorSetHandle (val: DescriptorSetHandle) { this._descriptorSet = DSPool.get(val); PassPool.set(this._handle, PassView.DESCRIPTOR_SET, val); }
-    get descriptorSet (): DescriptorSet { return this._descriptorSet; }
-    set rasterizerState (val: RasterizerState) { this._rs = val; PassPool.set(this._handle, PassView.RASTERIZER_STATE, val.handle); }
->>>>>>> 77c3e94f
     get rasterizerState (): RasterizerState { return this._rs; }
-    set depthStencilState (val: DepthStencilState) { this._dss = val; PassPool.set(this._handle, PassView.DEPTH_STENCIL_STATE, val.handle); }
     get depthStencilState (): DepthStencilState { return this._dss; }
-    set blendState (val: BlendState) { this._bs = val; PassPool.set(this._handle, PassView.BLEND_STATE, val.handle); }
     get blendState (): BlendState { return this._bs; }
-<<<<<<< HEAD
     get dynamicStates (): DynamicStateFlags { return this._dynamicStates; }
     get batchingScheme (): BatchingSchemes { return this._batchingScheme; }
     get descriptorSet (): DescriptorSet { return this._descriptorSet; }
     get hash (): number { return this._hash; }
-    get rootBufferDirty (): boolean { return this._rootBufferDirty; }
     get pipelineLayout (): PipelineLayout { return this._pipelineLayout; }
-=======
-
-    /* eslint-enable max-len */
->>>>>>> 77c3e94f
 }
 
 function serializeBlendState (bs: BlendState): string {
