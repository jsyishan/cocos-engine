--- conflicted
+++ resolved
@@ -62,13 +62,6 @@
 export const HUAWEI = tryDefineGlobal('CC_HUAWEI', false);
 export const OPPO = tryDefineGlobal('CC_OPPO', false);
 export const VIVO = tryDefineGlobal('CC_VIVO', false);
-<<<<<<< HEAD
 // @ts-expect-error: 'loadRuntime' exits only in runtime environment.
 export const SUPPORT_JIT = tryDefineGlobal('CC_SUPPORT_JIT', (typeof loadRuntime === 'function'));
-export const SERVER_MODE = false;
-export const UI_GPU_DRIVEN = false;
-=======
-// @ts-expect-error
-export const SUPPORT_JIT = tryDefineGlobal('CC_SUPPORT_JIT', ('function' === typeof loadRuntime));
-export const SERVER_MODE = false;
->>>>>>> a80f700a
+export const SERVER_MODE = false;