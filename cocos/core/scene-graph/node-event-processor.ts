--- conflicted
+++ resolved
@@ -36,12 +36,9 @@
 import { Touch } from '../platform/event-manager/touch';
 import { BaseNode } from './base-node';
 import { Node } from './node';
-<<<<<<< HEAD
+import { CallbacksInvoker } from '../event/callbacks-invoker';
+import { errorID } from '../platform/debug';
 import { legacyCC } from '../global-exports';
-import { errorID } from '../platform/debug';
-=======
-import { CallbacksInvoker } from '../event/callbacks-invoker';
->>>>>>> 3b31edae
 
 const _cachedArray = new Array<BaseNode>(16);
 let _currentHovered: BaseNode | null = null;
