/*
 Copyright (c) 2011-2012 cocos2d-x.org
 Copyright (c) 2013-2016 Chukong Technologies Inc.
 Copyright (c) 2017-2023 Xiamen Yaji Software Co., Ltd.

 http://www.cocos2d-x.org

 Permission is hereby granted, free of charge, to any person obtaining a copy
 of this software and associated documentation files (the "Software"), to deal
 in the Software without restriction, including without limitation the rights to
 use, copy, modify, merge, publish, distribute, sublicense, and/or sell copies
 of the Software, and to permit persons to whom the Software is furnished to do so,
 subject to the following conditions:

 The above copyright notice and this permission notice shall be included in
 all copies or substantial portions of the Software.

 THE SOFTWARE IS PROVIDED "AS IS", WITHOUT WARRANTY OF ANY KIND, EXPRESS OR
 IMPLIED, INCLUDING BUT NOT LIMITED TO THE WARRANTIES OF MERCHANTABILITY,
 FITNESS FOR A PARTICULAR PURPOSE AND NONINFRINGEMENT. IN NO EVENT SHALL THE
 AUTHORS OR COPYRIGHT HOLDERS BE LIABLE FOR ANY CLAIM, DAMAGES OR OTHER
 LIABILITY, WHETHER IN AN ACTION OF CONTRACT, TORT OR OTHERWISE, ARISING FROM,
 OUT OF OR IN CONNECTION WITH THE SOFTWARE OR THE USE OR OTHER DEALINGS IN
 THE SOFTWARE.
*/

import { Rect } from '../math';
import { legacyCC } from '../global-exports';

/**
<<<<<<< HEAD
 * `visibleRect` is a singleton object which defines the actual visible rect of the current view
=======
 * @zh `visibleRect` is a singleton object which defines the actual visible rect of the current view.
 * @en `visibleRect` 是一个定义当前视图的实际可见矩形的单例对象。
>>>>>>> 73d80047
 * @engineInternal
 */
export const visibleRect = {
    /**
     * @zh 与游戏场景有关的屏幕左上方坐标。
     * @en Top left coordinate of the screen related to the game scene.
     */
    topLeft: legacyCC.v2(0, 0),

    /**
     * @zh 与游戏场景有关的屏幕右上方坐标。
     * @en Top right coordinate of the screen related to the game scene.
     */
    topRight: legacyCC.v2(0, 0),

    /**
     * @zh 与游戏场景有关的屏幕上方中心坐标。
     * @en Top center coordinate of the screen related to the game scene.
     */
    top: legacyCC.v2(0, 0),

    /**
     * @zh 与游戏场景有关的屏幕左下坐标。
     * @en Bottom left coordinate of the screen related to the game scene.
     */
    bottomLeft: legacyCC.v2(0, 0),

    /**
     * @zh 与游戏场景有关的屏幕右下坐标。
     * @en Bottom right coordinate of the screen related to the game scene.
     */
    bottomRight: legacyCC.v2(0, 0),

    /**
     * @zh 与游戏场景有关的屏幕下方中心坐标。
     * @en Bottom center coordinate of the screen related to the game scene.
     */
    bottom: legacyCC.v2(0, 0),

    /**
     * @zh 与游戏场景有关的屏幕中心坐标。
     * @en Center coordinate of the screen related to the game scene.
     */
    center: legacyCC.v2(0, 0),

    /**
     * @zh 与游戏场景有关的屏幕左边中心坐标。
     * @en Left center coordinate of the screen related to the game scene.
     */
    left: legacyCC.v2(0, 0),

    /**
     * @zh 与游戏场景有关的屏幕右边中心坐标。
     * @en Right center coordinate of the screen related to the game scene.
     */
    right: legacyCC.v2(0, 0),

    /**
     * @zh 屏幕宽度。
     * @en Width of the screen.
     */
    width: 0,

    /**
     * @zh 屏幕高度。
     * @en Height of the screen.
     */
    height: 0,

    /**
     * @zh 初始化函数。
     * @en Initialization function.
     * @param visibleRect_ @zh 当前视图的实际可见区域。@en The actual visible area of the current view.
     * @NOTE: @zh 必须是有效的区域。例如区域大小不能为负数。@en It must be a valid region. For example, the region size cannot be negative.
     */
    init (visibleRect_: Rect) {
        const w = this.width = visibleRect_.width;
        const h = this.height = visibleRect_.height;
        const l = visibleRect_.x;
        const b = visibleRect_.y;
        const t = b + h;
        const r = l + w;

        // top
        this.topLeft.x = l;
        this.topLeft.y = t;
        this.topRight.x = r;
        this.topRight.y = t;
        this.top.x = l + w / 2;
        this.top.y = t;

        // bottom
        this.bottomLeft.x = l;
        this.bottomLeft.y = b;
        this.bottomRight.x = r;
        this.bottomRight.y = b;
        this.bottom.x = l + w / 2;
        this.bottom.y = b;

        // center
        this.center.x = l + w / 2;
        this.center.y = b + h / 2;

        // left
        this.left.x = l;
        this.left.y = b + h / 2;

        // right
        this.right.x = r;
        this.right.y = b + h / 2;
    },
};

legacyCC.visibleRect = visibleRect;<|MERGE_RESOLUTION|>--- conflicted
+++ resolved
@@ -28,12 +28,8 @@
 import { legacyCC } from '../global-exports';
 
 /**
-<<<<<<< HEAD
- * `visibleRect` is a singleton object which defines the actual visible rect of the current view
-=======
  * @zh `visibleRect` is a singleton object which defines the actual visible rect of the current view.
  * @en `visibleRect` 是一个定义当前视图的实际可见矩形的单例对象。
->>>>>>> 73d80047
  * @engineInternal
  */
 export const visibleRect = {
