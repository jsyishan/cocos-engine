/*
 Copyright (c) 2018-2020 Xiamen Yaji Software Co., Ltd.

 http://www.cocos.com

 Permission is hereby granted, free of charge, to any person obtaining a copy
 of this software and associated engine source code (the "Software"), a limited,
  worldwide, royalty-free, non-assignable, revocable and non-exclusive license
 to use Cocos Creator solely to develop games on your target platforms. You shall
  not use Cocos Creator software for developing other software or tools that's
  used for developing games. You are not granted to publish, distribute,
  sublicense, and/or sell copies of Cocos Creator.

 The software or tools in this License Agreement are licensed, not sold.
 Xiamen Yaji Software Co., Ltd. reserves all rights not expressly granted to you.

 THE SOFTWARE IS PROVIDED "AS IS", WITHOUT WARRANTY OF ANY KIND, EXPRESS OR
 IMPLIED, INCLUDING BUT NOT LIMITED TO THE WARRANTIES OF MERCHANTABILITY,
 FITNESS FOR A PARTICULAR PURPOSE AND NONINFRINGEMENT. IN NO EVENT SHALL THE
 AUTHORS OR COPYRIGHT HOLDERS BE LIABLE FOR ANY CLAIM, DAMAGES OR OTHER
 LIABILITY, WHETHER IN AN ACTION OF CONTRACT, TORT OR OTHERWISE, ARISING FROM,
 OUT OF OR IN CONNECTION WITH THE SOFTWARE OR THE USE OR OTHER DEALINGS IN
 THE SOFTWARE.
*/

<<<<<<< HEAD
import './component-event-handler.schema';

=======
>>>>>>> 9be02257
export { default as System } from './system';
export { default as MissingScript } from './missing-script';
export { EventHandler } from './component-event-handler';
export { Component } from './component';
export { Camera } from './camera-component';
export { ModelRenderer } from './model-renderer';
export { Renderer } from './renderer';
/** deprecated */
export * from './deprecated';<|MERGE_RESOLUTION|>--- conflicted
+++ resolved
@@ -23,11 +23,7 @@
  THE SOFTWARE.
 */
 
-<<<<<<< HEAD
 import './component-event-handler.schema';
-
-=======
->>>>>>> 9be02257
 export { default as System } from './system';
 export { default as MissingScript } from './missing-script';
 export { EventHandler } from './component-event-handler';
