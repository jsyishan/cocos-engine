--- conflicted
+++ resolved
@@ -28,13 +28,8 @@
 
 import { TEST } from 'internal:constants';
 import * as js from '../utils/js';
-<<<<<<< HEAD
-import { CCClass } from './class';
+import { CCClass, isCCClassOrFastDefined } from './class';
 import { CCObject, isCCObject } from './object';
-=======
-import { CCClass, isCCClassOrFastDefined } from './class';
-import { CCObject } from './object';
->>>>>>> 9be02257
 import * as Attr from './utils/attribute';
 import { flattenCodeArray } from './utils/compiler';
 import { legacyCC } from '../global-exports';
