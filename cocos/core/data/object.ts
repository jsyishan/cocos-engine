--- conflicted
+++ resolved
@@ -328,11 +328,7 @@
             this._onPreDestroy();
         }
 
-<<<<<<< HEAD
-        if ((TEST ? (/* make EDITOR mockable*/ Function('return !EDITOR'))() : !EDITOR) || legacyCC.engine._isPlaying) {
-=======
-        if (!EDITOR || cc.engine._isPlaying) {
->>>>>>> 3b31edae
+        if (!EDITOR || legacyCC.engine._isPlaying) {
             this._destruct();
         }
 
