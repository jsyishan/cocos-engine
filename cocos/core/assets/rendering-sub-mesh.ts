--- conflicted
+++ resolved
@@ -79,15 +79,8 @@
 }
 
 /**
-<<<<<<< HEAD
- * @en A representation of a sub mesh
- * Sub mesh for rendering which contains all geometry data, it can be used to create [[InputAssembler]].
- * @zh 代表一个子网格资源
- * 包含所有顶点数据的渲染子网格，可以用来创建 [[InputAssembler]]。
-=======
  * @en Sub mesh for rendering which contains all geometry data, it can be used to create [[gfx.InputAssembler]].
  * @zh 包含所有顶点数据的渲染子网格，可以用来创建 [[gfx.InputAssembler]]。
->>>>>>> 9be02257
  */
 export class RenderingSubMesh {
     /**
