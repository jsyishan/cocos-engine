/*
 Copyright (c) 2017-2018 Xiamen Yaji Software Co., Ltd.

 http://www.cocos.com

 Permission is hereby granted, free of charge, to any person obtaining a copy
 of this software and associated engine source code (the "Software"), a limited,
  worldwide, royalty-free, non-assignable, revocable and non-exclusive license
 to use Cocos Creator solely to develop games on your target platforms. You shall
  not use Cocos Creator software for developing other software or tools that's
  used for developing games. You are not granted to publish, distribute,
  sublicense, and/or sell copies of Cocos Creator.

 The software or tools in this License Agreement are licensed, not sold.
 Xiamen Yaji Software Co., Ltd. reserves all rights not expressly granted to you.

 THE SOFTWARE IS PROVIDED "AS IS", WITHOUT WARRANTY OF ANY KIND, EXPRESS OR
 IMPLIED, INCLUDING BUT NOT LIMITED TO THE WARRANTIES OF MERCHANTABILITY,
 FITNESS FOR A PARTICULAR PURPOSE AND NONINFRINGEMENT. IN NO EVENT SHALL THE
 AUTHORS OR COPYRIGHT HOLDERS BE LIABLE FOR ANY CLAIM, DAMAGES OR OTHER
 LIABILITY, WHETHER IN AN ACTION OF CONTRACT, TORT OR OTHERWISE, ARISING FROM,
 OUT OF OR IN CONNECTION WITH THE SOFTWARE OR THE USE OR OTHER DEALINGS IN
 THE SOFTWARE.
*/

/**
 * @category animation
 */

import { Node } from '../scene-graph/node';
import { AnimationClip, IRuntimeCurve } from './animation-clip';
import { AnimCurve, RatioSampler } from './animation-curve';
import { createBoundTarget, createBufferedTarget, IBufferedTarget, IBoundTarget } from './bound-target';
import { Playable } from './playable';
import { WrapMode, WrapModeMask, WrappedInfo } from './types';
import { EDITOR } from 'internal:constants';
import { HierarchyPath, evaluatePath, TargetPath } from './target-path';
import { BlendStateBuffer, createBlendStateWriter, IBlendStateWriter } from './skeletal-animation-blending';
import { legacyCC } from '../global-exports';
import { ccenum } from '../value-types/enum';
import { IValueProxyFactory } from './value-proxy';

/**
 * @en The event type supported by Animation
 * @zh Animation 支持的事件类型。
 */
export enum EventType {
    /**
     * @en Emit when begin playing animation
     * @zh 开始播放时触发。
     */
    PLAY = 'play',
    /**
     * @en Emit when stop playing animation
     * @zh 停止播放时触发。
     */
    STOP = 'stop',
    /**
     * @en Emit when pause animation
     * @zh 暂停播放时触发。
     */
    PAUSE = 'pause',
    /**
     * @en Emit when resume animation
     * @zh 恢复播放时触发。
     */
    RESUME = 'resume',

    /**
     * @en If animation repeat count is larger than 1, emit when animation play to the last frame.
     * @zh 假如动画循环次数大于 1，当动画播放到最后一帧时触发。
     */
    LASTFRAME = 'lastframe',

    /**
     * @en Triggered when finish playing animation.
     * @zh 动画完成播放时触发。
     */
    FINISHED = 'finished',
}
ccenum(EventType);

export class ICurveInstance {
    public commonTargetIndex?: number;

    private _curve: AnimCurve;
    private _boundTarget: IBoundTarget;
    private _rootTargetProperty?: string;
    private _curveDetail: Omit<IRuntimeCurve, 'sampler'>;

    constructor (
        runtimeCurve: Omit<IRuntimeCurve, 'sampler'>,
        target: any,
        boundTarget: IBoundTarget) {
        this._curve = runtimeCurve.curve;
        this._curveDetail = runtimeCurve;

        this._boundTarget = boundTarget;
    }

    public applySample (ratio: number, index: number, lerpRequired: boolean, samplerResultCache, weight: number) {
        if (this._curve.empty()) {
            return;
        }
        let value: any;
        if (!this._curve.hasLerp() || !lerpRequired) {
            value = this._curve.valueAt(index);
        } else {
            value = this._curve.valueBetween(
                ratio,
                samplerResultCache.from,
                samplerResultCache.fromRatio,
                samplerResultCache.to,
                samplerResultCache.toRatio);
        }
        this._setValue(value, weight);
    }

    private _setValue (value: any, weight: number) {
        this._boundTarget.setValue(value);
    }

    get propertyName () { return this._rootTargetProperty || ''; }

    get curveDetail () {
        return this._curveDetail;
    }
}

/**
 * The curves in ISamplerSharedGroup share a same keys.
 */
interface ISamplerSharedGroup {
    sampler: RatioSampler | null;
    curves: ICurveInstance[];
    samplerResultCache: {
        from: number;
        fromRatio: number;
        to: number;
        toRatio: number;
    };
}

function makeSamplerSharedGroup (sampler: RatioSampler | null): ISamplerSharedGroup {
    return {
        sampler,
        curves: [],
        samplerResultCache: {
            from: 0,
            fromRatio: 0,
            to: 0,
            toRatio: 0,
        },
    };
}

const InvalidIndex = -1;

/**
 * @en
 * The AnimationState gives full control over animation playback process.
 * In most cases the Animation Component is sufficient and easier to use. Use the AnimationState if you need full control.
 * @zh
 * AnimationState 完全控制动画播放过程。<br/>
 * 大多数情况下 动画组件 是足够和易于使用的。如果您需要更多的动画控制接口，请使用 AnimationState。
 *
 */
export class AnimationState extends Playable {

    /**
     * @en The clip that is being played by this animation state.
     * @zh 此动画状态正在播放的剪辑。
     */
    get clip () {
        return this._clip;
    }

    /**
     * @en The name of the playing animation.
     * @zh 动画的名字。
     */
    get name () {
        return this._name;
    }

    get length () {
        return this.duration;
    }

    /**
     * @en
     * Wrapping mode of the playing animation.
     * Notice : dynamic change wrapMode will reset time and repeatCount property
     * @zh
     * 动画循环方式。
     * 需要注意的是，动态修改 wrapMode 时，会重置 time 以及 repeatCount。
     * @default: WrapMode.Normal
     */
    get wrapMode () {
        return this._wrapMode;
    }

    set wrapMode (value: WrapMode) {
        this._wrapMode = value;

        if (EDITOR) { return; }

        // dynamic change wrapMode will need reset time to 0
        this.time = 0;

        if (value & WrapModeMask.Loop) {
            this.repeatCount = Infinity;
        }
        else {
            this.repeatCount = 1;
        }
    }

    /**
     * @en The animation's iteration count property.
     *
     * A real number greater than or equal to zero (including positive infinity) representing the number of times
     * to repeat the animation node.
     *
     * Values less than zero and NaN values are treated as the value 1.0 for the purpose of timing model
     * calculations.
     *
     * @zh 迭代次数，指动画播放多少次后结束, normalize time。 如 2.5（2次半）。
     *
     * @property repeatCount
     * @type {Number}
     * @default 1
     */
    get repeatCount () {
        return this._repeatCount;
    }

    set repeatCount (value: number) {
        this._repeatCount = value;

        const shouldWrap = this._wrapMode & WrapModeMask.ShouldWrap;
        const reverse = (this.wrapMode & WrapModeMask.Reverse) === WrapModeMask.Reverse;
        if (value === Infinity && !shouldWrap && !reverse) {
            this._process = this.simpleProcess;
        }
        else {
            this._process = this.process;
        }
    }

    /**
     * @en The start delay which represents the number of seconds from an animation's start time to the start of
     * the active interval.
     * @zh 延迟多少秒播放。
     * @default 0
     */
    get delay () {
        return this._delay;
    }

    set delay (value: number) {
        this._delayTime = this._delay = value;
    }

    // http://www.w3.org/TR/web-animations/#idl-def-AnimationTiming

    /**
     * @en The iteration duration of this animation in seconds. (length)
     * @zh 单次动画的持续时间，秒。（动画长度）
     * @readOnly
     */
    public duration = 1;

    /**
     * @en The animation's playback speed. 1 is normal playback speed.
     * @zh 播放速率。
     * @default: 1.0
     */
    public speed = 1;

    /**
     * @en The current time of this animation in seconds.
     * @zh 动画当前的时间，秒。
     * @default 0
     */
    public time = 0;

    /**
     * The weight.
     */
    public weight = 0;

    public frameRate = 0;

    protected _wrapMode = WrapMode.Normal;

    protected _repeatCount = 1;

    /**
     * Mark whether the current frame is played.
     * When set new time to animation state, we should ensure the frame at the specified time being played at next update.
     */
    protected _currentFramePlayed = false;
    protected _delay = 0;
    protected _delayTime = 0;
    protected _wrappedInfo = new WrappedInfo();
    protected _lastWrapInfo: WrappedInfo | null = null;
    protected _lastWrapInfoEvent: WrappedInfo | null = null;
    protected _process = this.process;
    protected _target: Node | null = null;
    protected _targetNode: Node | null = null;
    protected _clip: AnimationClip;
    protected _name: string;
    protected _lastIterations?: number;
    protected _samplerSharedGroups: ISamplerSharedGroup[] = [];

    /**
     * May be `null` due to failed to initialize.
     */
    protected _commonTargetStatuses: (null | {
        target: IBufferedTarget;
        changed: boolean;
    })[] = [];
    protected _curveLoaded = false;
    protected _ignoreIndex = InvalidIndex;
    private _blendStateBuffer: BlendStateBuffer | null = null;
    private _blendStateWriters: IBlendStateWriter[] = [];
    private _allowLastFrame = false;

    constructor (clip: AnimationClip, name = '') {
        super();
        this._clip = clip;
        this._name = name || (clip && clip.name);
    }

    get curveLoaded () {
        return this._curveLoaded;
    }

    public initialize (root: Node, propertyCurves?: readonly IRuntimeCurve[]) {
        if (this._curveLoaded) { return; }
        this._curveLoaded = true;
        this._destroyBlendStateWriters();
        this._samplerSharedGroups.length = 0;
        this._blendStateBuffer = legacyCC.director.getAnimationManager()?.blendState ?? null;
        this._targetNode = root;
        const clip = this._clip;

        this.duration = clip.duration;
        this.speed = clip.speed;
        this.wrapMode = clip.wrapMode;
        this.frameRate = clip.sample;

        if ((this.wrapMode & WrapModeMask.Loop) === WrapModeMask.Loop) {
            this.repeatCount = Infinity;
        } else {
            this.repeatCount = 1;
        }

        /**
         * Create the bound target. Especially optimized for skeletal case.
         */
        const createBoundTargetOptimized = <BoundTargetT extends IBoundTarget>(
            createFn: (...args: Parameters<typeof createBoundTarget>) => BoundTargetT | null,
            rootTarget: any,
            path: TargetPath[],
            valueAdapter: IValueProxyFactory | undefined,
            isConstant: boolean,
        ): BoundTargetT | null => {
            if (!isTargetingTRS(path) || !this._blendStateBuffer) {
                return createFn(rootTarget, path, valueAdapter);
            } else {
                const targetNode = evaluatePath(rootTarget, ...path.slice(0, path.length - 1));
                if (targetNode !== null && targetNode instanceof Node) {
                    const propertyName = path[path.length - 1] as 'position' | 'rotation' | 'scale' | 'eulerAngles';
                    const blendStateWriter = createBlendStateWriter(
                        this._blendStateBuffer,
                        targetNode,
                        propertyName,
                        this,
                        isConstant,
                    );
                    this._blendStateWriters.push(blendStateWriter);
                    return createFn(rootTarget, [], blendStateWriter);
                }
            }
            return null;
        };

        this._commonTargetStatuses = clip.commonTargets.map((commonTarget, index) => {
            const target = createBoundTargetOptimized(
                createBufferedTarget,
                root,
                commonTarget.modifiers,
                commonTarget.valueAdapter,
                false,
            );
            if (target === null) {
                return null;
            } else {
                return {
                    target,
                    changed: false,
                };
            }
        });

        if (!propertyCurves) {
            propertyCurves = clip.getPropertyCurves();
        }
        for (let iPropertyCurve = 0; iPropertyCurve < propertyCurves.length; ++iPropertyCurve) {
            const propertyCurve = propertyCurves[iPropertyCurve];
            let samplerSharedGroup = this._samplerSharedGroups.find((value) => value.sampler === propertyCurve.sampler);
            if (!samplerSharedGroup) {
                samplerSharedGroup = makeSamplerSharedGroup(propertyCurve.sampler);
                this._samplerSharedGroups.push(samplerSharedGroup);
            }

            let rootTarget: any;
            if (typeof propertyCurve.commonTarget === 'undefined') {
                rootTarget = root;
            } else {
                const commonTargetStatus = this._commonTargetStatuses[propertyCurve.commonTarget];
                if (!commonTargetStatus) {
                    continue;
                }
                rootTarget = commonTargetStatus.target.peek();
            }

            const boundTarget = createBoundTargetOptimized(
                createBoundTarget,
                rootTarget,
                propertyCurve.modifiers,
                propertyCurve.valueAdapter,
                propertyCurve.curve.constant(),
            );

            if (boundTarget === null) {
                // warn(`Failed to bind "${root.name}" to curve in clip ${clip.name}: ${err}`);
            } else {
                const curveInstance = new ICurveInstance(
                    propertyCurve,
                    rootTarget,
                    boundTarget,
                );
                curveInstance.commonTargetIndex = propertyCurve.commonTarget;
                samplerSharedGroup.curves.push(curveInstance);
            }
        }
    }

    public destroy () {
        this._destroyBlendStateWriters();
    }

    /**
     * @deprecated Since V1.1.1, animation states were no longer defined as event targets.
     * To process animation events, use `AnimationComponent` instead.
     */
    public emit (...args: any[]) {
        legacyCC.director.getAnimationManager().pushDelayEvent(this._emit, this, args);
    }

    /**
     * @deprecated Since V1.1.1, animation states were no longer defined as event targets.
     * To process animation events, use `AnimationComponent` instead.
     */
    public on (type: string, callback: Function, target?: any) {
        if (this._target && this._target.isValid) {
            return this._target.on(type, callback, target);
        } else {
            return null;
        }
    }

    /**
     * @deprecated Since V1.1.1, animation states were no longer defined as event targets.
     * To process animation events, use `AnimationComponent` instead.
     */
    public once (type: string, callback: Function, target?: any) {
        if (this._target && this._target.isValid) {
            return this._target.once(type, callback, target);
        } else {
            return null;
        }
    }

    /**
     * @deprecated Since V1.1.1, animation states were no longer defined as event targets.
     * To process animation events, use `AnimationComponent` instead.
     */
    public off (type: string, callback: Function, target?: any) {
        if (this._target && this._target.isValid) {
            this._target.off(type, callback, target);
        }
    }

    /**
     * @zh
     * 是否允许触发 `LastFrame` 事件。
     * @en
     * Whether `LastFrame` should be triggered.
     * @param allowed True if the last frame events may be triggered.
     */
    public allowLastFrameEvent (allowed: boolean) {
        this._allowLastFrame = allowed;
    }

    public _setEventTarget (target) {
        this._target = target;
    }

    public setTime (time: number) {
        this._currentFramePlayed = false;
        this.time = time || 0;

        if (!EDITOR) {
            this._lastWrapInfoEvent = null;
            this._ignoreIndex = InvalidIndex;

            const info = this.getWrappedInfo(time, this._wrappedInfo);
            const direction = info.direction;
            let frameIndex = this._clip.getEventGroupIndexAtRatio(info.ratio);

            // only ignore when time not on a frame index
            if (frameIndex < 0) {
                frameIndex = ~frameIndex - 1;

                // if direction is inverse, then increase index
                if (direction < 0) { frameIndex += 1; }

                this._ignoreIndex = frameIndex;
            }
        }
    }

    public update (delta: number) {
        // calculate delay time

        if (this._delayTime > 0) {
            this._delayTime -= delta;
            if (this._delayTime > 0) {
                // still waiting
                return;
            }
        }

        // make first frame perfect

        // var playPerfectFirstFrame = (this.time === 0);
        if (this._currentFramePlayed) {
            this.time += (delta * this.speed);
        }
        else {
            this._currentFramePlayed = true;
        }

        this._process();
    }

    public _needReverse (currentIterations: number) {
        const wrapMode = this.wrapMode;
        let needReverse = false;

        if ((wrapMode & WrapModeMask.PingPong) === WrapModeMask.PingPong) {
            const isEnd = currentIterations - (currentIterations | 0) === 0;
            if (isEnd && (currentIterations > 0)) {
                currentIterations -= 1;
            }

            const isOddIteration = currentIterations & 1;
            if (isOddIteration) {
                needReverse = !needReverse;
            }
        }
        if ((wrapMode & WrapModeMask.Reverse) === WrapModeMask.Reverse) {
            needReverse = !needReverse;
        }
        return needReverse;
    }

    public getWrappedInfo (time: number, info?: WrappedInfo) {
        info = info || new WrappedInfo();

        let stopped = false;
        const duration = this.duration;
        const repeatCount = this.repeatCount;

        let currentIterations = time > 0 ? (time / duration) : -(time / duration);
        if (currentIterations >= repeatCount) {
            currentIterations = repeatCount;

            stopped = true;
            let tempRatio = repeatCount - (repeatCount | 0);
            if (tempRatio === 0) {
                tempRatio = 1;  // 如果播放过，动画不复位
            }
            time = tempRatio * duration * (time > 0 ? 1 : -1);
        }

        if (time > duration) {
            const tempTime = time % duration;
            time = tempTime === 0 ? duration : tempTime;
        }
        else if (time < 0) {
            time = time % duration;
            if (time !== 0) { time += duration; }
        }

        let needReverse = false;
        const shouldWrap = this._wrapMode & WrapModeMask.ShouldWrap;
        if (shouldWrap) {
            needReverse = this._needReverse(currentIterations);
        }

        let direction = needReverse ? -1 : 1;
        if (this.speed < 0) {
            direction *= -1;
        }

        // calculate wrapped time
        if (shouldWrap && needReverse) {
            time = duration - time;
        }

        info.ratio = time / duration;
        info.time = time;
        info.direction = direction;
        info.stopped = stopped;
        info.iterations = currentIterations;

        return info;
    }

    public sample () {
        const info = this.getWrappedInfo(this.time, this._wrappedInfo);
        this._sampleCurves(info.ratio);
        if (!EDITOR) {
            this._sampleEvents(info);
        }
        return info;
    }

    public process () {
        // sample
        const info = this.sample();

        if (this._allowLastFrame) {
            let lastInfo;
            if (!this._lastWrapInfo) {
                lastInfo = this._lastWrapInfo = new WrappedInfo(info);
            } else {
                lastInfo = this._lastWrapInfo;
            }

            if (this.repeatCount > 1 && ((info.iterations | 0) > (lastInfo.iterations | 0))) {
                this.emit(EventType.LASTFRAME, this);
            }

            lastInfo.set(info);
        }

        if (info.stopped) {
            this.stop();
            this.emit(EventType.FINISHED, this);
        }
    }

    public simpleProcess () {
        const duration = this.duration;
        let time = this.time % duration;
        if (time < 0) { time += duration; }
        const ratio = time / duration;
        this._sampleCurves(ratio);

        if (!EDITOR) {
            if (this._clip.hasEvents()) {
                this._sampleEvents(this.getWrappedInfo(this.time, this._wrappedInfo));
            }
        }

        if (this._allowLastFrame) {
            if (this._lastIterations === undefined) {
                this._lastIterations = ratio;
            }

            if ((this.time > 0 && this._lastIterations > ratio) || (this.time < 0 && this._lastIterations < ratio)) {
                this.emit(EventType.LASTFRAME, this);
            }

            this._lastIterations = ratio;
        }
    }

    public cache (frames: number) {
    }

    protected onPlay () {
        this.setTime(0);
        this._delayTime = this._delay;
        this._onReplayOrResume();
        this.emit(EventType.PLAY, this);
    }

    protected onStop () {
        if (!this.isPaused) {
            this._onPauseOrStop();
        }
        this.emit(EventType.STOP, this);
    }

    protected onResume () {
        this._onReplayOrResume();
        this.emit(EventType.RESUME, this);
    }

    protected onPause () {
        this._onPauseOrStop();
        this.emit(EventType.PAUSE, this);
    }

    protected _sampleCurves (ratio: number) {
        // Before we sample, we pull values of common targets.
        for (let iCommonTarget = 0; iCommonTarget < this._commonTargetStatuses.length; ++iCommonTarget) {
            const commonTargetStatus = this._commonTargetStatuses[iCommonTarget];
            if (!commonTargetStatus) {
                continue;
            }
            commonTargetStatus.target.pull();
            commonTargetStatus.changed = false;
        }

        for (let iSamplerSharedGroup = 0, szSamplerSharedGroup = this._samplerSharedGroups.length;
            iSamplerSharedGroup < szSamplerSharedGroup; ++iSamplerSharedGroup) {
            const samplerSharedGroup = this._samplerSharedGroups[iSamplerSharedGroup];
            const sampler = samplerSharedGroup.sampler;
            const { samplerResultCache } = samplerSharedGroup;
            let index: number = 0;
            let lerpRequired = false;
            if (!sampler) {
                index = 0;
            } else {
                index = sampler.sample(ratio);
                if (index < 0) {
                    index = ~index;
                    if (index <= 0) {
                        index = 0;
                    } else if (index >= sampler.ratios.length) {
                        index = sampler.ratios.length - 1;
                    } else {
                        lerpRequired = true;
                        samplerResultCache.from = index - 1;
                        samplerResultCache.fromRatio = sampler.ratios[samplerResultCache.from];
                        samplerResultCache.to = index;
                        samplerResultCache.toRatio = sampler.ratios[samplerResultCache.to];
                        index = samplerResultCache.from;
                    }
                }
            }

            for (let iCurveInstance = 0, szCurves = samplerSharedGroup.curves.length;
                iCurveInstance < szCurves; ++iCurveInstance) {
                const curveInstance = samplerSharedGroup.curves[iCurveInstance];
                curveInstance.applySample(ratio, index, lerpRequired, samplerResultCache, this.weight);
                if (curveInstance.commonTargetIndex !== undefined) {
                    const commonTargetStatus = this._commonTargetStatuses[curveInstance.commonTargetIndex];
                    if (commonTargetStatus) {
                        commonTargetStatus.changed = true;
                    }
                }
            }
        }

        // After sample, we push values of common targets.
        for (let iCommonTarget = 0; iCommonTarget < this._commonTargetStatuses.length; ++iCommonTarget) {
            const commonTargetStatus = this._commonTargetStatuses[iCommonTarget];
            if (!commonTargetStatus) {
                continue;
            }
            if (commonTargetStatus.changed) {
                commonTargetStatus.target.push();
            }
        }
    }

    private _sampleEvents (wrapInfo: WrappedInfo) {
        const length = this._clip.eventGroups.length;
        let direction = wrapInfo.direction;
        let eventIndex = this._clip.getEventGroupIndexAtRatio(wrapInfo.ratio);
        if (eventIndex < 0) {
            eventIndex = ~eventIndex - 1;
            // If direction is inverse, increase index.
            if (direction < 0) {
                eventIndex += 1;
            }
        }

        if (this._ignoreIndex !== eventIndex) {
            this._ignoreIndex = InvalidIndex;
        }

        wrapInfo.frameIndex = eventIndex;

        if (!this._lastWrapInfoEvent) {
            this._fireEvent(eventIndex);
            this._lastWrapInfoEvent = new WrappedInfo(wrapInfo);
            return;
        }

        const wrapMode = this.wrapMode;
        const currentIterations = wrapIterations(wrapInfo.iterations);

        const lastWrappedInfo = this._lastWrapInfoEvent;
        let lastIterations = wrapIterations(lastWrappedInfo.iterations);
        let lastIndex = lastWrappedInfo.frameIndex;
        const lastDirection = lastWrappedInfo.direction;

        const iterationsChanged = lastIterations !== -1 && currentIterations !== lastIterations;

        if (lastIndex === eventIndex && iterationsChanged && length === 1) {
            this._fireEvent(0);
        } else if (lastIndex !== eventIndex || iterationsChanged) {
            direction = lastDirection;

            do {
                if (lastIndex !== eventIndex) {
                    if (direction === -1 && lastIndex === 0 && eventIndex > 0) {
                        if ((wrapMode & WrapModeMask.PingPong) === WrapModeMask.PingPong) {
                            direction *= -1;
                        } else {
                            lastIndex = length;
                        }
                        lastIterations++;
                    } else if (direction === 1 && lastIndex === length - 1 && eventIndex < length - 1) {
                        if ((wrapMode & WrapModeMask.PingPong) === WrapModeMask.PingPong) {
                            direction *= -1;
                        } else {
                            lastIndex = -1;
                        }
                        lastIterations++;
                    }

                    if (lastIndex === eventIndex) {
                        break;
                    }
                    if (lastIterations > currentIterations) {
                        break;
                    }
                }

                lastIndex += direction;

                legacyCC.director.getAnimationManager().pushDelayEvent(this._fireEvent, this, [lastIndex]);
            } while (lastIndex !== eventIndex && lastIndex > -1 && lastIndex < length);
        }

        this._lastWrapInfoEvent.set(wrapInfo);
    }

    private _emit (type, state) {
        if (this._target && this._target.isValid) {
            this._target.emit(type, type, state);
        }
    }

    private _fireEvent (index: number) {
        if (!this._targetNode || !this._targetNode.isValid) {
            return;
        }

        const { eventGroups } = this._clip;
        if (index < 0 || index >= eventGroups.length || this._ignoreIndex === index) {
            return;
        }

        const eventGroup = eventGroups[index];
        const components = this._targetNode.components;
        for (const event of eventGroup.events) {
            const { functionName } = event;
            for (const component of components) {
                const fx = component[functionName];
                if (typeof fx === 'function') {
                    fx.apply(component, event.parameters);
                }
            }
        }
    }

    private _onReplayOrResume () {
<<<<<<< HEAD
        if (!this._isBlendStateWriterInitialized) {
            for (let iBlendStateWriter = 0; iBlendStateWriter < this._blendStateWriters.length; ++iBlendStateWriter) {
                this._blendStateWriters[iBlendStateWriter].initialize();
            }
            this._isBlendStateWriterInitialized = true;
        }
        for (let iBlendStateWriter = 0; iBlendStateWriter < this._blendStateWriters.length; ++iBlendStateWriter) {
            this._blendStateWriters[iBlendStateWriter].enable(true);
        }
        legacyCC.director.getAnimationManager().addAnimation(this);
=======
        cc.director.getAnimationManager().addAnimation(this);
>>>>>>> f5eb94f8
    }

    private _onPauseOrStop () {
        legacyCC.director.getAnimationManager().removeAnimation(this);
    }

    private _destroyBlendStateWriters () {
        for (let iBlendStateWriter = 0; iBlendStateWriter < this._blendStateWriters.length; ++iBlendStateWriter) {
            this._blendStateWriters[iBlendStateWriter].destroy();
        }
        this._blendStateWriters.length = 0;
    }
}

function isTargetingTRS (path: TargetPath[]) {
    let prs: string | undefined;
    if (path.length === 1 && typeof path[0] === 'string') {
        prs = path[0];
    } else if (path.length > 1) {
        for (let i = 0; i < path.length - 1; ++i) {
            if (!(path[i] instanceof HierarchyPath)) {
                return false;
            }
        }
        prs = path[path.length - 1] as string;
    }
    switch (prs) {
        case 'position':
        case 'scale':
        case 'rotation':
        case 'eulerAngles':
            return true;
        default:
            return false;
    }
}

function wrapIterations (iterations: number) {
    if (iterations - (iterations | 0) === 0) {
        iterations -= 1;
    }
    return iterations | 0;
}

legacyCC.AnimationState = AnimationState;<|MERGE_RESOLUTION|>--- conflicted
+++ resolved
@@ -887,7 +887,6 @@
     }
 
     private _onReplayOrResume () {
-<<<<<<< HEAD
         if (!this._isBlendStateWriterInitialized) {
             for (let iBlendStateWriter = 0; iBlendStateWriter < this._blendStateWriters.length; ++iBlendStateWriter) {
                 this._blendStateWriters[iBlendStateWriter].initialize();
@@ -898,9 +897,6 @@
             this._blendStateWriters[iBlendStateWriter].enable(true);
         }
         legacyCC.director.getAnimationManager().addAnimation(this);
-=======
-        cc.director.getAnimationManager().addAnimation(this);
->>>>>>> f5eb94f8
     }
 
     private _onPauseOrStop () {
