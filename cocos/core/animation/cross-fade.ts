--- conflicted
+++ resolved
@@ -79,20 +79,10 @@
         } else {
             this._calculateWeights(deltaTime);
         }
-<<<<<<< HEAD
-=======
-
-        for (let iManagedState = 0; iManagedState < managedStates.length; ++iManagedState) {
-            const state = managedStates[iManagedState].state;
-            if (state && state.isMotionless) {
-                state.sample();
-            }
-        }
 
         if (managedStates.length === 1 && fadings.length === 1) { // Definitely not code repetition
             this._unscheduleThis();
         }
->>>>>>> 397ed24f
     }
 
     /**
