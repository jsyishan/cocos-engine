--- conflicted
+++ resolved
@@ -31,11 +31,8 @@
 import { Pool } from '../memop';
 import { array, createMap } from '../utils/js';
 import { TEST } from 'internal:constants';
-<<<<<<< HEAD
+import { CCObject, isValid } from '../data/object';
 import { legacyCC } from '../global-exports';
-=======
-import { CCObject, isValid } from '../data/object';
->>>>>>> 3b31edae
 const fastRemoveAt = array.fastRemoveAt;
 
 function empty (){}
