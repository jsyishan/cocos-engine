/*
 Copyright (c) 2020 Xiamen Yaji Software Co., Ltd.

 https://www.cocos.com/

 Permission is hereby granted, free of charge, to any person obtaining a copy
 of this software and associated engine source code (the "Software"), a limited,
 worldwide, royalty-free, non-assignable, revocable and non-exclusive license
 to use Cocos Creator solely to develop games on your target platforms. You shall
 not use Cocos Creator software for developing other software or tools that's
 used for developing games. You are not granted to publish, distribute,
 sublicense, and/or sell copies of Cocos Creator.

 The software or tools in this License Agreement are licensed, not sold.
 Xiamen Yaji Software Co., Ltd. reserves all rights not expressly granted to you.

 THE SOFTWARE IS PROVIDED "AS IS", WITHOUT WARRANTY OF ANY KIND, EXPRESS OR
 IMPLIED, INCLUDING BUT NOT LIMITED TO THE WARRANTIES OF MERCHANTABILITY,
 FITNESS FOR A PARTICULAR PURPOSE AND NONINFRINGEMENT. IN NO EVENT SHALL THE
 AUTHORS OR COPYRIGHT HOLDERS BE LIABLE FOR ANY CLAIM, DAMAGES OR OTHER
 LIABILITY, WHETHER IN AN ACTION OF CONTRACT, TORT OR OTHERWISE, ARISING FROM,
 OUT OF OR IN CONNECTION WITH THE SOFTWARE OR THE USE OR OTHER DEALINGS IN
 THE SOFTWARE.
 */

import { Asset } from '../assets/asset';
import { ImageAsset } from '../assets/image-asset';
import { SpriteFrame } from '../../2d/assets/sprite-frame';
import { Texture2D } from '../assets/texture-2d';
import { TextureCube } from '../assets/texture-cube';
import { Device } from '../gfx';
import effects from './effects';
import { legacyCC } from '../global-exports';
import { getDeviceShaderVersion } from '../renderer/core/program-lib';
import shaderSourceAssembly from './shader-source-assembly';
import { resources } from '../asset-manager/bundle';
import { EffectAsset } from '../assets/effect-asset';

class BuiltinResMgr {
    protected _device: Device | null = null;
    protected _resources: Record<string, Asset> = {};

    // this should be called after renderer initialized
    public initBuiltinRes (device: Device): Promise<void> {
        this._device = device;
        const resources = this._resources;
        const canvas = document.createElement('canvas');
        const context = canvas.getContext('2d')!;
        const imgAsset = new ImageAsset(canvas);
        const l = canvas.width = canvas.height = 2;

        // ============================
        // builtin textures
        // ============================

        // black texture
        context.fillStyle = '#000';
        context.fillRect(0, 0, l, l);
        const blackTexture = new Texture2D();
        blackTexture._uuid = 'black-texture';
        blackTexture.image = imgAsset;
        resources[blackTexture._uuid] = blackTexture;

        // empty texture
        context.fillStyle = 'rgba(0,0,0,0)';
        context.fillRect(0, 0, l, l);
        const emptyBuffer = new Uint8Array(4 * 4);
        for (let i = 0; i < emptyBuffer.length; ++i) {
            emptyBuffer[i] = 0;
        }
        const emptyTexture = new Texture2D();
        emptyTexture._uuid = 'empty-texture';
        emptyTexture.image = imgAsset;
        emptyTexture.uploadData(emptyBuffer);
        resources[emptyTexture._uuid] = emptyTexture;

        // black texture
        const blackCubeTexture = new TextureCube();
        blackCubeTexture._uuid = 'black-cube-texture';
        blackCubeTexture.setMipFilter(TextureCube.Filter.NEAREST);
        blackCubeTexture.image = {
            front: new ImageAsset(canvas),
            back: new ImageAsset(canvas),
            left: new ImageAsset(canvas),
            right: new ImageAsset(canvas),
            top: new ImageAsset(canvas),
            bottom: new ImageAsset(canvas),
        };
        resources[blackCubeTexture._uuid] = blackCubeTexture;

        // grey texture
        context.fillStyle = '#777';
        context.fillRect(0, 0, l, l);
        const greyTexture = new Texture2D();
        greyTexture._uuid = 'grey-texture';
        greyTexture.image = imgAsset;
        resources[greyTexture._uuid] = greyTexture;

        // white texture
        context.fillStyle = '#fff';
        context.fillRect(0, 0, l, l);
        const whiteTexture = new Texture2D();
        whiteTexture._uuid = 'white-texture';
        whiteTexture.image = imgAsset;
        resources[whiteTexture._uuid] = whiteTexture;

        // white cube texture
        const whiteCubeTexture = new TextureCube();
        whiteCubeTexture._uuid = 'white-cube-texture';
        whiteCubeTexture.setMipFilter(TextureCube.Filter.NEAREST);
        whiteCubeTexture.image = {
            front: new ImageAsset(canvas),
            back: new ImageAsset(canvas),
            left: new ImageAsset(canvas),
            right: new ImageAsset(canvas),
            top: new ImageAsset(canvas),
            bottom: new ImageAsset(canvas),
        };
        resources[whiteCubeTexture._uuid] = whiteCubeTexture;

        // normal texture
        context.fillStyle = '#7f7fff';
        context.fillRect(0, 0, l, l);
        const normalTexture = new Texture2D();
        normalTexture._uuid = 'normal-texture';
        normalTexture.image = imgAsset;
        resources[normalTexture._uuid] = normalTexture;

        // default texture
        canvas.width = canvas.height = 16;
        context.fillStyle = '#ddd';
        context.fillRect(0, 0, 16, 16);
        context.fillStyle = '#555';
        context.fillRect(0, 0, 8, 8);
        context.fillStyle = '#555';
        context.fillRect(8, 8, 8, 8);
        const defaultTexture = new Texture2D();
        defaultTexture._uuid = 'default-texture';
        defaultTexture.image = imgAsset;
        resources[defaultTexture._uuid] = defaultTexture;

        // default cube texture
        const defaultCubeTexture = new TextureCube();
        defaultCubeTexture.setMipFilter(TextureCube.Filter.NEAREST);
        defaultCubeTexture._uuid = 'default-cube-texture';
        defaultCubeTexture.image = {
            front: new ImageAsset(canvas),
            back: new ImageAsset(canvas),
            left: new ImageAsset(canvas),
            right: new ImageAsset(canvas),
            top: new ImageAsset(canvas),
            bottom: new ImageAsset(canvas),
        };
        resources[defaultCubeTexture._uuid] = defaultCubeTexture;

        if (legacyCC.SpriteFrame) {
            const spriteFrame = new legacyCC.SpriteFrame() as SpriteFrame;
            const texture = imgAsset._texture;
            spriteFrame.texture = texture;
            spriteFrame._uuid = 'default-spriteframe';
            resources[spriteFrame._uuid] = spriteFrame;
        }

        const shaderVersionKey = getDeviceShaderVersion(device);
        if (!shaderVersionKey) {
            return Promise.reject(Error('Failed to initialize builtin shaders: unknown device.'));
        }

        const shaderSources = shaderSourceAssembly[shaderVersionKey];
        if (!shaderSources) {
            return Promise.reject(Error(
                `Current device is requiring builtin shaders of version ${shaderVersionKey} `
                + `but shaders of that version are not assembled in this build.`,
            ));
        }

        return Promise.resolve().then(() => {
            effects.forEach((e, effectIndex) => {
                const effect = Object.assign(new legacyCC.EffectAsset(), e);
                effect.shaders.forEach((shaderInfo, shaderIndex) => {
                    const shaderSource = shaderSources[effectIndex][shaderIndex];
                    if (shaderSource) {
                        shaderInfo[shaderVersionKey] = shaderSource;
                    }
                });
                effect.hideInEditor = true;
                effect.onLoaded();
            });
            this._initMaterials();
        });
    }

    public get<T extends Asset> (uuid: string) {
        return this._resources[uuid] as T;
    }

    private _initMaterials () {
        const resources = this._resources;
        const materialsToBeCompiled: any[] = [];

        // standard material
        const standardMtl = new legacyCC.Material();
        standardMtl._uuid = 'standard-material';
        standardMtl.initialize({
            effectName: 'standard',
        });
        resources[standardMtl._uuid] = standardMtl;
        materialsToBeCompiled.push(standardMtl);

        // material indicating missing effect (yellow)
        const missingEfxMtl = new legacyCC.Material();
        missingEfxMtl._uuid = 'missing-effect-material';
        missingEfxMtl.initialize({
            effectName: 'unlit',
            defines: { USE_COLOR: true },
        });
        missingEfxMtl.setProperty('mainColor', legacyCC.color('#ffff00'));
        resources[missingEfxMtl._uuid] = missingEfxMtl;
        materialsToBeCompiled.push(missingEfxMtl);

        // material indicating missing material (purple)
        const missingMtl = new legacyCC.Material();
        missingMtl._uuid = 'missing-material';
        missingMtl.initialize({
            effectName: 'unlit',
            defines: { USE_COLOR: true },
        });
        missingMtl.setProperty('mainColor', legacyCC.color('#ff00ff'));
        resources[missingMtl._uuid] = missingMtl;
        materialsToBeCompiled.push(missingMtl);

        const clearStencilMtl = new legacyCC.Material();
        clearStencilMtl._uuid = 'default-clear-stencil';
        clearStencilMtl.initialize({ defines: { USE_TEXTURE: false }, effectName: 'clear-stencil' });
        resources[clearStencilMtl._uuid] = clearStencilMtl;
        materialsToBeCompiled.push(clearStencilMtl);

        // sprite material
        const spriteMtl = new legacyCC.Material();
        spriteMtl._uuid = 'ui-base-material';
        spriteMtl.initialize({ defines: { USE_TEXTURE: false }, effectName: 'sprite' });
        resources[spriteMtl._uuid] = spriteMtl;
        materialsToBeCompiled.push(spriteMtl);

        // sprite material
        const spriteColorMtl = new legacyCC.Material();
        spriteColorMtl._uuid = 'ui-sprite-material';
        spriteColorMtl.initialize({ defines: { USE_TEXTURE: true, CC_USE_EMBEDDED_ALPHA: false, IS_GRAY: false }, effectName: 'sprite' });
        resources[spriteColorMtl._uuid] = spriteColorMtl;
        materialsToBeCompiled.push(spriteColorMtl);

        // sprite alpha test material
        const alphaTestMaskMtl = new legacyCC.Material();
        alphaTestMaskMtl._uuid = 'ui-alpha-test-material';
        alphaTestMaskMtl.initialize({
            defines: { USE_TEXTURE: true, USE_ALPHA_TEST: true, CC_USE_EMBEDDED_ALPHA: false, IS_GRAY: false },
            effectName: 'sprite',
        });
        resources[alphaTestMaskMtl._uuid] = alphaTestMaskMtl;
        materialsToBeCompiled.push(alphaTestMaskMtl);

        // sprite gray material
        const spriteGrayMtl = new legacyCC.Material();
        spriteGrayMtl._uuid = 'ui-sprite-gray-material';
        spriteGrayMtl.initialize({ defines: { USE_TEXTURE: true, CC_USE_EMBEDDED_ALPHA: false, IS_GRAY: true }, effectName: 'sprite' });
        resources[spriteGrayMtl._uuid] = spriteGrayMtl;
        materialsToBeCompiled.push(spriteGrayMtl);

        // sprite alpha material
        const spriteAlphaMtl = new legacyCC.Material();
        spriteAlphaMtl._uuid = 'ui-sprite-alpha-sep-material';
        spriteAlphaMtl.initialize({ defines: { USE_TEXTURE: true, CC_USE_EMBEDDED_ALPHA: true, IS_GRAY: false }, effectName: 'sprite' });
        resources[spriteAlphaMtl._uuid] = spriteAlphaMtl;
        materialsToBeCompiled.push(spriteAlphaMtl);

        // sprite alpha & gray material
        const spriteAlphaGrayMtl = new legacyCC.Material();
        spriteAlphaGrayMtl._uuid = 'ui-sprite-gray-alpha-sep-material';
        spriteAlphaGrayMtl.initialize({ defines: { USE_TEXTURE: true, CC_USE_EMBEDDED_ALPHA: true, IS_GRAY: true }, effectName: 'sprite' });
        resources[spriteAlphaGrayMtl._uuid] = spriteAlphaGrayMtl;
        materialsToBeCompiled.push(spriteAlphaGrayMtl);

        // ui graphics material
        const defaultGraphicsMtl = new legacyCC.Material();
        defaultGraphicsMtl._uuid = 'ui-graphics-material';
        defaultGraphicsMtl.initialize({ effectName: 'graphics' });
        resources[defaultGraphicsMtl._uuid] = defaultGraphicsMtl;
        materialsToBeCompiled.push(defaultGraphicsMtl);

        // default particle material
        const defaultParticleMtl = new legacyCC.Material();
        defaultParticleMtl._uuid = 'default-particle-material';
        defaultParticleMtl.initialize({ effectName: 'particle' });
        resources[defaultParticleMtl._uuid] = defaultParticleMtl;
        materialsToBeCompiled.push(defaultParticleMtl);

        // default particle gpu material
        const defaultParticleGPUMtl = new legacyCC.Material();
        defaultParticleGPUMtl._uuid = 'default-particle-gpu-material';
        defaultParticleGPUMtl.initialize({ effectName: 'particle-gpu' });
        resources[defaultParticleGPUMtl._uuid] = defaultParticleGPUMtl;
        materialsToBeCompiled.push(defaultParticleGPUMtl);

        // default particle material
        const defaultTrailMtl = new legacyCC.Material();
        defaultTrailMtl._uuid = 'default-trail-material';
        defaultTrailMtl.initialize({ effectName: 'particle-trail' });
        resources[defaultTrailMtl._uuid] = defaultTrailMtl;
        materialsToBeCompiled.push(defaultTrailMtl);

        // default particle material
        const defaultBillboardMtl = new legacyCC.Material();
        defaultBillboardMtl._uuid = 'default-billboard-material';
        defaultBillboardMtl.initialize({ effectName: 'billboard' });
        resources[defaultBillboardMtl._uuid] = defaultBillboardMtl;
        materialsToBeCompiled.push(defaultBillboardMtl);

        // ui spine two color material
        const spineTwoColorMtl = new legacyCC.Material();
        spineTwoColorMtl._uuid = 'default-spine-material';
        spineTwoColorMtl.initialize({
            defines: {
                USE_TEXTURE: true,
                CC_USE_EMBEDDED_ALPHA: false,
                IS_GRAY: false,
            },
            effectName: 'spine',
        });
        resources[spineTwoColorMtl._uuid] = spineTwoColorMtl;
<<<<<<< HEAD

        // builtin deferred material
        const builtinDeferredMtl = new legacyCC.Material();
        builtinDeferredMtl._uuid = 'builtin-deferred-material';
        builtinDeferredMtl.initialize({ effectName: 'deferred' });
        resources[builtinDeferredMtl._uuid] = builtinDeferredMtl;

        const builtinPostProcessMtl = new legacyCC.Material();
        builtinPostProcessMtl._uuid = 'builtin-post-process-material';
        builtinPostProcessMtl.initialize({ effectName: 'postprocess' });
        resources[builtinPostProcessMtl._uuid] = builtinPostProcessMtl;
=======
        materialsToBeCompiled.push(spineTwoColorMtl);

        legacyCC.game.on(legacyCC.Game.EVENT_RENDERER_INITED, () => {
            for (let i = 0; i < materialsToBeCompiled.length; ++i) {
                const mat = materialsToBeCompiled[i];
                for (let j = 0; j < mat.passes.length; ++j) {
                    mat.passes[j].tryCompile();
                }
            }
        });
>>>>>>> e0cb168c
    }
}

const builtinResMgr = legacyCC.builtinResMgr = new BuiltinResMgr();
export { builtinResMgr };<|MERGE_RESOLUTION|>--- conflicted
+++ resolved
@@ -327,20 +327,20 @@
             effectName: 'spine',
         });
         resources[spineTwoColorMtl._uuid] = spineTwoColorMtl;
-<<<<<<< HEAD
+        materialsToBeCompiled.push(spineTwoColorMtl);
 
         // builtin deferred material
         const builtinDeferredMtl = new legacyCC.Material();
         builtinDeferredMtl._uuid = 'builtin-deferred-material';
         builtinDeferredMtl.initialize({ effectName: 'deferred' });
         resources[builtinDeferredMtl._uuid] = builtinDeferredMtl;
+        materialsToBeCompiled.push(builtinDeferredMtl);
 
         const builtinPostProcessMtl = new legacyCC.Material();
         builtinPostProcessMtl._uuid = 'builtin-post-process-material';
         builtinPostProcessMtl.initialize({ effectName: 'postprocess' });
         resources[builtinPostProcessMtl._uuid] = builtinPostProcessMtl;
-=======
-        materialsToBeCompiled.push(spineTwoColorMtl);
+        materialsToBeCompiled.push(builtinPostProcessMtl);
 
         legacyCC.game.on(legacyCC.Game.EVENT_RENDERER_INITED, () => {
             for (let i = 0; i < materialsToBeCompiled.length; ++i) {
@@ -350,7 +350,6 @@
                 }
             }
         });
->>>>>>> e0cb168c
     }
 }
 
