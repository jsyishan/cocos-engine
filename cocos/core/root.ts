--- conflicted
+++ resolved
@@ -23,10 +23,7 @@
  THE SOFTWARE.
  */
 
-<<<<<<< HEAD
-=======
 import { JSB, SERVER_MODE } from 'internal:constants';
->>>>>>> b6f189f0
 import { builtinResMgr } from './builtin';
 import { Pool } from './memop';
 import { RenderPipeline, createDefaultPipeline, DeferredPipeline } from './pipeline';
