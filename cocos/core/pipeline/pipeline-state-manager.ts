/*
 Copyright (c) 2020 Xiamen Yaji Software Co., Ltd.

 https://www.cocos.com/

 Permission is hereby granted, free of charge, to any person obtaining a copy
 of this software and associated engine source code (the "Software"), a limited,
 worldwide, royalty-free, non-assignable, revocable and non-exclusive license
 to use Cocos Creator solely to develop games on your target platforms. You shall
 not use Cocos Creator software for developing other software or tools that's
 used for developing games. You are not granted to publish, distribute,
 sublicense, and/or sell copies of Cocos Creator.

 The software or tools in this License Agreement are licensed, not sold.
 Xiamen Yaji Software Co., Ltd. reserves all rights not expressly granted to you.

 THE SOFTWARE IS PROVIDED "AS IS", WITHOUT WARRANTY OF ANY KIND, EXPRESS OR
 IMPLIED, INCLUDING BUT NOT LIMITED TO THE WARRANTIES OF MERCHANTABILITY,
 FITNESS FOR A PARTICULAR PURPOSE AND NONINFRINGEMENT. IN NO EVENT SHALL THE
 AUTHORS OR COPYRIGHT HOLDERS BE LIABLE FOR ANY CLAIM, DAMAGES OR OTHER
 LIABILITY, WHETHER IN AN ACTION OF CONTRACT, TORT OR OTHERWISE, ARISING FROM,
 OUT OF OR IN CONNECTION WITH THE SOFTWARE OR THE USE OR OTHER DEALINGS IN
 THE SOFTWARE.
 */

/**
 * @packageDocumentation
 * @hidden
 */

import { Shader, RenderPass, InputAssembler, Device, PipelineState, InputState, PipelineStateInfo } from '../gfx';
import { Pass } from '../renderer/core/pass';

export class PipelineStateManager {
    private static _PSOHashMap: Map<number, PipelineState> = new Map<number, PipelineState>();

    // pass is only needed on TS.
    static getOrCreatePipelineState (device: Device, pass: Pass, shader: Shader, renderPass: RenderPass, ia: InputAssembler) {
        const hash1 = pass.hash;
        const hash2 = renderPass.hash;
        const hash3 = ia.attributesHash;
        const hash4 = shader.id;

        const newHash = hash1 ^ hash2 ^ hash3 ^ hash4;
        let pso = this._PSOHashMap.get(newHash);
        if (!pso) {
<<<<<<< HEAD
            const pipelineLayout = pass.pipelineLayout;
=======
>>>>>>> 77c3e94f
            const inputState = new InputState(ia.attributes);
            const psoInfo = new PipelineStateInfo(
                shader, pass.pipelineLayout, renderPass, inputState,
                pass.rasterizerState,
                pass.depthStencilState,
                pass.blendState,
<<<<<<< HEAD
                pass.primitive,
                pass.dynamicStates,
=======
                pass.primitive, pass.dynamicStates,
>>>>>>> 77c3e94f
            );
            pso = device.createPipelineState(psoInfo);
            this._PSOHashMap.set(newHash, pso);
        }

        return pso;
    }
}<|MERGE_RESOLUTION|>--- conflicted
+++ resolved
@@ -44,22 +44,15 @@
         const newHash = hash1 ^ hash2 ^ hash3 ^ hash4;
         let pso = this._PSOHashMap.get(newHash);
         if (!pso) {
-<<<<<<< HEAD
             const pipelineLayout = pass.pipelineLayout;
-=======
->>>>>>> 77c3e94f
             const inputState = new InputState(ia.attributes);
             const psoInfo = new PipelineStateInfo(
                 shader, pass.pipelineLayout, renderPass, inputState,
                 pass.rasterizerState,
                 pass.depthStencilState,
                 pass.blendState,
-<<<<<<< HEAD
                 pass.primitive,
                 pass.dynamicStates,
-=======
-                pass.primitive, pass.dynamicStates,
->>>>>>> 77c3e94f
             );
             pso = device.createPipelineState(psoInfo);
             this._PSOHashMap.set(newHash, pso);
