/**
 * @category pipeline.forward
 */

import { intersect, sphere } from '../../geom-utils';
import { ccclass } from '../../data/class-decorator';
import { GFXBuffer } from '../../gfx/buffer';
import { GFXBindingType, GFXBufferUsageBit, GFXMemoryUsageBit } from '../../gfx/define';
import { GFXRenderPass } from '../../gfx/render-pass';
import { Vec3 } from '../../math';
import { Light, Model } from '../../renderer';
import { DirectionalLight } from '../../renderer/scene/directional-light';
import { LightType } from '../../renderer/scene/light';
import { SphereLight } from '../../renderer/scene/sphere-light';
import { SpotLight } from '../../renderer/scene/spot-light';
import { Root } from '../../root';
import { cullDirectionalLight, cullSphereLight, cullSpotLight } from '../culling';
import { PIPELINE_FLOW_FORWARD, PIPELINE_FLOW_TONEMAP, RenderPassStage, UBOForwardLight } from '../define';
import { RenderPipeline, IRenderPipelineInfo, IRenderPipelineDesc } from '../render-pipeline';
import { RenderView } from '../render-view';
import { UIFlow } from '../ui/ui-flow';
import { ForwardFlow } from './forward-flow';
import { ToneMapFlow } from '../ppfx/tonemap-flow';
import { ForwardFlowPriority } from './enum';

const _vec4Array = new Float32Array(4);
const _sphere = sphere.create(0, 0, 0, 1);
const _tempLightIndex = [] as number[];
const _tempLightDist = [] as number[];
const _tempVec3 = new Vec3();

/**
 * @zh
 * 前向渲染管线。
 */
@ccclass('ForwardPipeline')
export class ForwardPipeline extends RenderPipeline {

    public static initInfo: IRenderPipelineInfo = {
    };

    /**
     * @zh
     * 全部光源的UBO结构描述。
     */
    protected _uboLights: UBOForwardLight = new UBOForwardLight();

    /**
     * @zh
     * 全部光源的UBO缓冲。
     */
    protected _lightsUBO: GFXBuffer | null = null;

    /**
     * @zh
     * 参与渲染的灯光。
     */
    private _validLights: Light[];

    /**
     * @zh
     * 灯光索引偏移量数组。
     */
    private _lightIndexOffset: number[];

    /**
     * @zh
     * 灯光索引数组。
     */
    private _lightIndices: number[];

    public get lightsUBO(): GFXBuffer {
        return this._lightsUBO!;
    }

    /**
     * 构造函数。
     * @param root Root类实例。
     */
    constructor() {
        super();
        this._validLights = [];
        this._lightIndexOffset = [];
        this._lightIndices = [];
    }

    public initialize(info: IRenderPipelineInfo) {
        super.initialize(info);
        const forwardFlow = new ForwardFlow();
        forwardFlow.initialize(ForwardFlow.initInfo);
        this._flows.push(forwardFlow);
    }

    public activate(root: Root) {
        super.activate(root);
        this.getFlow(PIPELINE_FLOW_FORWARD)!.activate(this);

        if (this._usePostProcess) {
            if (this._useSMAA) {
                /*
                this.createFlow(SMAAEdgeFlow, {
                    name: PIPELINE_FLOW_SMAA,
                    priority: 0,
                });
                */
            }
            this.getFlow(PIPELINE_FLOW_TONEMAP)!.activate(this);
        }

        const uiFlow = new UIFlow();
        uiFlow.initialize(UIFlow.initInfo);
        this._flows.push(uiFlow);
        uiFlow.activate(this);

        return true;
    }

    protected createUBOs(): boolean {
        if (!this._globalBindings.get(UBOForwardLight.BLOCK.name)) {
            const lightsUBO = this._root.device.createBuffer({
                usage: GFXBufferUsageBit.UNIFORM | GFXBufferUsageBit.TRANSFER_DST,
                memUsage: GFXMemoryUsageBit.HOST | GFXMemoryUsageBit.DEVICE,
                size: UBOForwardLight.SIZE,
            });

            if (!lightsUBO) {
                return false;
            }

            this._globalBindings.set(UBOForwardLight.BLOCK.name, {
                type: GFXBindingType.UNIFORM_BUFFER,
                blockInfo: UBOForwardLight.BLOCK,
                buffer: lightsUBO,
            });
        }
        return super.createUBOs();
    }

    /**
     * @zh
     * 销毁函数。
     */
    public destroy() {
        const lightsUBO = this._globalBindings.get(UBOForwardLight.BLOCK.name);
        if (lightsUBO) {
            lightsUBO.buffer!.destroy();
            this._globalBindings.delete(UBOForwardLight.BLOCK.name);
        }

        this._destroy();
    }

    /**
     * @zh
     * 重构函数。
     */
    public rebuild() {
        super.rebuild();
        for (let i = 0; i < this._flows.length; i++) {
            this._flows[i].rebuild();
        }
    }

    /**
     * @zh
     * 更新UBO。
     */
    protected updateUBOs(view: RenderView) {
        super.updateUBOs(view);

        const exposure = view.camera.exposure;

        for (let i = 0; i < this._renderObjects.length; i++) {
            this._uboLights.view.fill(0);
            const nextLightIndex = i + 1 < this._renderObjects.length ? this._lightIndexOffset[i + 1] : this._lightIndices.length;
            if (!this._renderObjects[i].model.localBindings.get(UBOForwardLight.BLOCK.name)) {
                continue;
            }
            let sphereNum = 0;
            let spotNum = 0;
            for (let l = this._lightIndexOffset[i]; l < nextLightIndex; l++) {
                const light = this._validLights[this._lightIndices[l]];
                if (light) {
                    switch (light.type) {
                        case LightType.SPHERE:
                            if (sphereNum >= UBOForwardLight.MAX_SPHERE_LIGHTS) {
                                continue;
                            }

                            const sphereLit = light as SphereLight;
                            Vec3.toArray(_vec4Array, sphereLit.position);
                            this._uboLights.view.set(_vec4Array, UBOForwardLight.SPHERE_LIGHT_POS_OFFSET + sphereNum * 4);

                            _vec4Array[0] = sphereLit.size;
                            _vec4Array[1] = sphereLit.range;
                            _vec4Array[2] = 0.0;
                            this._uboLights.view.set(_vec4Array, UBOForwardLight.SPHERE_LIGHT_SIZE_RANGE_OFFSET + sphereNum * 4);

                            Vec3.toArray(_vec4Array, light.color);
                            if (light.useColorTemperature) {
                                const tempRGB = light.colorTemperatureRGB;
                                _vec4Array[0] *= tempRGB.x;
                                _vec4Array[1] *= tempRGB.y;
                                _vec4Array[2] *= tempRGB.z;
                            }
                            if (this._isHDR) {
                                _vec4Array[3] = sphereLit.luminance * this._fpScale * this._lightMeterScale;
                            } else {
                                _vec4Array[3] = sphereLit.luminance * exposure * this._lightMeterScale;
                            }
                            this._uboLights.view.set(_vec4Array, UBOForwardLight.SPHERE_LIGHT_COLOR_OFFSET + sphereNum * 4);
                            sphereNum++;
                            break;
                        case LightType.SPOT:
                            if (spotNum >= UBOForwardLight.MAX_SPOT_LIGHTS) {
                                continue;
                            }

                            const spotLit = light as SpotLight;

                            Vec3.toArray(_vec4Array, spotLit.position);
                            _vec4Array[3] = spotLit.size;
                            this._uboLights.view.set(_vec4Array, UBOForwardLight.SPOT_LIGHT_POS_OFFSET + spotNum * 4);

                            _vec4Array[0] = spotLit.size;
                            _vec4Array[1] = spotLit.range;
                            _vec4Array[2] = spotLit.spotAngle;
                            this._uboLights.view.set(_vec4Array, UBOForwardLight.SPOT_LIGHT_SIZE_RANGE_ANGLE_OFFSET + spotNum * 4);

                            Vec3.toArray(_vec4Array, spotLit.direction);
                            this._uboLights.view.set(_vec4Array, UBOForwardLight.SPOT_LIGHT_DIR_OFFSET + spotNum * 4);

                            Vec3.toArray(_vec4Array, light.color);
                            if (light.useColorTemperature) {
                                const tempRGB = light.colorTemperatureRGB;
                                _vec4Array[0] *= tempRGB.x;
                                _vec4Array[1] *= tempRGB.y;
                                _vec4Array[2] *= tempRGB.z;
                            }
                            if (this._isHDR) {
                                _vec4Array[3] = spotLit.luminance * this._fpScale * this._lightMeterScale;
                            } else {
                                _vec4Array[3] = spotLit.luminance * exposure * this._lightMeterScale;
                            }
                            this._uboLights.view.set(_vec4Array, UBOForwardLight.SPOT_LIGHT_COLOR_OFFSET + spotNum * 4);
                            spotNum++;
                            break;
                    }
                }
            }
            this._renderObjects[i].model.localBindings.get(UBOForwardLight.BLOCK.name)!.buffer!.update(this._uboLights.view);
        }

    }

    /**
     * @zh
     * 场景裁剪。
     * @param view 渲染视图。
     */
    protected sceneCulling(view: RenderView) {
        super.sceneCulling(view);
<<<<<<< HEAD
        this._validLights.splice(0);
        for (let i = 0; i < view.camera.scene.sphereLights.length; i++) {
            const light = view.camera.scene.sphereLights[i];
            if (light.enabled) {
                light.update();
                sphere.set(_sphere, light.position.x, light.position.y, light.position.z, light.range);
                if (intersect.sphere_frustum(_sphere, view.camera.frustum)) {
                    this._validLights.push(light);
                }
            }
        }
        for (let i = 0; i < view.camera.scene.spotLights.length; i++) {
            const light = view.camera.scene.spotLights[i];
            if (light.enabled) {
                light.update();
                sphere.set(_sphere, light.position.x, light.position.y, light.position.z, light.range);
                if (intersect.sphere_frustum(_sphere, view.camera.frustum)) {
                    this._validLights.push(light);
                }
=======
        this._validLights.length = 0;
        const sphereLights = view.camera.scene!.sphereLights;
        for (let i = 0; i < sphereLights.length; i++) {
            const light = sphereLights[i];
            light.update();
            sphere.set(_sphere, light.position.x, light.position.y, light.position.z, light.range);
            if (intersect.sphere_frustum(_sphere, view.camera.frustum)) {
                this._validLights.push(light);
            }
        }
        const spotLights = view.camera.scene!.spotLights;
        for (let i = 0; i < spotLights.length; i++) {
            const light = spotLights[i];
            light.update();
            sphere.set(_sphere, light.position.x, light.position.y, light.position.z, light.range);
            if (intersect.sphere_frustum(_sphere, view.camera.frustum)) {
                this._validLights.push(light);
>>>>>>> e2771075
            }
        }

        this._lightIndexOffset.length = 0;
        this._lightIndices.length = 0;
        for (let i = 0; i < this._renderObjects.length; i++) {
            this._lightIndexOffset[i] = this._lightIndices.length;
            if (this._renderObjects[i].model.localBindings.get(UBOForwardLight.BLOCK.name)) {
                this.cullLightPerModel(this._renderObjects[i].model);
            }
        }
    }

    /**
     * @zh
     * 对每个模型裁剪光源。
     * @param model 模型。
     */
    private cullLightPerModel(model: Model) {
        _tempLightIndex.splice(0);
        for (let i = 0; i < this._validLights.length; i++) {
            let isCulled = false;
            switch (this._validLights[i].type) {
                case LightType.DIRECTIONAL:
                    isCulled = cullDirectionalLight(this._validLights[i] as DirectionalLight, model);
                    break;
                case LightType.SPHERE:
                    isCulled = cullSphereLight(this._validLights[i] as SphereLight, model);
                    break;
                case LightType.SPOT:
                    isCulled = cullSpotLight(this._validLights[i] as SpotLight, model);
                    break;
            }
            if (!isCulled) {
                _tempLightIndex.push(i);
                if (this._validLights[i].type === LightType.DIRECTIONAL) {
                    _tempLightDist[i] = 0;
                } else {
                    _tempLightDist[i] = Vec3.distance((this._validLights[i] as SphereLight | SpotLight).position, model.node.getWorldPosition(_tempVec3));
                }
            }
        }
        _tempLightIndex.sort(this.sortLight);
        this._lightIndices.push(..._tempLightIndex);
    }

    private sortLight(a, b) {
        return _tempLightDist[a] - _tempLightDist[b];
    }
}<|MERGE_RESOLUTION|>--- conflicted
+++ resolved
@@ -260,29 +260,8 @@
      */
     protected sceneCulling(view: RenderView) {
         super.sceneCulling(view);
-<<<<<<< HEAD
-        this._validLights.splice(0);
-        for (let i = 0; i < view.camera.scene.sphereLights.length; i++) {
-            const light = view.camera.scene.sphereLights[i];
-            if (light.enabled) {
-                light.update();
-                sphere.set(_sphere, light.position.x, light.position.y, light.position.z, light.range);
-                if (intersect.sphere_frustum(_sphere, view.camera.frustum)) {
-                    this._validLights.push(light);
-                }
-            }
-        }
-        for (let i = 0; i < view.camera.scene.spotLights.length; i++) {
-            const light = view.camera.scene.spotLights[i];
-            if (light.enabled) {
-                light.update();
-                sphere.set(_sphere, light.position.x, light.position.y, light.position.z, light.range);
-                if (intersect.sphere_frustum(_sphere, view.camera.frustum)) {
-                    this._validLights.push(light);
-                }
-=======
         this._validLights.length = 0;
-        const sphereLights = view.camera.scene!.sphereLights;
+        const sphereLights = view.camera.scene.sphereLights;
         for (let i = 0; i < sphereLights.length; i++) {
             const light = sphereLights[i];
             light.update();
@@ -291,14 +270,13 @@
                 this._validLights.push(light);
             }
         }
-        const spotLights = view.camera.scene!.spotLights;
+        const spotLights = view.camera.scene.spotLights;
         for (let i = 0; i < spotLights.length; i++) {
             const light = spotLights[i];
             light.update();
             sphere.set(_sphere, light.position.x, light.position.y, light.position.z, light.range);
             if (intersect.sphere_frustum(_sphere, view.camera.frustum)) {
                 this._validLights.push(light);
->>>>>>> e2771075
             }
         }
 
