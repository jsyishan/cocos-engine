/**
 * @category pipeline
 */

import { Root } from '../root';
import { GFXWindow } from '../gfx/window';
import { Camera } from '../renderer/scene/camera';
import { RenderFlow } from './render-flow';
import { CameraDefaultMask } from './define';
<<<<<<< HEAD
=======
import { RenderFlowType } from './pipeline-serialization';
>>>>>>> 62a3ed7b

/**
 * @zh
 * 渲染视图优先级。
 */
export enum RenderViewPriority {
    GENERAL = 100,
}

/**
 * @zh
 * 渲染视图描述信息。
 */
export interface IRenderViewInfo {
    camera: Camera;
    name: string;
    priority: number;
    flows?: string[];
}

/**
 * @zh
 * 渲染目标描述信息。
 */
export interface IRenderTargetInfo {
    width?: number;
    height?: number;
}

/**
 * @zh
 * 渲染视图。
 */
export class RenderView {

    /**
     * @zh
     * 名称。
     */
    public get name () {
        return this._name;
    }

    /**
     * @zh
     * GFX窗口。
     */
    public get window () {
        return this._window;
    }

    public set window (val) {
        this._window = val;
    }

    /**
     * @zh
     * 优先级。
     */
    public get priority () {
        return this._priority;
    }

    public set priority (val: number) {
        this._priority = val;
        if (cc.director.root) {
            cc.director.root.sortViews();
        }
    }

    /**
     * @zh
     * 可见性。
     */
    public set visibility (vis) {
        this._visibility = vis;
    }
    public get visibility () {
        return this._visibility;
    }

    /**
     * @zh
     * 相机。
     */
    public get camera (): Camera {
        return this._camera!;
    }

    /**
     * @zh
     * 是否启用。
     */
    public get isEnable (): boolean {
        return this._isEnable;
    }

    /**
     * @zh
     * 渲染流程列表。
     */
    public get flows (): RenderFlow[] {
        return this._flows;
    }

    public static registerCreateFunc (root: Root) {
        root._createViewFun = (_root: Root, _camera: Camera): RenderView => new RenderView(_root, _camera);
    }

    /**
     * @zh
     * Root类实例。
     */
    private _root: Root;

    /**
     * @zh
     * 名称。
     */
    private _name: string = '';

    /**
     * @zh
     * GFX窗口。
     */
    private _window: GFXWindow | null = null;

    /**
     * @zh
     * 优先级。
     */
    private _priority: number = 0;

    /**
     * @zh
     * 可见性。
     */
    private _visibility: number = CameraDefaultMask;

    /**
     * @zh
     * 相机。
     */
    private _camera: Camera;

    /**
     * @zh
     * 是否启用。
     */
    private _isEnable: boolean = false;

    /**
     * @zh
     * 渲染流程列表。
     */
    private _flows: RenderFlow[] = [];

    /**
     * 构造函数。<br/>
     * @param root Root类实例。
     * @param camera 相机。
     */
    private constructor (root: Root, camera: Camera) {
        this._root = root;
        this._camera = camera;
    }

    /**
     * @zh
     * 初始化函数。
     * @param info 渲染视图描述信息。
     */
    public initialize (info: IRenderViewInfo): boolean {

        this._name = info.name;
        this.priority = info.priority;
        this.setExecuteFlows(info.flows);

        return true;
    }

    /**
     * @zh
     * 销毁函数。
     */
    public destroy () {
        this._window = null;
        this._priority = 0;
    }

    /**
     * @zh
     * 启用该渲染视图。
     */
    public enable (isEnable: boolean) {
        this._isEnable = isEnable;
    }

    public setExecuteFlows (flows: string[] | undefined) {
        this.flows.length = 0;
        if (flows && flows.length === 1 && flows[0] === 'UIFlow') {
            this._flows.push(cc.director.root.pipeline.getFlow('UIFlow'));
            return;
        }
        const pipelineFlows = cc.director.root.pipeline.activeFlows;
        for (const f of pipelineFlows) {
            if (f.type === RenderFlowType.SCENE || (flows && flows.indexOf(f.name) !== -1)) {
                this.flows.push(f);
            }
        }
    }
}<|MERGE_RESOLUTION|>--- conflicted
+++ resolved
@@ -7,10 +7,7 @@
 import { Camera } from '../renderer/scene/camera';
 import { RenderFlow } from './render-flow';
 import { CameraDefaultMask } from './define';
-<<<<<<< HEAD
-=======
 import { RenderFlowType } from './pipeline-serialization';
->>>>>>> 62a3ed7b
 
 /**
  * @zh
