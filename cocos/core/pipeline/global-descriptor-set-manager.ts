/*
 Copyright (c) 2020 Xiamen Yaji Software Co., Ltd.

 https://www.cocos.com/

 Permission is hereby granted, free of charge, to any person obtaining a copy
 of this software and associated engine source code (the "Software"), a limited,
 worldwide, royalty-free, non-assignable, revocable and non-exclusive license
 to use Cocos Creator solely to develop games on your target platforms. You shall
 not use Cocos Creator software for developing other software or tools that's
 used for developing games. You are not granted to publish, distribute,
 sublicense, and/or sell copies of Cocos Creator.

 The software or tools in this License Agreement are licensed, not sold.
 Xiamen Yaji Software Co., Ltd. reserves all rights not expressly granted to you.

 THE SOFTWARE IS PROVIDED "AS IS", WITHOUT WARRANTY OF ANY KIND, EXPRESS OR
 IMPLIED, INCLUDING BUT NOT LIMITED TO THE WARRANTIES OF MERCHANTABILITY,
 FITNESS FOR A PARTICULAR PURPOSE AND NONINFRINGEMENT. IN NO EVENT SHALL THE
 AUTHORS OR COPYRIGHT HOLDERS BE LIABLE FOR ANY CLAIM, DAMAGES OR OTHER
 LIABILITY, WHETHER IN AN ACTION OF CONTRACT, TORT OR OTHERWISE, ARISING FROM,
 OUT OF OR IN CONNECTION WITH THE SOFTWARE OR THE USE OR OTHER DEALINGS IN
 THE SOFTWARE.
 */

<<<<<<< HEAD
/**
 * @packageDocumentation
 * @module pipeline
 */

=======
import { RenderPipeline } from './render-pipeline';
>>>>>>> 9be02257
import { Device, BufferUsageBit, MemoryUsageBit, BufferInfo, Filter, Address, Sampler, DescriptorSet,
    DescriptorSetInfo, Buffer, Texture, DescriptorSetLayoutInfo, DescriptorSetLayout, SamplerInfo } from '../gfx';
import { UBOShadow, globalDescriptorSetLayout, PipelineGlobalBindings } from './define';

const _samplerLinearInfo = new SamplerInfo(
    Filter.LINEAR,
    Filter.LINEAR,
    Filter.NONE,
    Address.CLAMP,
    Address.CLAMP,
    Address.CLAMP,
);

const _samplerPointInfo = new SamplerInfo(
    Filter.POINT,
    Filter.POINT,
    Filter.NONE,
    Address.CLAMP,
    Address.CLAMP,
    Address.CLAMP,
);

export class GlobalDSManager {
    private _device: Device;
    private _descriptorSetMap: Map<number, DescriptorSet> = new Map();
    private _globalDescriptorSet: DescriptorSet;
    private _descriptorSetLayout: DescriptorSetLayout;
    private _linearSampler: Sampler;
    private _pointSampler: Sampler;

    get descriptorSetMap () {
        return this._descriptorSetMap;
    }

    // TODO: Future extensions of PCSS require search depth to compute the penumbra, which requires linear sampling
    get linearSampler () {
        return this._linearSampler;
    }

    // TODO: For the use of hard and soft, point sampling is required
    get pointSampler () {
        return this._pointSampler;
    }

    get descriptorSetLayout () {
        return this._descriptorSetLayout;
    }

    get globalDescriptorSet () {
        return this._globalDescriptorSet;
    }

    constructor (device: Device) {
        this._device = device;

        this._linearSampler = this._device.getSampler(_samplerLinearInfo);
        this._pointSampler = this._device.getSampler(_samplerPointInfo);

        const layoutInfo = new DescriptorSetLayoutInfo(globalDescriptorSetLayout.bindings);
        this._descriptorSetLayout = this._device.createDescriptorSetLayout(layoutInfo);

        this._globalDescriptorSet = this._device.createDescriptorSet(new DescriptorSetInfo(this._descriptorSetLayout));
    }

    /**
     * @en Bind buffer for all descriptorSets, so that all created descriptorSet buffer are consistent
     * @zh 为所有的 descriptorSet 绑定 buffer，使得所有已创建的 descriptorSet buffer 保持一致
     * @param binding The target binding.
     * @param buffer The buffer to be bound.
     */
    public bindBuffer (binding: number, buffer: Buffer) {
        this._globalDescriptorSet.bindBuffer(binding, buffer);
        const it = this._descriptorSetMap.values();
        let res = it.next();
        while (!res.done) {
            const descriptorSet = res.value;
            descriptorSet.bindBuffer(binding, buffer);
            res = it.next();
        }
    }

    /**
     * @en Bind sampler for all descriptorSets, so that all created descriptorSet sampler are consistent
     * @zh 为所有的 descriptorSet 绑定 sampler，使得所有已创建的 descriptorSet sampler 保持一致
     * @param binding The target binding.
     * @param sampler The sampler to be bound.
     */
    public bindSampler (binding: number, sampler: Sampler) {
        this._globalDescriptorSet.bindSampler(binding, sampler);
        const it = this._descriptorSetMap.values();
        let res = it.next();
        while (!res.done) {
            const descriptorSet = res.value;
            descriptorSet.bindSampler(binding, sampler);
            res = it.next();
        }
    }

    /**
     * @en Bind texture for all descriptorSets, so that all created descriptorSet texture are consistent
     * @zh 为所有的 descriptorSet 绑定 texture，使得所有已创建的 descriptorSet texture 保持一致
     * @param binding The target binding.
     * @param texture The texture to be bound.
     */
    public bindTexture (binding: number, texture: Texture) {
        this._globalDescriptorSet.bindTexture(binding, texture);
        const it = this._descriptorSetMap.values();
        let res = it.next();
        while (!res.done) {
            const descriptorSet = res.value;
            descriptorSet.bindTexture(binding, texture);
            res = it.next();
        }
    }

    /**
     * @en Update all descriptorSet
     * @zh 更新所有的 descriptorSet
     */
    public update () {
        this._globalDescriptorSet.update();
        const it = this._descriptorSetMap.values();
        let res = it.next();
        while (!res.done) {
            const descriptorSet = res.value;
            descriptorSet.update();
            res = it.next();
        }
    }

    /**
     * @en The layout of all created descriptorSets in buffer, sampler, and texture (except shadow) is consistent with the globalDescriptorSet
     * @zh 所有创建出来的 descriptorSet 在 buffer、 sampler、 texture（shadow 除外）的布局与 globalDescriptorSet 保持一致
     * @param idx Specify index creation
     * @return descriptorSet
     */
    public getOrCreateDescriptorSet (idx: number) {
        const device = this._device;

        // The global descriptorSet is managed by the pipeline and binds the buffer
        if (!this._descriptorSetMap.has(idx)) {
            const globalDescriptorSet = this._globalDescriptorSet;
            const descriptorSet = device.createDescriptorSet(new DescriptorSetInfo(this._descriptorSetLayout));
            this._descriptorSetMap.set(idx, descriptorSet);

            // Create & Sync ALL UBO Buffer, Texture, Sampler
            for (let i = PipelineGlobalBindings.UBO_GLOBAL; i < PipelineGlobalBindings.COUNT; i++) {
                descriptorSet.bindBuffer(i, globalDescriptorSet.getBuffer(i));
                descriptorSet.bindSampler(i, globalDescriptorSet.getSampler(i));
                descriptorSet.bindTexture(i, globalDescriptorSet.getTexture(i));
            }

            const shadowUBO = device.createBuffer(new BufferInfo(
                BufferUsageBit.UNIFORM | BufferUsageBit.TRANSFER_DST,
                MemoryUsageBit.HOST | MemoryUsageBit.DEVICE,
                UBOShadow.SIZE,
                UBOShadow.SIZE,
            ));
            descriptorSet.bindBuffer(UBOShadow.BINDING, shadowUBO);

            descriptorSet.update();
        }

        return this._descriptorSetMap.get(idx);
    }

    public destroy () {
        this._descriptorSetLayout.destroy();
    }
}<|MERGE_RESOLUTION|>--- conflicted
+++ resolved
@@ -23,15 +23,6 @@
  THE SOFTWARE.
  */
 
-<<<<<<< HEAD
-/**
- * @packageDocumentation
- * @module pipeline
- */
-
-=======
-import { RenderPipeline } from './render-pipeline';
->>>>>>> 9be02257
 import { Device, BufferUsageBit, MemoryUsageBit, BufferInfo, Filter, Address, Sampler, DescriptorSet,
     DescriptorSetInfo, Buffer, Texture, DescriptorSetLayoutInfo, DescriptorSetLayout, SamplerInfo } from '../gfx';
 import { UBOShadow, globalDescriptorSetLayout, PipelineGlobalBindings } from './define';
