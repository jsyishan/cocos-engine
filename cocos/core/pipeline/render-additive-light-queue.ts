/**
 * @category pipeline
 */

import { GFXCommandBuffer } from '../gfx/command-buffer';
import { IRenderObject, UBOForwardLight, SetIndex } from './define';
<<<<<<< HEAD
import { Light, LightType } from '../renderer/scene/light';
import { SphereLight } from '../renderer/scene/sphere-light';
import { SpotLight } from '../renderer/scene/spot-light';
import { BatchingSchemes } from '../renderer/core/pass'
import { Model } from '../renderer/scene/model';
=======
import { Light, LightType, SphereLight, SpotLight, Model, SubModel } from '../renderer/scene';
import { BatchingSchemes } from '../renderer/core/pass';
>>>>>>> 6b43a2df
import { PipelineStateManager } from './pipeline-state-manager';
import { DSPool, ShaderPool, PassView, PassPool, SubModelPool, SubModelView, ShaderHandle } from '../renderer/core/memory-pools';
import { Vec3, nextPow2 } from '../../core/math';
import { RenderView } from './render-view';
import { sphere, intersect } from '../geometry';
import { GFXDevice, GFXRenderPass, GFXBuffer, GFXBufferUsageBit, GFXMemoryUsageBit } from '../gfx';
import { Pool } from '../memop';
import { InstancedBuffer } from './instanced-buffer';
import { BatchedBuffer } from './batched-buffer';
import { ForwardPipeline } from './forward/forward-pipeline';
import { RenderInstancedQueue } from './render-instanced-queue';
import { RenderBatchedQueue } from './render-batched-queue';
import { getPhaseID } from './pass-phase';

interface IAdditiveLightPass {
    subModel: SubModel;
    passIdx: number;
    dynamicOffsets: number[];
}

const _lightPassPool = new Pool<IAdditiveLightPass>(() => ({ subModel: null!, passIdx: -1, dynamicOffsets: [] }), 16);

const _vec4Array = new Float32Array(4);
const _sphere = sphere.create(0, 0, 0, 1);
const _dynamicOffsets: number[] = [];
const _lightIndices: number[] = [];

function cullSphereLight (light: SphereLight, model: Model) {
    return !!(model.worldBounds && !intersect.aabb_aabb(model.worldBounds, light.aabb));
}

function cullSpotLight (light: SpotLight, model: Model) {
    return !!(model.worldBounds &&
        (!intersect.aabb_aabb(model.worldBounds, light.aabb) || !intersect.aabb_frustum(model.worldBounds, light.frustum)));
}

const _phaseID = getPhaseID('forward-add');
function getLightPassIndex (subModels: SubModel[]) {
    for (let j = 0; j < subModels.length; j++) {
        const passes = subModels[j].passes;
        for (let k = 0; k < passes.length; k++) {
            if (passes[k].phase === _phaseID) {
                return k;
            }
        }
    }
    return -1;
}

/**
 * @zh 叠加光照队列。
 */
export class RenderAdditiveLightQueue {

    private _device: GFXDevice;
    private _validLights: Light[] = [];
    private _lightPasses: IAdditiveLightPass[] = [];

    private _lightBufferCount = 16;
    private _lightBufferStride: number;
    private _lightBufferElementCount: number;
    private _lightBuffer: GFXBuffer;
    private _firstlightBufferView: GFXBuffer;
    private _lightBufferData: Float32Array;

    private _isHDR: boolean;
    private _fpScale: number;
    private _renderObjects: IRenderObject[];
    private _instancedQueue: RenderInstancedQueue;
    private _batchedQueue: RenderBatchedQueue;
    private _lightMeterScale: number = 10000.0;

    constructor (pipeline: ForwardPipeline) {
        this._device = pipeline.device;
        this._isHDR = pipeline.isHDR;
        this._fpScale = pipeline.fpScale;
        this._renderObjects = pipeline.renderObjects;
        this._instancedQueue = new RenderInstancedQueue();
        this._batchedQueue = new RenderBatchedQueue();

        this._lightBufferStride = Math.ceil(UBOForwardLight.SIZE / this._device.uboOffsetAlignment) * this._device.uboOffsetAlignment;
        this._lightBufferElementCount = this._lightBufferStride / Float32Array.BYTES_PER_ELEMENT;

        this._lightBuffer = this._device.createBuffer({
            memUsage: GFXMemoryUsageBit.HOST | GFXMemoryUsageBit.DEVICE,
            usage: GFXBufferUsageBit.UNIFORM,
            stride: this._lightBufferStride,
            size: this._lightBufferStride * this._lightBufferCount,
        });

        this._firstlightBufferView = this._device.createBuffer({
            buffer: this._lightBuffer,
            offset: 0,
            range: UBOForwardLight.SIZE,
        });

        this._lightBufferData = new Float32Array(this._lightBufferElementCount * this._lightBufferCount);
    }

    public gatherLightPasses (view: RenderView) {

        const validLights = this._validLights;
        const sphereLights = view.camera.scene!.sphereLights;

        this._instancedQueue.clear();
        this._batchedQueue.clear();
        validLights.length = 0;

        for (let i = 0; i < this._lightPasses.length; i++) {
            const lp = this._lightPasses[i];
            lp.dynamicOffsets.length = 0;
        }
        _lightPassPool.freeArray(this._lightPasses);
        this._lightPasses.length = 0;

        for (let i = 0; i < sphereLights.length; i++) {
            const light = sphereLights[i];
            sphere.set(_sphere, light.position.x, light.position.y, light.position.z, light.range);
            if (intersect.sphere_frustum(_sphere, view.camera.frustum)) {
                validLights.push(light);
            }
        }
        const spotLights = view.camera.scene!.spotLights;
        for (let i = 0; i < spotLights.length; i++) {
            const light = spotLights[i];
            sphere.set(_sphere, light.position.x, light.position.y, light.position.z, light.range);
            if (intersect.sphere_frustum(_sphere, view.camera.frustum)) {
                validLights.push(light);
            }
        }

        if (!validLights.length) return;

        this._updateUBOs(view);

        for (let i = 0; i < this._renderObjects.length; i++) {
            const ro = this._renderObjects[i];
            const model = ro.model;
            const subModels = model.subModels;

            // this assumes light pass index is the same for all submodels
            const lightPassIdx = getLightPassIndex(subModels);
            if (lightPassIdx < 0) continue;

            _lightIndices.length = 0;
            for (let l = 0; l < validLights.length; l++) {
                const light = validLights[l];
                let isCulled = false;
                switch (light.type) {
                    case LightType.SPHERE:
                        isCulled = cullSphereLight(light as SphereLight, model);
                        break;
                    case LightType.SPOT:
                        isCulled = cullSpotLight(light as SpotLight, model);
                        break;
                }
                if (!isCulled) {
                    _lightIndices.push(l);
                }
            }

            if (!_lightIndices.length) continue;

            for (let j = 0; j < subModels.length; j++) {
                const subModel = subModels[j];
                const pass = subModel.passes[lightPassIdx];
                const batchingScheme = pass.batchingScheme;
                subModel.descriptorSet.bindBuffer(UBOForwardLight.BLOCK.binding, this._firstlightBufferView);
                subModel.descriptorSet.update();

                if (batchingScheme === BatchingSchemes.INSTANCING) { // instancing
                    for (let l = 0; l < _lightIndices.length; l++) {
                        const idx = _lightIndices[l];
                        const buffer = InstancedBuffer.get(pass, idx);
                        buffer.merge(subModel, model.instancedAttributes, lightPassIdx);
                        buffer.dynamicOffsets[0] = this._lightBufferStride * idx;
                        this._instancedQueue.queue.add(buffer);
                    }
                } else if (batchingScheme === BatchingSchemes.VB_MERGING) { // vb-merging
                    for (let l = 0; l < _lightIndices.length; l++) {
                        const idx = _lightIndices[l];
                        const buffer = BatchedBuffer.get(pass, idx);
                        buffer.merge(subModel, lightPassIdx, ro);
                        buffer.dynamicOffsets[0] = this._lightBufferStride * idx;
                        this._batchedQueue.queue.add(buffer);
                    }
                } else { // standard draw
                    const lp = _lightPassPool.alloc();
                    lp.subModel = subModel;
                    lp.passIdx = lightPassIdx;
                    for (let l = 0; l < _lightIndices.length; l++) {
                        lp.dynamicOffsets.push(this._lightBufferStride * _lightIndices[l]);
                    }

                    this._lightPasses.push(lp);
                }
            }
        }
    }

    public recordCommandBuffer (device: GFXDevice, renderPass: GFXRenderPass, cmdBuff: GFXCommandBuffer) {
        this._instancedQueue.recordCommandBuffer(device, renderPass, cmdBuff);
        this._batchedQueue.recordCommandBuffer(device, renderPass, cmdBuff);

        for (let i = 0; i < this._lightPasses.length; i++) {
            const { subModel, passIdx, dynamicOffsets } = this._lightPasses[i];
            const shader = ShaderPool.get(SubModelPool.get(subModel.handle, SubModelView.SHADER_0 + passIdx) as ShaderHandle);
            const pass = subModel.passes[passIdx];
            const ia = subModel.inputAssembler;
            const pso = PipelineStateManager.getOrCreatePipelineState(device, pass.handle, shader, renderPass, ia);
            const matDS = DSPool.get(PassPool.get(pass.handle, PassView.DESCRIPTOR_SET));
            const localDS = subModel.descriptorSet;

            cmdBuff.bindPipelineState(pso);
            cmdBuff.bindDescriptorSet(SetIndex.MATERIAL, matDS);
            cmdBuff.bindInputAssembler(ia);

            for (let j = 0; j < dynamicOffsets.length; ++j) {
                _dynamicOffsets[0] = dynamicOffsets[j];
                cmdBuff.bindDescriptorSet(SetIndex.LOCAL, localDS, _dynamicOffsets);
                cmdBuff.draw(ia);
            }
        }
    }

    protected _updateUBOs (view: RenderView) {
        const exposure = view.camera.exposure;

        if (this._validLights.length > this._lightBufferCount) {
            this._firstlightBufferView.destroy();

            this._lightBufferCount = nextPow2(this._validLights.length);
            this._lightBuffer.resize(this._lightBufferStride * this._lightBufferCount);
            this._lightBufferData = new Float32Array(this._lightBufferElementCount * this._lightBufferCount);

            this._firstlightBufferView = this._device.createBuffer({
                buffer: this._lightBuffer,
                offset: 0,
                range: UBOForwardLight.SIZE,
            });
        }

        for(let l = 0, offset = 0; l < this._validLights.length; l++, offset += this._lightBufferElementCount) {
            const light = this._validLights[l];

            switch (light.type) {
                case LightType.SPHERE:
                    const sphereLit = light as SphereLight;
                    Vec3.toArray(_vec4Array, sphereLit.position);
                    _vec4Array[3] = 0;
                    this._lightBufferData.set(_vec4Array, offset + UBOForwardLight.LIGHT_POS_OFFSET);

                    _vec4Array[0] = sphereLit.size;
                    _vec4Array[1] = sphereLit.range;
                    _vec4Array[2] = 0.0;
                    this._lightBufferData.set(_vec4Array, offset + UBOForwardLight.LIGHT_SIZE_RANGE_ANGLE_OFFSET);

                    Vec3.toArray(_vec4Array, light.color);
                    if (light.useColorTemperature) {
                        const tempRGB = light.colorTemperatureRGB;
                        _vec4Array[0] *= tempRGB.x;
                        _vec4Array[1] *= tempRGB.y;
                        _vec4Array[2] *= tempRGB.z;
                    }
                    if (this._isHDR) {
                        _vec4Array[3] = sphereLit.luminance * this._fpScale * this._lightMeterScale;
                    } else {
                        _vec4Array[3] = sphereLit.luminance * exposure * this._lightMeterScale;
                    }
                    this._lightBufferData.set(_vec4Array, offset + UBOForwardLight.LIGHT_COLOR_OFFSET);
                break;
                case LightType.SPOT:
                    const spotLit = light as SpotLight;

                    Vec3.toArray(_vec4Array, spotLit.position);
                    _vec4Array[3] = 1;
                    this._lightBufferData.set(_vec4Array, offset + UBOForwardLight.LIGHT_POS_OFFSET);

                    _vec4Array[0] = spotLit.size;
                    _vec4Array[1] = spotLit.range;
                    _vec4Array[2] = spotLit.spotAngle;
                    this._lightBufferData.set(_vec4Array, offset + UBOForwardLight.LIGHT_SIZE_RANGE_ANGLE_OFFSET);

                    Vec3.toArray(_vec4Array, spotLit.direction);
                    this._lightBufferData.set(_vec4Array, offset + UBOForwardLight.LIGHT_DIR_OFFSET);

                    Vec3.toArray(_vec4Array, light.color);
                    if (light.useColorTemperature) {
                        const tempRGB = light.colorTemperatureRGB;
                        _vec4Array[0] *= tempRGB.x;
                        _vec4Array[1] *= tempRGB.y;
                        _vec4Array[2] *= tempRGB.z;
                    }
                    if (this._isHDR) {
                        _vec4Array[3] = spotLit.luminance * this._fpScale * this._lightMeterScale;
                    } else {
                        _vec4Array[3] = spotLit.luminance * exposure * this._lightMeterScale;
                    }
                    this._lightBufferData.set(_vec4Array, offset + UBOForwardLight.LIGHT_COLOR_OFFSET);
                break;
            }
        }
        this._lightBuffer.update(this._lightBufferData);
    }
}<|MERGE_RESOLUTION|>--- conflicted
+++ resolved
@@ -4,16 +4,11 @@
 
 import { GFXCommandBuffer } from '../gfx/command-buffer';
 import { IRenderObject, UBOForwardLight, SetIndex } from './define';
-<<<<<<< HEAD
 import { Light, LightType } from '../renderer/scene/light';
 import { SphereLight } from '../renderer/scene/sphere-light';
 import { SpotLight } from '../renderer/scene/spot-light';
 import { BatchingSchemes } from '../renderer/core/pass'
 import { Model } from '../renderer/scene/model';
-=======
-import { Light, LightType, SphereLight, SpotLight, Model, SubModel } from '../renderer/scene';
-import { BatchingSchemes } from '../renderer/core/pass';
->>>>>>> 6b43a2df
 import { PipelineStateManager } from './pipeline-state-manager';
 import { DSPool, ShaderPool, PassView, PassPool, SubModelPool, SubModelView, ShaderHandle } from '../renderer/core/memory-pools';
 import { Vec3, nextPow2 } from '../../core/math';
