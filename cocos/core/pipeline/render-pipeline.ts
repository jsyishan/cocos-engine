/**
 * @category pipeline
 */

import { intersect } from '../geom-utils';
import { ccclass, property } from '../data/class-decorator';
import { GFXBuffer } from '../gfx/buffer';
import {
    GFXBindingType,
    GFXBufferUsageBit,
    GFXFormat,
    GFXFormatInfos,
    GFXMemoryUsageBit,
    GFXTextureUsageBit } from '../gfx/define';
import { GFXDevice, GFXFeature } from '../gfx/device';
import { GFXFramebuffer } from '../gfx/framebuffer';
import { GFXInputAssembler, IGFXAttribute } from '../gfx/input-assembler';
import { GFXRenderPass } from '../gfx/render-pass';
import { GFXTexture } from '../gfx/texture';
import { GFXTextureView } from '../gfx/texture-view';
import { Mat4, Vec3, Vec4 } from '../math';
import { Camera, Model } from '../renderer';
import { IDefineMap } from '../renderer/core/pass';
import { programLib } from '../renderer/core/program-lib';
import { SKYBOX_FLAG } from '../renderer/scene/camera';
import { Root } from '../root';
import { Layers } from '../scene-graph';
import { IRenderObject, UBOGlobal, UBOShadow, UNIFORM_ENVIRONMENT, RenderPassStage } from './define';
import { IInternalBindingInst } from './define';
import { FrameBufferDesc, RenderPassDesc, RenderTextureDesc } from './pipeline-serialization';
import { IRenderFlowInfo, RenderFlow } from './render-flow';
import { RenderView } from './render-view';
import { Asset } from '../assets';

const v3_1 = new Vec3();

/**
 * @zh
 * 渲染流程描述信息。
 */
export interface IRenderPipelineInfo {
    enablePostProcess?: boolean;
    enableHDR?: boolean;
    enableMSAA?: boolean;
    enableSMAA?: boolean;
    enableIBL?: boolean;
    renderTextures?: RenderTextureDesc[];
    framebuffers?: FrameBufferDesc[];
    renderPasses?: RenderPassDesc[];
}

export interface IRenderPipelineDesc {
    root: Root;
}

/**
 * @zh
 * 渲染流程。
 */
@ccclass('RenderPipeline')
export abstract class RenderPipeline {

    /**
     * @zh
     * Root类对象。
     */
    public get root (): Root {
        return this._root;
    }

    /**
     * @zh
     * GFX设备。
     */
    public get device (): GFXDevice {
        return this._device;
    }

    /**
     * @zh
     * 名称。
     */
    public get name (): string {
        return this.constructor.name;
    }

    /**
     * @zh
     * 渲染对象数组。
     */
    public get renderObjects (): IRenderObject[] {
        return this._renderObjects;
    }

    /**
     * @zh
     * 渲染流程数组。
     */
    public get flows (): RenderFlow[] {
        return this._flows;
    }

    public get activeFlows (): RenderFlow[] {
        return this._activeFlows;
    }

    /**
     * @zh
     * 启用后期处理。
     */
    public get usePostProcess (): boolean {
        return this._usePostProcess;
    }

    /**
     * @zh
     * 是否支持HDR。
     */
    public get isHDRSupported (): boolean {
        return this._isHDRSupported;
    }

    /**
     * @zh
     * 是否为HDR管线。
     */
    public get isHDR (): boolean {
        return this._isHDR;
    }

    /**
     * @zh
     * 着色尺寸缩放。
     */
    public get shadingScale (): number {
        return this._shadingScale;
    }

    /**
     * @zh
     * 灯光距离缩放系数（以米为单位）。
     */
    public set lightMeterScale (scale: number) {
        this._lightMeterScale = scale;
    }

    public get lightMeterScale (): number {
        return this._lightMeterScale;
    }

    /**
     * @zh
     * 启用MSAA。
     */
    public get useMSAA (): boolean {
        return this._useMSAA;
    }

    /**
     * @zh
     * 启用SMAA。
     */
    public get useSMAA (): boolean {
        return this._useSMAA;
    }

    /**
     * @zh
     * 四边形输入汇集器。
     */
    public get quadIA (): GFXInputAssembler {
        return this._quadIA!;
    }

    /**
     * @zh
     * 默认的全局绑定表。
     */
    public get globalBindings (): Map<string, IInternalBindingInst> {
        return this._globalBindings;
    }

    /**
     * @zh
     * 默认纹理。
     */
    public get defaultTexture (): GFXTexture {
        return this._defaultTex!;
    }

    /**
     * @zh
     * 浮点精度缩放。
     */
    public get fpScale (): number {
        return this._fpScale;
    }

    /**
     * @zh
     * 浮点精度缩放的倒数。
     */
    public get fpScaleInv (): number {
        return this._fpScaleInv;
    }

    /**
     * @zh
     * 管线宏定义。
     */
    public get macros (): IDefineMap {
        return this._macros;
    }

    /**
     * @zh
     * 默认的全局UBO。
     */
    public get defaultGlobalUBOData (): Float32Array {
        return this._uboGlobal!.view;
    }

    get currShading () {
        return this._curIdx;
    }

    get prevShading () {
        return this._prevIdx;
    }

    /**
     * @zh
     * 启用动态合批。
     */
    public get useDynamicBatching (): boolean {
        return this._useDynamicBatching;
    }

    protected _root: Root = null!;
    protected _device: GFXDevice = null!;
    protected _renderObjects: IRenderObject[] = [];

    @property({
        type: [RenderFlow],
        visible: true
    })
    protected _flows: RenderFlow[] = [];

    protected _activeFlows: RenderFlow[] = [];

    protected _isHDRSupported: boolean = false;
    protected _isHDR: boolean = false;
    protected _lightMeterScale: number = 10000.0;
    protected _fboCount: number = 0;
    protected _colorFmt: GFXFormat = GFXFormat.UNKNOWN;
    protected _depthStencilFmt: GFXFormat = GFXFormat.UNKNOWN;
    protected _shadingWidth: number = 0.0;
    protected _shadingHeight: number = 0.0;
    protected _shadingScale: number = 1.0;
    protected _curIdx: string = 'shading';
    protected _prevIdx: string = 'shading1';
    protected _usePostProcess: boolean = false;
    protected _useMSAA: boolean = false;
    protected _useSMAA: boolean = false;
    protected _quadVB: GFXBuffer | null = null;
    protected _quadIB: GFXBuffer | null = null;
    protected _quadIA: GFXInputAssembler | null = null;
    protected _uboGlobal: UBOGlobal = new UBOGlobal();
    protected _globalBindings: Map<string, IInternalBindingInst> = new Map<string, IInternalBindingInst>();
    protected _defaultTex: GFXTexture | null = null;
    protected _defaultTexView: GFXTextureView | null = null;
    protected _fpScale: number = 1.0 / 1024.0;
    protected _fpScaleInv: number = 1024.0;
    protected _macros: IDefineMap = {};
    protected _useDynamicBatching = false;

    @property({
        type: [RenderTextureDesc],
    })
    protected renderTextures: RenderTextureDesc[] = [];
    @property({
        type: [FrameBufferDesc],
    })
    protected framebuffers: FrameBufferDesc[] = [];
    @property({
        type: [RenderPassDesc],
    })
    protected renderPasses: RenderPassDesc[] = [];
    protected _renderTextures: Map<string, GFXTexture> = new Map<string, GFXTexture>();
    protected _textureViews: Map<string, GFXTextureView> = new Map<string, GFXTextureView>();
    protected _frameBuffers: Map<string, GFXFramebuffer> = new Map<string, GFXFramebuffer>();
    protected _renderPasses: Map<number, GFXRenderPass> = new Map<number, GFXRenderPass>();

    /**
     * 构造函数。
     * @param root Root类实例。
     */
    constructor () {
    }

    public getTextureView (name: string) {
        return this._textureViews.get(name);
    }

    public getRenderTexture (name: string) {
        return this._renderTextures.get(name);
    }

    public getFrameBuffer (name: string) {
        return this._frameBuffers.get(name);
    }

    /**
     * @zh
     * 初始化函数，用于不从资源加载RenderPipeline的情况。
     * @param info 渲染管线描述信息。
     */
    public initialize (info: IRenderPipelineInfo) {
        
        if (info.enablePostProcess !== undefined) {
            this._usePostProcess = info.enablePostProcess;
        } else {
            // We disable post process now, post process will be enabled in furture.
            this._usePostProcess = false;
        }

        this._isHDR = (info.enableHDR !== undefined ? info.enableHDR : false);

        // Config Anti-Aliasing
        this._useSMAA = info.enableSMAA !== undefined ? info.enableSMAA : false;
        this._useMSAA = info.enableMSAA !== undefined ? info.enableMSAA : false;

        if (info.renderTextures)
            this.renderTextures = info.renderTextures;
        if (info.framebuffers)
            this.framebuffers = info.framebuffers;
        if (info.renderPasses)
            this.renderPasses = info.renderPasses;
    }

    /**
     * 当RenderPipeline资源加载完成后，启用相应的flow
     * @param desc
     */
    public activate (root: Root) {
        this._root = root;
        this._device = root.device;
        
        if (!this._initRenderResource()) {
            console.error('RenderPipeline:' + this.name + ' startup failed!');
        }
    }

    /**
     * 激活一个RenderFlow，将其添加到可执行的RenderFlow数组中
     * @param flow 运行时会执行的RenderFlow
     */
    private activateFlow (flow: RenderFlow) {
        this._activeFlows.push(flow);
        this._activeFlows.sort((a: RenderFlow, b: RenderFlow) => {
            return a.priority - b.priority;
        });
    }

    /**
     * @zh
     * 销毁函数。
     */
    public abstract destroy ();

    /**
     * @zh
     * 渲染函数。
     * @param view 渲染视图。
     */
    public render (view: RenderView) {

        view.camera.update();

        this.sceneCulling(view);

        this.updateUBOs(view);

        for (let i = 0; i < view.flows.length; i++) {
<<<<<<< HEAD
            view.flows[i].render(view);
=======
            const flow = view.flows[i];
            flow.render(view);
>>>>>>> e2771075
        }
    }

    /**
     * @zh
     * 重构函数。
     */
    public rebuild () {
        this.updateMacros();
    }

    /**
     * @zh
     * 重置大小。
     * @param width 屏幕宽度。
     * @param height 屏幕高度。
     */
    public resize (width: number, height: number) {
        const w = Math.floor(width * this._shadingScale);
        const h = Math.floor(height * this._shadingScale);
        if (w > this._shadingWidth ||
            h > this._shadingHeight) {
            // this._shadingScale = Math.min(this._shadingWidth / width, this._shadingHeight / height);
            // console.info('Resizing shading scale: ' + this._shadingScale);

            this.resizeFBOs(w, h);
        }

        for (let i = 0; i < this._flows.length; i++) {
            this._flows[i].resize(width, height);
        }
    }

    /**
     * @zh
     * 交换帧缓冲。
     */
    public swapFBOs () {
        const temp = this._curIdx;
        this._curIdx = this._prevIdx;
        this._prevIdx = temp;
    }

    /**
     * @zh
     * 添加渲染过程。
     * @param stage 渲染阶段。
     * @param renderPass 渲染过程。
     */
    public addRenderPass (stage: number, renderPass: GFXRenderPass) {
        if (renderPass) {
            this._renderPasses.set(stage, renderPass);
        }
    }

    /**
     * @zh
     * 得到指定阶段的渲染过程。
     * @param stage 渲染阶段。
     */
    public getRenderPass (stage: number): GFXRenderPass | null {
        const renderPass = this._renderPasses.get(stage);
        if (renderPass) {
            return renderPass;
        } else {
            return null;
        }
    }

    /**
     * @zh
     * 移除指定阶段的渲染过程。
     * @param stage 渲染阶段。
     */
    public removeRenderPass (stage: number) {
        this._renderPasses.delete(stage);
    }

    /**
     * @zh
     * 清空渲染过程。
     */
    public clearRenderPasses () {
        this._renderPasses.clear();
    }

    /**
     * @zh
     * 销毁全部渲染流程。
     */
    public destroyFlows () {
        for (let i = 0; i < this._flows.length; i++) {
            this._flows[i].destroy();
        }
        this._flows = [];
    }

    /**
     * @zh
     * 得到指定名称的渲染流程。
     * @param name 名称。
     */
    public getFlow (name: string): RenderFlow | null {
        for (let i = 0; i < this._flows.length; i++) {
            if (this._flows[i].name === name) {
                return this._flows[i];
            }
        }

        return null;
    }

    /**
     * @zh
     * 更新宏定义。
     */
    public updateMacros () {
        programLib.destroyShaderByDefines(this._macros);
        this._macros.CC_USE_HDR = (this._isHDR);
        for (let i = 0; i < this._root.scenes.length; i++) {
            this._root.scenes[i].onPipelineChange();
        }
    }

    protected _initRenderResource () {

        if (this._usePostProcess) {
            if (this._device.hasFeature(GFXFeature.FORMAT_R11G11B10F) ||
                this._device.hasFeature(GFXFeature.TEXTURE_HALF_FLOAT) ||
                this._device.hasFeature(GFXFeature.TEXTURE_FLOAT)) {
                this._isHDRSupported = true;
            }

            // this._isHDRSupported = false;
            this._fboCount = 1;

            if (this._useMSAA) {
                this._useMSAA = this.device.hasFeature(GFXFeature.MSAA);
            }
        }

        if (this._isHDR && this._isHDRSupported) {
            // Try to use HDR format
            if (this._device.hasFeature(GFXFeature.COLOR_HALF_FLOAT) &&
                this._device.hasFeature(GFXFeature.TEXTURE_HALF_FLOAT_LINEAR)) {
                if (this._device.hasFeature(GFXFeature.FORMAT_R11G11B10F)) {
                    this._colorFmt = GFXFormat.R11G11B10F;
                    this._isHDR = true;
                } else if (this._device.hasFeature(GFXFeature.TEXTURE_HALF_FLOAT)) {
                    this._colorFmt = GFXFormat.RGBA16F;
                    this._isHDR = true;
                }
            } else if (this._device!.hasFeature(GFXFeature.COLOR_FLOAT) &&
                this._device!.hasFeature(GFXFeature.TEXTURE_FLOAT_LINEAR)) {
                if (this._device.hasFeature(GFXFeature.TEXTURE_FLOAT)) {
                    this._colorFmt = GFXFormat.RGBA32F;
                    this._isHDR = true;
                }
            }

            this._isHDR = false;
        }

        if (!this._isHDR) {
            this._colorFmt = GFXFormat.RGBA8;
        }

        if (this._device.depthBits === 24) {
            if (this._device.stencilBits === 8) {
                this._depthStencilFmt = GFXFormat.D24S8;
            } else {
                this._depthStencilFmt = GFXFormat.D24;
            }
        } else {
            this._depthStencilFmt = GFXFormat.D16;
        }

        this.updateMacros();

        // colorFmt = GFXFormat.RGBA16F;

        // this._shadingScale = this._device.devicePixelRatio;
        this._shadingScale = 1.0;
        this._shadingWidth = Math.floor(this._device.nativeWidth);
        this._shadingHeight = Math.floor(this._device.nativeHeight);

        console.info('USE_POST_PROCESS: ' + this._usePostProcess);
        if (this._usePostProcess) {
            console.info('USE_MSAA: ' + this._useMSAA);
            console.info('USE_SMAA: ' + this._useSMAA);
            console.info('USE_HDR: ' + this._isHDR);
        }
        console.info('SHADING_SIZE: ' + this._shadingWidth + ' x ' + this._shadingHeight);
        console.info('SHADING_SCALE: ' + this._shadingScale.toFixed(4));
        console.info('SHADING_COLOR_FORMAT: ' + GFXFormatInfos[this._colorFmt].name);
        console.info('SHADING_DEPTH_FORMAT: ' + GFXFormatInfos[this._depthStencilFmt].name);

        for (let i = 0; i < this.renderTextures.length; i++) {
            const rtd = this.renderTextures[i];
            this._renderTextures.set(rtd.name, this._device.createTexture({
                type: rtd.type,
                usage: rtd.usage,
                format: this._getTextureFormat(rtd.format, rtd.usage),
                width: rtd.width === -1 ? this._shadingWidth : rtd.width,
                height: rtd.height === -1 ? this._shadingHeight : rtd.height,
            }));
            this._textureViews.set(rtd.name, this._device.createTextureView({
                texture: this._renderTextures.get(rtd.name)!,
                type: rtd.viewType,
                format: this._getTextureFormat(rtd.format, rtd.usage),
            }));
        }
        for (let i = 0; i < this.renderPasses.length; i++) {
            const rpd = this.renderPasses[i];
            this._renderPasses.set(rpd.index, this._device.createRenderPass({
                colorAttachments: rpd.colorAttachments,
                depthStencilAttachment: rpd.depthStencilAttachment,
            }));
        }

        for (let i = 0; i < this.framebuffers.length; i++) {
            const fbd = this.framebuffers[i];
            this._frameBuffers.set(fbd.name, this._device.createFramebuffer({
                renderPass: this._renderPasses.get(fbd.renderPass)!,
                colorViews: fbd.colorViews.map((value) => {
                    return this._textureViews.get(value)!;
                }, this),
                depthStencilView: this._textureViews.get(fbd.depthStencilView)!,
            }));
        }

        if (!this.createQuadInputAssembler()) {
            return false;
        }

        if (!this.createUBOs()) {
            return false;
        }

        const mainWindow = this._root.mainWindow;
        let windowPass: GFXRenderPass | null = null;

        if (mainWindow) {
            windowPass = mainWindow.renderPass;
        }

        if (!windowPass) {
            console.error('RenderPass of main window is null.');
            return false;
        }

        this.addRenderPass(RenderPassStage.DEFAULT, windowPass);

        return true;
    }

    /**
     * @zh
     * 内部销毁函数。
     */
    protected _destroy () {

        this.destroyFlows();
        this.clearRenderPasses();
        this.destroyQuadInputAssembler();
        this.destroyUBOs();

        let rtIter = this._renderTextures.values();
        let rtRes = rtIter.next();
        while (!rtRes.done) {
            rtRes.value.destroy();
            rtRes = rtIter.next();
        }

        let tvIter = this._textureViews.values();
        let tvRes = tvIter.next();
        while (!tvRes.done) {
            tvRes.value.destroy();
            tvRes = tvIter.next();
        }

        let rpIter = this._renderPasses.values();
        let rpRes = rpIter.next();
        while (!rpRes.done) {
            rpRes.value.destroy();
            rpRes = rpIter.next();
        }

<<<<<<< HEAD
        let fbIter = this._frameBuffers.values();
        let fbRes = fbIter.next();
        while (!fbRes.done) {
            fbRes.value.destroy();
            fbRes = fbIter.next();
=======
        this._shadingTexViews.length = 0;
        this._shadingTextures.length = 0;
        this._shadingFBOs.length = 0;

        if (this._depthStencilTexView) {
            this._depthStencilTexView.destroy();
            this._depthStencilTexView = null;
        }
        if (this._depthStencilTex) {
            this._depthStencilTex.destroy();
            this._depthStencilTex = null;
        }

        if (this._shadingPass) {
            this._shadingPass.destroy();
            this._shadingPass = null;
>>>>>>> e2771075
        }
    }

    /**
     * @zh
     * 重置帧缓冲大小。
     * @param width 屏幕宽度。
     * @param height 屏幕高度。
     */
    protected resizeFBOs (width: number, height: number) {

        this._shadingWidth = width;
        this._shadingHeight = height;

        let rtIter = this.renderTextures.values();
        let rtRes = rtIter.next();
        while (!rtRes.done) {
            this._renderTextures.get(rtRes.value.name)!.resize(width, height);
            this._textureViews.get(rtRes.value.name)!.destroy();
            this._textureViews.get(rtRes.value.name)!.initialize({
                texture: this._renderTextures.get(rtRes.value.name)!,
                type: rtRes.value.viewType,
                format: this._getTextureFormat(rtRes.value.format, rtRes.value.usage),
            });
            rtRes = rtIter.next();
        }

        let fbIter = this.framebuffers.values();
        let fbRes = fbIter.next();
        while (!fbRes.done) {
            this._frameBuffers.get(fbRes.value.name)!.destroy();
            this._frameBuffers.get(fbRes.value.name)!.initialize({
                renderPass: this._renderPasses.get(fbRes.value.renderPass)!,
                colorViews: fbRes.value.colorViews.map((value) => {
                    return this._textureViews.get(value)!;
                }, this),
                depthStencilView: this._textureViews.get(fbRes.value.depthStencilView)!,
            });
            fbRes = fbIter.next();
        }

        console.info('Resizing shading fbos: ' + this._shadingWidth + 'x' + this._shadingHeight);
    }

    /**
     * @zh
     * 创建四边形输入汇集器。
     */
    protected createQuadInputAssembler (): boolean {

        // create vertex buffer

        const vbStride = Float32Array.BYTES_PER_ELEMENT * 4;
        const vbSize = vbStride * 4;

        this._quadVB = this._device.createBuffer({
            usage: GFXBufferUsageBit.VERTEX | GFXBufferUsageBit.TRANSFER_DST,
            memUsage: GFXMemoryUsageBit.HOST | GFXMemoryUsageBit.DEVICE,
            size: vbSize,
            stride: vbStride,
        });

        if (!this._quadVB) {
            return false;
        }

        const verts = new Float32Array(4 * 4);
        let n = 0;
        verts[n++] = -1.0; verts[n++] = -1.0; verts[n++] = 0.0; verts[n++] = 0.0;
        verts[n++] = 1.0; verts[n++] = -1.0; verts[n++] = 1.0; verts[n++] = 0.0;
        verts[n++] = -1.0; verts[n++] = 1.0; verts[n++] = 0.0; verts[n++] = 1.0;
        verts[n++] = 1.0; verts[n++] = 1.0; verts[n++] = 1.0; verts[n++] = 1.0;

        this._quadVB.update(verts);

        // create index buffer
        const ibStride = Uint8Array.BYTES_PER_ELEMENT;
        const ibSize = ibStride * 6;

        this._quadIB = this._device.createBuffer({
            usage: GFXBufferUsageBit.INDEX | GFXBufferUsageBit.TRANSFER_DST,
            memUsage: GFXMemoryUsageBit.HOST | GFXMemoryUsageBit.DEVICE,
            size: ibSize,
            stride: ibStride,
        });

        if (!this._quadIB) {
            return false;
        }

        const indices = new Uint8Array(6);
        indices[0] = 0; indices[1] = 1; indices[2] = 2;
        indices[3] = 1; indices[4] = 3; indices[5] = 2;

        this._quadIB.update(indices);

        // create input assembler

        const attributes: IGFXAttribute[] = [
            { name: 'a_position', format: GFXFormat.RG32F },
            { name: 'a_texCoord', format: GFXFormat.RG32F },
        ];

        this._quadIA = this._device.createInputAssembler({
            attributes,
            vertexBuffers: [this._quadVB],
            indexBuffer: this._quadIB,
        });

        return true;
    }

    /**
     * @zh
     * 销毁四边形输入汇集器。
     */
    protected destroyQuadInputAssembler () {
        if (this._quadVB) {
            this._quadVB.destroy();
            this._quadVB = null;
        }

        if (this._quadIB) {
            this._quadIB.destroy();
            this._quadIB = null;
        }

        if (this._quadIA) {
            this._quadIA.destroy();
            this._quadIA = null;
        }
    }

    /**
     * @zh
     * 创建所有UBO。
     */
    protected createUBOs (): boolean {
        if (!this._globalBindings.get(UBOGlobal.BLOCK.name)) {
            const globalUBO = this._root.device.createBuffer({
                usage: GFXBufferUsageBit.UNIFORM | GFXBufferUsageBit.TRANSFER_DST,
                memUsage: GFXMemoryUsageBit.HOST | GFXMemoryUsageBit.DEVICE,
                size: UBOGlobal.SIZE,
            });

            this._globalBindings.set(UBOGlobal.BLOCK.name, {
                type: GFXBindingType.UNIFORM_BUFFER,
                blockInfo: UBOGlobal.BLOCK,
                buffer: globalUBO,
            });
        }

        if (!this._globalBindings.get(UBOShadow.BLOCK.name)) {
            const shadowUBO = this._root.device.createBuffer({
                usage: GFXBufferUsageBit.UNIFORM | GFXBufferUsageBit.TRANSFER_DST,
                memUsage: GFXMemoryUsageBit.HOST | GFXMemoryUsageBit.DEVICE,
                size: UBOShadow.SIZE,
            });

            this._globalBindings.set(UBOShadow.BLOCK.name, {
                type: GFXBindingType.UNIFORM_BUFFER,
                blockInfo: UBOShadow.BLOCK,
                buffer: shadowUBO,
            });
        }

        if (!this._globalBindings.get(UNIFORM_ENVIRONMENT.name)) {
            this._globalBindings.set(UNIFORM_ENVIRONMENT.name, {
                type: GFXBindingType.SAMPLER,
                samplerInfo: UNIFORM_ENVIRONMENT,
            });
        }

        return true;
    }

    /**
     * @zh
     * 销毁全部UBO。
     */
    protected destroyUBOs () {
        const globalUBO = this._globalBindings.get(UBOGlobal.BLOCK.name);
        if (globalUBO) {
            globalUBO.buffer!.destroy();
            this._globalBindings.delete(UBOGlobal.BLOCK.name);
        }
        const shadowUBO = this._globalBindings.get(UBOShadow.BLOCK.name);
        if (shadowUBO) {
            shadowUBO.buffer!.destroy();
            this._globalBindings.delete(UBOShadow.BLOCK.name);
        }
    }

    /**
     * @zh
     * 更新指定渲染视图的UBO。
     * @param view 渲染视图。
     */
    protected updateUBOs (view: RenderView) {

        const camera = view.camera;
        const scene = camera.scene!;
        const device = this._root.device;

        const mainLight = scene.mainLight;
        const ambient = scene.ambient;
        const fv = this._uboGlobal.view;

        // update UBOGlobal
        fv[UBOGlobal.TIME_OFFSET] = this._root.cumulativeTime;
        fv[UBOGlobal.TIME_OFFSET + 1] = this._root.frameTime;
        fv[UBOGlobal.TIME_OFFSET + 2] = cc.director.getTotalFrames();

        fv[UBOGlobal.SCREEN_SIZE_OFFSET] = device.width;
        fv[UBOGlobal.SCREEN_SIZE_OFFSET + 1] = device.height;
        fv[UBOGlobal.SCREEN_SIZE_OFFSET + 2] = 1.0 / fv[UBOGlobal.SCREEN_SIZE_OFFSET];
        fv[UBOGlobal.SCREEN_SIZE_OFFSET + 3] = 1.0 / fv[UBOGlobal.SCREEN_SIZE_OFFSET + 1];

        fv[UBOGlobal.SCREEN_SCALE_OFFSET] = camera.width / this._shadingWidth * this._shadingScale;
        fv[UBOGlobal.SCREEN_SCALE_OFFSET + 1] = camera.height / this._shadingHeight * this._shadingScale;
        fv[UBOGlobal.SCREEN_SCALE_OFFSET + 2] = 1.0 / fv[UBOGlobal.SCREEN_SCALE_OFFSET];
        fv[UBOGlobal.SCREEN_SCALE_OFFSET + 3] = 1.0 / fv[UBOGlobal.SCREEN_SCALE_OFFSET + 1];

        fv[UBOGlobal.NATIVE_SIZE_OFFSET] = this._shadingWidth;
        fv[UBOGlobal.NATIVE_SIZE_OFFSET + 1] = this._shadingHeight;
        fv[UBOGlobal.NATIVE_SIZE_OFFSET + 2] = 1.0 / fv[UBOGlobal.NATIVE_SIZE_OFFSET];
        fv[UBOGlobal.NATIVE_SIZE_OFFSET + 3] = 1.0 / fv[UBOGlobal.NATIVE_SIZE_OFFSET + 1];

        Mat4.toArray(fv, camera.matView, UBOGlobal.MAT_VIEW_OFFSET);

        Mat4.toArray(fv, camera.node.worldMatrix, UBOGlobal.MAT_VIEW_INV_OFFSET);
        Mat4.toArray(fv, camera.matProj, UBOGlobal.MAT_PROJ_OFFSET);
        Mat4.toArray(fv, camera.matProjInv, UBOGlobal.MAT_PROJ_INV_OFFSET);
        Mat4.toArray(fv, camera.matViewProj, UBOGlobal.MAT_VIEW_PROJ_OFFSET);
        Mat4.toArray(fv, camera.matViewProjInv, UBOGlobal.MAT_VIEW_PROJ_INV_OFFSET);
        Vec3.toArray(fv, camera.position, UBOGlobal.CAMERA_POS_OFFSET);

        const exposure = camera.exposure;
        fv[UBOGlobal.EXPOSURE_OFFSET] = exposure;
        fv[UBOGlobal.EXPOSURE_OFFSET + 1] = 1.0 / exposure;
        fv[UBOGlobal.EXPOSURE_OFFSET + 2] = this._isHDR ? 1.0 : 0.0;
        fv[UBOGlobal.EXPOSURE_OFFSET + 3] = this._fpScale / exposure;

        if (mainLight) {
            Vec3.toArray(fv, mainLight.direction, UBOGlobal.MAIN_LIT_DIR_OFFSET);
            Vec3.toArray(fv, mainLight.color, UBOGlobal.MAIN_LIT_COLOR_OFFSET);
            if (mainLight.useColorTemperature) {
                const colorTempRGB = mainLight.colorTemperatureRGB;
                fv[UBOGlobal.MAIN_LIT_COLOR_OFFSET] *= colorTempRGB.x;
                fv[UBOGlobal.MAIN_LIT_COLOR_OFFSET + 1] *= colorTempRGB.y;
                fv[UBOGlobal.MAIN_LIT_COLOR_OFFSET + 2] *= colorTempRGB.z;
            }

            if (this._isHDR) {
                fv[UBOGlobal.MAIN_LIT_COLOR_OFFSET + 3] = mainLight.illuminance * this._fpScale;
            } else {
                fv[UBOGlobal.MAIN_LIT_COLOR_OFFSET + 3] = mainLight.illuminance * exposure;
            }
        } else {
            Vec3.toArray(fv, Vec3.UNIT_Z, UBOGlobal.MAIN_LIT_DIR_OFFSET);
            Vec4.toArray(fv, Vec4.ZERO, UBOGlobal.MAIN_LIT_COLOR_OFFSET);
        }

        const skyColor = ambient.skyColor;
        if (this._isHDR) {
            skyColor[3] = ambient.skyIllum * this._fpScale;
        } else {
            skyColor[3] = ambient.skyIllum * exposure;
        }
        this._uboGlobal.view.set(skyColor, UBOGlobal.AMBIENT_SKY_OFFSET);

        this._uboGlobal.view.set(ambient.groundAlbedo, UBOGlobal.AMBIENT_GROUND_OFFSET);

        // update ubos
        this._globalBindings.get(UBOGlobal.BLOCK.name)!.buffer!.update(this._uboGlobal.view.buffer);
    }

    /**
     * @zh
     * 场景裁剪。
     * @param view 渲染视图。
     */
    protected sceneCulling (view: RenderView) {

        const camera = view.camera;
        const scene = camera.scene!;

        this._renderObjects.length = 0;

        const mainLight = scene.mainLight;
        const planarShadows = scene.planarShadows;
        if (mainLight) {
            mainLight.update();
            if (planarShadows.enabled && mainLight.node!.hasChangedFlags) {
                planarShadows.updateDirLight(mainLight);
            }
        }

        if (scene.skybox.enabled && (camera.clearFlag & SKYBOX_FLAG)) {
            this.addVisibleModel(scene.skybox, camera);
        }

<<<<<<< HEAD
        for (let i = 0; i < scene.models.length; i++) {
            const model = scene.models[i];
=======
        const models = scene.models;
        for (let i = 0; i < models.length; i++) {
            const model = models[i];

>>>>>>> e2771075
            model._resetUBOUpdateFlag();

            // filter model by view visibility
            if (model.enabled) {
                const vis = view.visibility & Layers.BitMask.UI_2D;
                if (vis) {
                    if ((model.node && (view.visibility === model.node.layer)) ||
                        view.visibility === model.visFlags) {
                        model.updateTransform();
                        model.updateUBOs();
                        this.addVisibleModel(model, camera);
                    }
                } else {
                    if (model.node && ((view.visibility & model.node.layer) === model.node.layer) ||
                        (view.visibility & model.visFlags)) {
                        model.updateTransform();

                        // frustum culling
                        if (model.worldBounds && !intersect.aabb_frustum(model.worldBounds, camera.frustum)) {
                            continue;
                        }

                        model.updateUBOs();
                        this.addVisibleModel(model, camera);
                    }
                }
            }
        }

        if (planarShadows.enabled) {
            planarShadows.updateCommandBuffers(camera.frustum);
        }
    }

    /**
     * @zh
     * 添加可见对象。
     * @param model 模型。
     * @param camera 相机。
     */
    protected addVisibleModel (model: Model, camera: Camera) {
        let depth = 0;
        if (model.node) {
            Vec3.subtract(v3_1, model.node.worldPosition, camera.position);
            depth = Vec3.dot(v3_1, camera.forward);
        }
        this._renderObjects.push({
            model,
            depth,
        });
    }

    private _getTextureFormat (format: GFXFormat, usage: GFXTextureUsageBit) {
        if (format === GFXFormat.UNKNOWN) {
            if (usage & GFXTextureUsageBit.COLOR_ATTACHMENT) {
                return this._colorFmt;
            } else if (usage & GFXTextureUsageBit.DEPTH_STENCIL_ATTACHMENT) {
                return this._depthStencilFmt;
            } else {
                return GFXFormat.UNKNOWN;
            }
        } else {
            return format;
        }
    }
}
cc.RenderPipeline = RenderPipeline;<|MERGE_RESOLUTION|>--- conflicted
+++ resolved
@@ -382,12 +382,7 @@
         this.updateUBOs(view);
 
         for (let i = 0; i < view.flows.length; i++) {
-<<<<<<< HEAD
             view.flows[i].render(view);
-=======
-            const flow = view.flows[i];
-            flow.render(view);
->>>>>>> e2771075
         }
     }
 
@@ -676,30 +671,11 @@
             rpRes = rpIter.next();
         }
 
-<<<<<<< HEAD
         let fbIter = this._frameBuffers.values();
         let fbRes = fbIter.next();
         while (!fbRes.done) {
             fbRes.value.destroy();
             fbRes = fbIter.next();
-=======
-        this._shadingTexViews.length = 0;
-        this._shadingTextures.length = 0;
-        this._shadingFBOs.length = 0;
-
-        if (this._depthStencilTexView) {
-            this._depthStencilTexView.destroy();
-            this._depthStencilTexView = null;
-        }
-        if (this._depthStencilTex) {
-            this._depthStencilTex.destroy();
-            this._depthStencilTex = null;
-        }
-
-        if (this._shadingPass) {
-            this._shadingPass.destroy();
-            this._shadingPass = null;
->>>>>>> e2771075
         }
     }
 
@@ -1002,15 +978,10 @@
             this.addVisibleModel(scene.skybox, camera);
         }
 
-<<<<<<< HEAD
-        for (let i = 0; i < scene.models.length; i++) {
-            const model = scene.models[i];
-=======
         const models = scene.models;
         for (let i = 0; i < models.length; i++) {
             const model = models[i];
 
->>>>>>> e2771075
             model._resetUBOUpdateFlag();
 
             // filter model by view visibility
