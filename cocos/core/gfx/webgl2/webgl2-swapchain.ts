/*
 Copyright (c) 2020 Xiamen Yaji Software Co., Ltd.

 https://www.cocos.com/

 Permission is hereby granted, free of charge, to any person obtaining a copy
 of this software and associated engine source code (the "Software"), a limited,
 worldwide, royalty-free, non-assignable, revocable and non-exclusive license
 to use Cocos Creator solely to develop games on your target platforms. You shall
 not use Cocos Creator software for developing other software or tools that's
 used for developing games. You are not granted to publish, distribute,
 sublicense, and/or sell copies of Cocos Creator.

 The software or tools in this License Agreement are licensed, not sold.
 Xiamen Yaji Software Co., Ltd. reserves all rights not expressly granted to you.

 THE SOFTWARE IS PROVIDED "AS IS", WITHOUT WARRANTY OF ANY KIND, EXPRESS OR
 IMPLIED, INCLUDING BUT NOT LIMITED TO THE WARRANTIES OF MERCHANTABILITY,
 FITNESS FOR A PARTICULAR PURPOSE AND NONINFRINGEMENT. IN NO EVENT SHALL THE
 AUTHORS OR COPYRIGHT HOLDERS BE LIABLE FOR ANY CLAIM, DAMAGES OR OTHER
 LIABILITY, WHETHER IN AN ACTION OF CONTRACT, TORT OR OTHERWISE, ARISING FROM,
 OUT OF OR IN CONNECTION WITH THE SOFTWARE OR THE USE OR OTHER DEALINGS IN
 THE SOFTWARE.
 */

import { EDITOR } from 'internal:constants';
<<<<<<< HEAD
import { warnID, warn, debug } from '../../platform/debug';
import { macro } from '../../platform/macro';
=======
import { systemInfo } from 'pal/system-info';
import { macro, warnID, warn, debug } from '../../platform';
>>>>>>> 92797e1e
import { WebGL2StateCache } from './webgl2-state-cache';
import { WebGL2Texture } from './webgl2-texture';
import { Format, TextureInfo, TextureFlagBit, TextureType,
    TextureUsageBit, BufferTextureCopy, SwapchainInfo, SurfaceTransform } from '../base/define';
import { Swapchain } from '../base/swapchain';
import { IWebGL2Extensions, WebGL2DeviceManager } from './webgl2-define';
import { OS } from '../../../../pal/system-info/enum-type';

const eventWebGLContextLost = 'webglcontextlost';

function initStates (gl: WebGL2RenderingContext) {
    gl.activeTexture(gl.TEXTURE0);
    gl.pixelStorei(gl.PACK_ALIGNMENT, 1);
    gl.pixelStorei(gl.UNPACK_ALIGNMENT, 1);
    gl.pixelStorei(gl.UNPACK_FLIP_Y_WEBGL, false);

    gl.bindFramebuffer(gl.FRAMEBUFFER, null);

    // rasterizer state
    gl.enable(gl.SCISSOR_TEST);
    gl.enable(gl.CULL_FACE);
    gl.cullFace(gl.BACK);
    gl.frontFace(gl.CCW);
    gl.polygonOffset(0.0, 0.0);

    // depth stencil state
    gl.enable(gl.DEPTH_TEST);
    gl.depthMask(true);
    gl.depthFunc(gl.LESS);

    gl.stencilFuncSeparate(gl.FRONT, gl.ALWAYS, 1, 0xffff);
    gl.stencilOpSeparate(gl.FRONT, gl.KEEP, gl.KEEP, gl.KEEP);
    gl.stencilMaskSeparate(gl.FRONT, 0xffff);
    gl.stencilFuncSeparate(gl.BACK, gl.ALWAYS, 1, 0xffff);
    gl.stencilOpSeparate(gl.BACK, gl.KEEP, gl.KEEP, gl.KEEP);
    gl.stencilMaskSeparate(gl.BACK, 0xffff);

    gl.disable(gl.STENCIL_TEST);

    // blend state
    gl.disable(gl.SAMPLE_ALPHA_TO_COVERAGE);
    gl.disable(gl.BLEND);
    gl.blendEquationSeparate(gl.FUNC_ADD, gl.FUNC_ADD);
    gl.blendFuncSeparate(gl.ONE, gl.ZERO, gl.ONE, gl.ZERO);
    gl.colorMask(true, true, true, true);
    gl.blendColor(0.0, 0.0, 0.0, 0.0);
}

function getExtension (gl: WebGL2RenderingContext, ext: string): any {
    const prefixes = ['', 'WEBKIT_', 'MOZ_'];
    for (let i = 0; i < prefixes.length; ++i) {
        const _ext = gl.getExtension(prefixes[i] + ext);
        if (_ext) {
            return _ext;
        }
    }
    return null;
}

export function getExtensions (gl: WebGL2RenderingContext) {
    const res: IWebGL2Extensions = {
        EXT_texture_filter_anisotropic: getExtension(gl, 'EXT_texture_filter_anisotropic'),
        EXT_color_buffer_half_float: getExtension(gl, 'EXT_color_buffer_half_float'),
        EXT_color_buffer_float: getExtension(gl, 'EXT_color_buffer_float'),
        WEBGL_compressed_texture_etc1: getExtension(gl, 'WEBGL_compressed_texture_etc1'),
        WEBGL_compressed_texture_etc: getExtension(gl, 'WEBGL_compressed_texture_etc'),
        WEBGL_compressed_texture_pvrtc: getExtension(gl, 'WEBGL_compressed_texture_pvrtc'),
        WEBGL_compressed_texture_astc: getExtension(gl, 'WEBGL_compressed_texture_astc'),
        WEBGL_compressed_texture_s3tc: getExtension(gl, 'WEBGL_compressed_texture_s3tc'),
        WEBGL_compressed_texture_s3tc_srgb: getExtension(gl, 'WEBGL_compressed_texture_s3tc_srgb'),
        WEBGL_debug_shaders: getExtension(gl, 'WEBGL_debug_shaders'),
        WEBGL_lose_context: getExtension(gl, 'WEBGL_lose_context'),
        WEBGL_debug_renderer_info: getExtension(gl, 'WEBGL_debug_renderer_info'),
        OES_texture_half_float_linear: getExtension(gl, 'OES_texture_half_float_linear'),
        OES_texture_float_linear: getExtension(gl, 'OES_texture_float_linear'),
        WEBGL_multi_draw: null,
        useVAO: true,
    };

    // platform-specific extension hacks
    // eslint-disable-next-line no-lone-blocks
    {
        // Mobile implementation seems to have performance issues
        if (systemInfo.os !== OS.ANDROID && systemInfo.os !== OS.IOS) {
            res.WEBGL_multi_draw = getExtension(gl, 'WEBGL_multi_draw');
        }
    }

    return res;
}

export function getContext (canvas: HTMLCanvasElement): WebGL2RenderingContext | null {
    let context: WebGL2RenderingContext | null = null;
    try {
        const webGLCtxAttribs: WebGLContextAttributes = {
            alpha: macro.ENABLE_TRANSPARENT_CANVAS,
            antialias: EDITOR || macro.ENABLE_WEBGL_ANTIALIAS,
            depth: true,
            stencil: true,
            premultipliedAlpha: false,
            preserveDrawingBuffer: false,
            powerPreference: 'default',
            failIfMajorPerformanceCaveat: false,
        };

        context = canvas.getContext('webgl2', webGLCtxAttribs);
    } catch (err) {
        return null;
    }

    return context;
}

export class WebGL2Swapchain extends Swapchain {
    get extensions () {
        return this._extensions as IWebGL2Extensions;
    }

    public stateCache: WebGL2StateCache = new WebGL2StateCache();
    public nullTex2D: WebGL2Texture = null!;
    public nullTexCube: WebGL2Texture = null!;

    private _canvas: HTMLCanvasElement | null = null;
    private _webGL2ContextLostHandler: ((event: Event) => void) | null = null;
    private _extensions: IWebGL2Extensions | null = null;

    public initialize (info: SwapchainInfo) {
        this._canvas = info.windowHandle;

        this._webGL2ContextLostHandler = this._onWebGLContextLost.bind(this);
        this._canvas.addEventListener(eventWebGLContextLost, this._onWebGLContextLost);

        const gl = WebGL2DeviceManager.instance.gl;

        this.stateCache.initialize(
            WebGL2DeviceManager.instance.capabilities.maxTextureUnits,
            WebGL2DeviceManager.instance.capabilities.maxUniformBufferBindings,
            WebGL2DeviceManager.instance.capabilities.maxVertexAttributes,
        );

        this._extensions = getExtensions(gl);

        // init states
        initStates(gl);

        const colorFmt = Format.RGBA8;
        let depthStencilFmt = Format.DEPTH_STENCIL;

        const depthBits = gl.getParameter(gl.DEPTH_BITS);
        const stencilBits = gl.getParameter(gl.STENCIL_BITS);

        if (depthBits && stencilBits) depthStencilFmt = Format.DEPTH_STENCIL;
        else if (depthBits) depthStencilFmt = Format.DEPTH;

        this._colorTexture = new WebGL2Texture();
        // @ts-expect-error(2445) private initializer
        this._colorTexture.initAsSwapchainTexture({
            swapchain: this,
            format: colorFmt,
            width: info.width,
            height: info.height,
        });

        this._depthStencilTexture = new WebGL2Texture();
        // @ts-expect-error(2445) private initializer
        this._depthStencilTexture.initAsSwapchainTexture({
            swapchain: this,
            format: depthStencilFmt,
            width: info.width,
            height: info.height,
        });

        // create default null texture
        this.nullTex2D = WebGL2DeviceManager.instance.createTexture(new TextureInfo(
            TextureType.TEX2D,
            TextureUsageBit.SAMPLED,
            Format.RGBA8,
            2,
            2,
            TextureFlagBit.NONE,
        )) as WebGL2Texture;

        this.nullTexCube = WebGL2DeviceManager.instance.createTexture(new TextureInfo(
            TextureType.CUBE,
            TextureUsageBit.SAMPLED,
            Format.RGBA8,
            2,
            2,
            TextureFlagBit.NONE,
            6,
        )) as WebGL2Texture;

        const nullTexRegion = new BufferTextureCopy();
        nullTexRegion.texExtent.width = 2;
        nullTexRegion.texExtent.height = 2;

        const nullTexBuff = new Uint8Array(this.nullTex2D.size);
        nullTexBuff.fill(0);
        WebGL2DeviceManager.instance.copyBuffersToTexture([nullTexBuff], this.nullTex2D, [nullTexRegion]);

        nullTexRegion.texSubres.layerCount = 6;
        WebGL2DeviceManager.instance.copyBuffersToTexture(
            [nullTexBuff, nullTexBuff, nullTexBuff, nullTexBuff, nullTexBuff, nullTexBuff],
            this.nullTexCube, [nullTexRegion],
        );
    }

    public destroy (): void {
        if (this._canvas && this._webGL2ContextLostHandler) {
            this._canvas.removeEventListener(eventWebGLContextLost, this._webGL2ContextLostHandler);
            this._webGL2ContextLostHandler = null;
        }

        if (this.nullTex2D) {
            this.nullTex2D.destroy();
            this.nullTex2D = null!;
        }

        if (this.nullTexCube) {
            this.nullTexCube.destroy();
            this.nullTexCube = null!;
        }

        this._extensions = null;
        this._canvas = null;
    }

    public resize (width: number, height: number, surfaceTransform: SurfaceTransform) {
        if (this._colorTexture.width !== width || this._colorTexture.height !== height) {
            debug(`Resizing swapchain: ${width}x${height}`);
            this._canvas!.width = width;
            this._canvas!.height = height;
            this._colorTexture.resize(width, height);
            this._depthStencilTexture.resize(width, height);
        }
    }

    private _onWebGLContextLost (event: Event) {
        warnID(11000);
        warn(event);
        // 2020.9.3: `preventDefault` is not available on some platforms
        // event.preventDefault();
    }
}<|MERGE_RESOLUTION|>--- conflicted
+++ resolved
@@ -24,13 +24,9 @@
  */
 
 import { EDITOR } from 'internal:constants';
-<<<<<<< HEAD
+import { systemInfo } from 'pal/system-info';
 import { warnID, warn, debug } from '../../platform/debug';
 import { macro } from '../../platform/macro';
-=======
-import { systemInfo } from 'pal/system-info';
-import { macro, warnID, warn, debug } from '../../platform';
->>>>>>> 92797e1e
 import { WebGL2StateCache } from './webgl2-state-cache';
 import { WebGL2Texture } from './webgl2-texture';
 import { Format, TextureInfo, TextureFlagBit, TextureType,
