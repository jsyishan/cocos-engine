import { CachedArray } from '../../memop/cached-array';
import { error, errorID } from '../../platform/debug';
import { GFXBufferSource, IGFXDrawInfo, IGFXIndirectBuffer } from '../buffer';
import {
    GFXBindingType,
    GFXBufferTextureCopy,
    GFXBufferUsageBit,
    GFXClearFlag,
    GFXColorMask,
    GFXCullMode,
    GFXDynamicState,
    GFXFormat,
    GFXFormatInfos,
    GFXFormatSize,
    GFXLoadOp,
    GFXMemoryUsageBit,
    GFXSampleCount,
    GFXShaderType,
    GFXStencilFace,
    GFXTextureFlagBit,
    GFXTextureLayout,
    GFXTextureViewType,
    GFXType,
    IGFXColor,
    IGFXFormatInfo,
    IGFXRect,
    IGFXViewport,
} from '../define';
import { WebGLGFXCommandAllocator } from './webgl-command-allocator';
import {
    IWebGLDepthBias,
    IWebGLDepthBounds,
    IWebGLStencilCompareMask,
    IWebGLStencilWriteMask,
} from './webgl-command-buffer';
import { WebGLEXT } from './webgl-define';
import { WebGLGFXDevice } from './webgl-device';
import { IWebGLGPUInputAssembler, IWebGLGPUUniform, WebGLAttrib, WebGLGPUBindingLayout,
    WebGLGPUBuffer, WebGLGPUFramebuffer, WebGLGPUInput,
    WebGLGPUPipelineState, WebGLGPUShader, WebGLGPUTexture, WebGLGPUUniformBlock, WebGLGPUUniformSampler } from './webgl-gpu-objects';
import { WECHAT } from 'internal:constants';

function CmpF32NotEuqal (a: number, b: number): boolean {
    const c = a - b;
    return (c > 0.000001 || c < -0.000001);
}

export function GFXFormatToWebGLType (format: GFXFormat, gl: WebGLRenderingContext): GLenum {
    switch (format) {
        case GFXFormat.R8: return gl.UNSIGNED_BYTE;
        case GFXFormat.R8SN: return gl.BYTE;
        case GFXFormat.R8UI: return gl.UNSIGNED_BYTE;
        case GFXFormat.R8I: return gl.BYTE;
        case GFXFormat.R16F: return WebGLEXT.HALF_FLOAT_OES;
        case GFXFormat.R16UI: return gl.UNSIGNED_SHORT;
        case GFXFormat.R16I: return gl.SHORT;
        case GFXFormat.R32F: return gl.FLOAT;
        case GFXFormat.R32UI: return gl.UNSIGNED_INT;
        case GFXFormat.R32I: return gl.INT;

        case GFXFormat.RG8: return gl.UNSIGNED_BYTE;
        case GFXFormat.RG8SN: return gl.BYTE;
        case GFXFormat.RG8UI: return gl.UNSIGNED_BYTE;
        case GFXFormat.RG8I: return gl.BYTE;
        case GFXFormat.RG16F: return WebGLEXT.HALF_FLOAT_OES;
        case GFXFormat.RG16UI: return gl.UNSIGNED_SHORT;
        case GFXFormat.RG16I: return gl.SHORT;
        case GFXFormat.RG32F: return gl.FLOAT;
        case GFXFormat.RG32UI: return gl.UNSIGNED_INT;
        case GFXFormat.RG32I: return gl.INT;

        case GFXFormat.RGB8: return gl.UNSIGNED_BYTE;
        case GFXFormat.SRGB8: return gl.UNSIGNED_BYTE;
        case GFXFormat.RGB8SN: return gl.BYTE;
        case GFXFormat.RGB8UI: return gl.UNSIGNED_BYTE;
        case GFXFormat.RGB8I: return gl.BYTE;
        case GFXFormat.RGB16F: return WebGLEXT.HALF_FLOAT_OES;
        case GFXFormat.RGB16UI: return gl.UNSIGNED_SHORT;
        case GFXFormat.RGB16I: return gl.SHORT;
        case GFXFormat.RGB32F: return gl.FLOAT;
        case GFXFormat.RGB32UI: return gl.UNSIGNED_INT;
        case GFXFormat.RGB32I: return gl.INT;

        case GFXFormat.RGBA8: return gl.UNSIGNED_BYTE;
        case GFXFormat.SRGB8_A8: return gl.UNSIGNED_BYTE;
        case GFXFormat.RGBA8SN: return gl.BYTE;
        case GFXFormat.RGBA8UI: return gl.UNSIGNED_BYTE;
        case GFXFormat.RGBA8I: return gl.BYTE;
        case GFXFormat.RGBA16F: return WebGLEXT.HALF_FLOAT_OES;
        case GFXFormat.RGBA16UI: return gl.UNSIGNED_SHORT;
        case GFXFormat.RGBA16I: return gl.SHORT;
        case GFXFormat.RGBA32F: return gl.FLOAT;
        case GFXFormat.RGBA32UI: return gl.UNSIGNED_INT;
        case GFXFormat.RGBA32I: return gl.INT;

        case GFXFormat.R5G6B5: return gl.UNSIGNED_SHORT_5_6_5;
        case GFXFormat.R11G11B10F: return gl.FLOAT;
        case GFXFormat.RGB5A1: return gl.UNSIGNED_SHORT_5_5_5_1;
        case GFXFormat.RGBA4: return gl.UNSIGNED_SHORT_4_4_4_4;
        case GFXFormat.RGB10A2: return gl.UNSIGNED_BYTE;
        case GFXFormat.RGB10A2UI: return gl.UNSIGNED_INT;
        case GFXFormat.RGB9E5: return gl.UNSIGNED_BYTE;

        case GFXFormat.D16: return gl.UNSIGNED_SHORT;
        case GFXFormat.D16S8: return gl.UNSIGNED_SHORT;
        case GFXFormat.D24: return gl.UNSIGNED_INT;
        case GFXFormat.D24S8: return WebGLEXT.UNSIGNED_INT_24_8_WEBGL;
        case GFXFormat.D32F: return gl.FLOAT;
        case GFXFormat.D32F_S8: return gl.FLOAT;

        case GFXFormat.BC1: return gl.UNSIGNED_BYTE;
        case GFXFormat.BC1_SRGB: return gl.UNSIGNED_BYTE;
        case GFXFormat.BC2: return gl.UNSIGNED_BYTE;
        case GFXFormat.BC2_SRGB: return gl.UNSIGNED_BYTE;
        case GFXFormat.BC3: return gl.UNSIGNED_BYTE;
        case GFXFormat.BC3_SRGB: return gl.UNSIGNED_BYTE;
        case GFXFormat.BC4: return gl.UNSIGNED_BYTE;
        case GFXFormat.BC4_SNORM: return gl.BYTE;
        case GFXFormat.BC5: return gl.UNSIGNED_BYTE;
        case GFXFormat.BC5_SNORM: return gl.BYTE;
        case GFXFormat.BC6H_SF16: return gl.FLOAT;
        case GFXFormat.BC6H_UF16: return gl.FLOAT;
        case GFXFormat.BC7: return gl.UNSIGNED_BYTE;
        case GFXFormat.BC7_SRGB: return gl.UNSIGNED_BYTE;

        case GFXFormat.ETC_RGB8: return gl.UNSIGNED_BYTE;
        case GFXFormat.ETC2_RGB8: return gl.UNSIGNED_BYTE;
        case GFXFormat.ETC2_SRGB8: return gl.UNSIGNED_BYTE;
        case GFXFormat.ETC2_RGB8_A1: return gl.UNSIGNED_BYTE;
        case GFXFormat.ETC2_SRGB8_A1: return gl.UNSIGNED_BYTE;
        case GFXFormat.ETC2_RGB8: return gl.UNSIGNED_BYTE;
        case GFXFormat.ETC2_SRGB8: return gl.UNSIGNED_BYTE;
        case GFXFormat.EAC_R11: return gl.UNSIGNED_BYTE;
        case GFXFormat.EAC_R11SN: return gl.BYTE;
        case GFXFormat.EAC_RG11: return gl.UNSIGNED_BYTE;
        case GFXFormat.EAC_RG11SN: return gl.BYTE;

        case GFXFormat.PVRTC_RGB2: return gl.UNSIGNED_BYTE;
        case GFXFormat.PVRTC_RGBA2: return gl.UNSIGNED_BYTE;
        case GFXFormat.PVRTC_RGB4: return gl.UNSIGNED_BYTE;
        case GFXFormat.PVRTC_RGBA4: return gl.UNSIGNED_BYTE;
        case GFXFormat.PVRTC2_2BPP: return gl.UNSIGNED_BYTE;
        case GFXFormat.PVRTC2_4BPP: return gl.UNSIGNED_BYTE;

        default: {
            return gl.UNSIGNED_BYTE;
        }
    }
}

export function GFXFormatToWebGLInternalFormat (format: GFXFormat, gl: WebGLRenderingContext): GLenum {
    switch (format) {
        case GFXFormat.A8: return gl.ALPHA;
        case GFXFormat.L8: return gl.LUMINANCE;
        case GFXFormat.LA8: return gl.LUMINANCE_ALPHA;
        case GFXFormat.RGB8: return gl.RGB;
        case GFXFormat.RGB16F: return gl.RGB;
        case GFXFormat.RGB32F: return gl.RGB;
        case GFXFormat.RGBA8: return gl.RGBA;
        case GFXFormat.RGBA16F: return gl.RGBA;
        case GFXFormat.RGBA32F: return gl.RGBA;
        case GFXFormat.R5G6B5: return gl.RGB565;
        case GFXFormat.RGB5A1: return gl.RGB5_A1;
        case GFXFormat.RGBA4: return gl.RGBA4;
        case GFXFormat.D16: return gl.DEPTH_COMPONENT;
        case GFXFormat.D16S8: return gl.DEPTH_STENCIL;
        case GFXFormat.D24: return gl.DEPTH_COMPONENT;
        case GFXFormat.D24S8: return gl.DEPTH_STENCIL;
        case GFXFormat.D32F: return gl.DEPTH_COMPONENT;
        case GFXFormat.D32F_S8: return gl.DEPTH_STENCIL;

        case GFXFormat.BC1: return WebGLEXT.COMPRESSED_RGB_S3TC_DXT1_EXT;
        case GFXFormat.BC1_ALPHA: return WebGLEXT.COMPRESSED_RGBA_S3TC_DXT1_EXT;
        case GFXFormat.BC1_SRGB: return WebGLEXT.COMPRESSED_SRGB_S3TC_DXT1_EXT;
        case GFXFormat.BC1_SRGB_ALPHA: return WebGLEXT.COMPRESSED_SRGB_ALPHA_S3TC_DXT1_EXT;
        case GFXFormat.BC2: return WebGLEXT.COMPRESSED_RGBA_S3TC_DXT3_EXT;
        case GFXFormat.BC2_SRGB: return WebGLEXT.COMPRESSED_SRGB_ALPHA_S3TC_DXT3_EXT;
        case GFXFormat.BC3: return WebGLEXT.COMPRESSED_RGBA_S3TC_DXT5_EXT;
        case GFXFormat.BC3_SRGB: return WebGLEXT.COMPRESSED_SRGB_ALPHA_S3TC_DXT5_EXT;

        case GFXFormat.ETC_RGB8: return WebGLEXT.COMPRESSED_RGB_ETC1_WEBGL;
        case GFXFormat.ETC2_RGB8: return WebGLEXT.COMPRESSED_RGB8_ETC2;
        case GFXFormat.ETC2_SRGB8: return WebGLEXT.COMPRESSED_SRGB8_ETC2;
        case GFXFormat.ETC2_RGB8_A1: return WebGLEXT.COMPRESSED_RGB8_PUNCHTHROUGH_ALPHA1_ETC2;
        case GFXFormat.ETC2_SRGB8_A1: return WebGLEXT.COMPRESSED_SRGB8_PUNCHTHROUGH_ALPHA1_ETC2;
        case GFXFormat.ETC2_RGBA8: return WebGLEXT.COMPRESSED_RGBA8_ETC2_EAC;
        case GFXFormat.ETC2_SRGB8_A8: return WebGLEXT.COMPRESSED_SRGB8_ALPHA8_ETC2_EAC;
        case GFXFormat.EAC_R11: return WebGLEXT.COMPRESSED_R11_EAC;
        case GFXFormat.EAC_R11SN: return WebGLEXT.COMPRESSED_SIGNED_R11_EAC;
        case GFXFormat.EAC_RG11: return WebGLEXT.COMPRESSED_RG11_EAC;
        case GFXFormat.EAC_RG11SN: return WebGLEXT.COMPRESSED_SIGNED_RG11_EAC;

        case GFXFormat.PVRTC_RGB2: return WebGLEXT.COMPRESSED_RGB_PVRTC_2BPPV1_IMG;
        case GFXFormat.PVRTC_RGBA2: return WebGLEXT.COMPRESSED_RGBA_PVRTC_2BPPV1_IMG;
        case GFXFormat.PVRTC_RGB4: return WebGLEXT.COMPRESSED_RGB_PVRTC_4BPPV1_IMG;
        case GFXFormat.PVRTC_RGBA4: return WebGLEXT.COMPRESSED_RGBA_PVRTC_4BPPV1_IMG;

        default: {
            console.error('Unsupported GFXFormat, convert to WebGL internal format failed.');
            return gl.RGBA;
        }
    }
}

export function GFXFormatToWebGLFormat (format: GFXFormat, gl: WebGLRenderingContext): GLenum {
    switch (format) {
        case GFXFormat.A8: return gl.ALPHA;
        case GFXFormat.L8: return gl.LUMINANCE;
        case GFXFormat.LA8: return gl.LUMINANCE_ALPHA;
        case GFXFormat.RGB8: return gl.RGB;
        case GFXFormat.RGB16F: return gl.RGB;
        case GFXFormat.RGB32F: return gl.RGB;
        case GFXFormat.RGBA8: return gl.RGBA;
        case GFXFormat.RGBA16F: return gl.RGBA;
        case GFXFormat.RGBA32F: return gl.RGBA;
        case GFXFormat.R5G6B5: return gl.RGB;
        case GFXFormat.RGB5A1: return gl.RGBA;
        case GFXFormat.RGBA4: return gl.RGBA;
        case GFXFormat.D16: return gl.DEPTH_COMPONENT;
        case GFXFormat.D16S8: return gl.DEPTH_STENCIL;
        case GFXFormat.D24: return gl.DEPTH_COMPONENT;
        case GFXFormat.D24S8: return gl.DEPTH_STENCIL;
        case GFXFormat.D32F: return gl.DEPTH_COMPONENT;
        case GFXFormat.D32F_S8: return gl.DEPTH_STENCIL;

        case GFXFormat.BC1: return WebGLEXT.COMPRESSED_RGB_S3TC_DXT1_EXT;
        case GFXFormat.BC1_ALPHA: return WebGLEXT.COMPRESSED_RGBA_S3TC_DXT1_EXT;
        case GFXFormat.BC1_SRGB: return WebGLEXT.COMPRESSED_SRGB_S3TC_DXT1_EXT;
        case GFXFormat.BC1_SRGB_ALPHA: return WebGLEXT.COMPRESSED_SRGB_ALPHA_S3TC_DXT1_EXT;
        case GFXFormat.BC2: return WebGLEXT.COMPRESSED_RGBA_S3TC_DXT3_EXT;
        case GFXFormat.BC2_SRGB: return WebGLEXT.COMPRESSED_SRGB_ALPHA_S3TC_DXT3_EXT;
        case GFXFormat.BC3: return WebGLEXT.COMPRESSED_RGBA_S3TC_DXT5_EXT;
        case GFXFormat.BC3_SRGB: return WebGLEXT.COMPRESSED_SRGB_ALPHA_S3TC_DXT5_EXT;

        case GFXFormat.ETC_RGB8: return WebGLEXT.COMPRESSED_RGB_ETC1_WEBGL;
        case GFXFormat.ETC2_RGB8: return WebGLEXT.COMPRESSED_RGB8_ETC2;
        case GFXFormat.ETC2_SRGB8: return WebGLEXT.COMPRESSED_SRGB8_ETC2;
        case GFXFormat.ETC2_RGB8_A1: return WebGLEXT.COMPRESSED_RGB8_PUNCHTHROUGH_ALPHA1_ETC2;
        case GFXFormat.ETC2_SRGB8_A1: return WebGLEXT.COMPRESSED_SRGB8_PUNCHTHROUGH_ALPHA1_ETC2;
        case GFXFormat.ETC2_RGBA8: return WebGLEXT.COMPRESSED_RGBA8_ETC2_EAC;
        case GFXFormat.ETC2_SRGB8_A8: return WebGLEXT.COMPRESSED_SRGB8_ALPHA8_ETC2_EAC;
        case GFXFormat.EAC_R11: return WebGLEXT.COMPRESSED_R11_EAC;
        case GFXFormat.EAC_R11SN: return WebGLEXT.COMPRESSED_SIGNED_R11_EAC;
        case GFXFormat.EAC_RG11: return WebGLEXT.COMPRESSED_RG11_EAC;
        case GFXFormat.EAC_RG11SN: return WebGLEXT.COMPRESSED_SIGNED_RG11_EAC;

        case GFXFormat.PVRTC_RGB2: return WebGLEXT.COMPRESSED_RGB_PVRTC_2BPPV1_IMG;
        case GFXFormat.PVRTC_RGBA2: return WebGLEXT.COMPRESSED_RGBA_PVRTC_2BPPV1_IMG;
        case GFXFormat.PVRTC_RGB4: return WebGLEXT.COMPRESSED_RGB_PVRTC_4BPPV1_IMG;
        case GFXFormat.PVRTC_RGBA4: return WebGLEXT.COMPRESSED_RGBA_PVRTC_4BPPV1_IMG;

        default: {
            console.error('Unsupported GFXFormat, convert to WebGL format failed.');
            return gl.RGBA;
        }
    }
}

function GFXTypeToWebGLType (type: GFXType, gl: WebGLRenderingContext): GLenum {
    switch (type) {
        case GFXType.BOOL: return gl.BOOL;
        case GFXType.BOOL2: return gl.BOOL_VEC2;
        case GFXType.BOOL3: return gl.BOOL_VEC3;
        case GFXType.BOOL4: return gl.BOOL_VEC4;
        case GFXType.INT: return gl.INT;
        case GFXType.INT2: return gl.INT_VEC2;
        case GFXType.INT3: return gl.INT_VEC3;
        case GFXType.INT4: return gl.INT_VEC4;
        case GFXType.UINT: return gl.UNSIGNED_INT;
        case GFXType.FLOAT: return gl.FLOAT;
        case GFXType.FLOAT2: return gl.FLOAT_VEC2;
        case GFXType.FLOAT3: return gl.FLOAT_VEC3;
        case GFXType.FLOAT4: return gl.FLOAT_VEC4;
        case GFXType.MAT2: return gl.FLOAT_MAT2;
        case GFXType.MAT3: return gl.FLOAT_MAT3;
        case GFXType.MAT4: return gl.FLOAT_MAT4;
        case GFXType.SAMPLER2D: return gl.SAMPLER_2D;
        case GFXType.SAMPLER_CUBE: return gl.SAMPLER_CUBE;
        default: {
            console.error('Unsupported GLType, convert to GL type failed.');
            return GFXType.UNKNOWN;
        }
    }
}

function WebGLTypeToGFXType (glType: GLenum, gl: WebGLRenderingContext): GFXType {
    switch (glType) {
        case gl.BOOL: return GFXType.BOOL;
        case gl.BOOL_VEC2: return GFXType.BOOL2;
        case gl.BOOL_VEC3: return GFXType.BOOL3;
        case gl.BOOL_VEC4: return GFXType.BOOL4;
        case gl.INT: return GFXType.INT;
        case gl.INT_VEC2: return GFXType.INT2;
        case gl.INT_VEC3: return GFXType.INT3;
        case gl.INT_VEC4: return GFXType.INT4;
        case gl.UNSIGNED_INT: return GFXType.UINT;
        case gl.FLOAT: return GFXType.FLOAT;
        case gl.FLOAT_VEC2: return GFXType.FLOAT2;
        case gl.FLOAT_VEC3: return GFXType.FLOAT3;
        case gl.FLOAT_VEC4: return GFXType.FLOAT4;
        case gl.FLOAT_MAT2: return GFXType.MAT2;
        case gl.FLOAT_MAT3: return GFXType.MAT3;
        case gl.FLOAT_MAT4: return GFXType.MAT4;
        case gl.SAMPLER_2D: return GFXType.SAMPLER2D;
        case gl.SAMPLER_CUBE: return GFXType.SAMPLER_CUBE;
        default: {
            console.error('Unsupported GLType, convert to GFXType failed.');
            return GFXType.UNKNOWN;
        }
    }
}

function WebGLGetTypeSize (glType: GLenum, gl: WebGLRenderingContext): GFXType {
    switch (glType) {
        case gl.BOOL: return 4;
        case gl.BOOL_VEC2: return 8;
        case gl.BOOL_VEC3: return 12;
        case gl.BOOL_VEC4: return 16;
        case gl.INT: return 4;
        case gl.INT_VEC2: return 8;
        case gl.INT_VEC3: return 12;
        case gl.INT_VEC4: return 16;
        case gl.UNSIGNED_INT: return 4;
        case gl.FLOAT: return 4;
        case gl.FLOAT_VEC2: return 8;
        case gl.FLOAT_VEC3: return 12;
        case gl.FLOAT_VEC4: return 16;
        case gl.FLOAT_MAT2: return 16;
        case gl.FLOAT_MAT3: return 36;
        case gl.FLOAT_MAT4: return 64;
        case gl.SAMPLER_2D: return 4;
        case gl.SAMPLER_CUBE: return 4;
        default: {
            console.error('Unsupported GLType, get type failed.');
            return 0;
        }
    }
}

function WebGLGetComponentCount (glType: GLenum, gl: WebGLRenderingContext): GFXType {
    switch (glType) {
        case gl.FLOAT_MAT2: return 2;
        case gl.FLOAT_MAT3: return 3;
        case gl.FLOAT_MAT4: return 4;
        default: {
            return 1;
        }
    }
}

const WebGLCmpFuncs: GLenum[] = [
    0x0200, // WebGLRenderingContext.NEVER,
    0x0201, // WebGLRenderingContext.LESS,
    0x0202, // WebGLRenderingContext.EQUAL,
    0x0203, // WebGLRenderingContext.LEQUAL,
    0x0204, // WebGLRenderingContext.GREATER,
    0x0205, // WebGLRenderingContext.NOTEQUAL,
    0x0206, // WebGLRenderingContext.GEQUAL,
    0x0207, // WebGLRenderingContext.ALWAYS,
];

const WebGLStencilOps: GLenum[] = [
    0x0000, // WebGLRenderingContext.ZERO,
    0x1E00, // WebGLRenderingContext.KEEP,
    0x1E01, // WebGLRenderingContext.REPLACE,
    0x1E02, // WebGLRenderingContext.INCR,
    0x1E03, // WebGLRenderingContext.DECR,
    0x150A, // WebGLRenderingContext.INVERT,
    0x8507, // WebGLRenderingContext.INCR_WRAP,
    0x8508, // WebGLRenderingContext.DECR_WRAP,
];

const WebGLBlendOps: GLenum[] = [
    0x8006, // WebGLRenderingContext.FUNC_ADD,
    0x800A, // WebGLRenderingContext.FUNC_SUBTRACT,
    0x800B, // WebGLRenderingContext.FUNC_REVERSE_SUBTRACT,
    0x8006, // WebGLRenderingContext.FUNC_ADD,
    0x8006, // WebGLRenderingContext.FUNC_ADD,
];

const WebGLBlendFactors: GLenum[] = [
    0x0000, // WebGLRenderingContext.ZERO,
    0x0001, // WebGLRenderingContext.ONE,
    0x0302, // WebGLRenderingContext.SRC_ALPHA,
    0x0304, // WebGLRenderingContext.DST_ALPHA,
    0x0303, // WebGLRenderingContext.ONE_MINUS_SRC_ALPHA,
    0x0305, // WebGLRenderingContext.ONE_MINUS_DST_ALPHA,
    0x0300, // WebGLRenderingContext.SRC_COLOR,
    0x0306, // WebGLRenderingContext.DST_COLOR,
    0x0301, // WebGLRenderingContext.ONE_MINUS_SRC_COLOR,
    0x0307, // WebGLRenderingContext.ONE_MINUS_DST_COLOR,
    0x0308, // WebGLRenderingContext.SRC_ALPHA_SATURATE,
    0x8001, // WebGLRenderingContext.CONSTANT_COLOR,
    0x8002, // WebGLRenderingContext.ONE_MINUS_CONSTANT_COLOR,
    0x8003, // WebGLRenderingContext.CONSTANT_ALPHA,
    0x8004, // WebGLRenderingContext.ONE_MINUS_CONSTANT_ALPHA,
];

export enum WebGLCmd {
    BEGIN_RENDER_PASS,
    END_RENDER_PASS,
    BIND_STATES,
    DRAW,
    UPDATE_BUFFER,
    COPY_BUFFER_TO_TEXTURE,
    COUNT,
}

export abstract class WebGLCmdObject {
    public cmdType: WebGLCmd;
    public refCount: number = 0;

    constructor (type: WebGLCmd) {
        this.cmdType = type;
    }

    public abstract clear ();
}

export class WebGLCmdBeginRenderPass extends WebGLCmdObject {

    public gpuFramebuffer: WebGLGPUFramebuffer | null = null;
    public renderArea: IGFXRect = { x: 0, y: 0, width: 0, height: 0 };
    public clearFlag: GFXClearFlag = GFXClearFlag.NONE;
    public clearColors: IGFXColor[] = [];
    public clearDepth: number = 1.0;
    public clearStencil: number = 0;

    constructor () {
        super(WebGLCmd.BEGIN_RENDER_PASS);
    }

    public clear () {
        this.gpuFramebuffer = null;
        this.clearColors.length = 0;
    }
}

export class WebGLCmdBindStates extends WebGLCmdObject {

    public gpuPipelineState: WebGLGPUPipelineState | null = null;
    public gpuBindingLayout: WebGLGPUBindingLayout | null = null;
    public gpuInputAssembler: IWebGLGPUInputAssembler | null = null;
    public viewport: IGFXViewport | null = null;
    public scissor: IGFXRect | null = null;
    public lineWidth: number | null = null;
    public depthBias: IWebGLDepthBias | null = null;
    public blendConstants: number[] | null = null;
    public depthBounds: IWebGLDepthBounds | null = null;
    public stencilWriteMask: IWebGLStencilWriteMask | null = null;
    public stencilCompareMask: IWebGLStencilCompareMask | null = null;

    constructor () {
        super(WebGLCmd.BIND_STATES);
    }

    public clear () {
        this.gpuPipelineState = null;
        this.gpuBindingLayout = null;
        this.gpuInputAssembler = null;
        this.viewport = null;
        this.scissor = null;
        this.lineWidth = null;
        this.depthBias = null;
        this.blendConstants = null;
        this.depthBounds = null;
        this.stencilWriteMask = null;
        this.stencilCompareMask = null;
    }
}

export class WebGLCmdDraw extends WebGLCmdObject {

    public drawInfo: IGFXDrawInfo = {
        vertexCount: 0,
        firstVertex: 0,
        indexCount: 0,
        firstIndex: 0,
        vertexOffset: 0,
        instanceCount: 0,
        firstInstance: 0,
    };

    constructor () {
        super(WebGLCmd.DRAW);
    }

    public clear () {
    }
}

export class WebGLCmdUpdateBuffer extends WebGLCmdObject {

    public gpuBuffer: WebGLGPUBuffer | null = null;
    public buffer: GFXBufferSource | null = null;
    public offset: number = 0;
    public size: number = 0;

    constructor () {
        super(WebGLCmd.UPDATE_BUFFER);
    }

    public clear () {
        this.gpuBuffer = null;
        this.buffer = null;
    }
}

export class WebGLGFXTextureSubres {
    public baseMipLevel: number = 0;
    public levelCount: number = 1;
    public baseArrayLayer: number = 0;
    public layerCount: number = 1;
}

export class WebGLGFXBufferTextureCopy {
    public buffOffset: number = 0;
    public buffStride: number = 0;
    public buffTexHeight: number = 0;
    public texOffset: number[] = [0, 0, 0];
    public texExtent: number[] = [0, 0, 0];
    public texSubres: WebGLGFXTextureSubres = new WebGLGFXTextureSubres();
}

export class WebGLCmdCopyBufferToTexture extends WebGLCmdObject {

    public gpuBuffer: WebGLGPUBuffer | null = null;
    public gpuTexture: WebGLGPUTexture | null = null;
    public dstLayout: GFXTextureLayout | null = null;
    public regions: GFXBufferTextureCopy[] = [];

    constructor () {
        super(WebGLCmd.COPY_BUFFER_TO_TEXTURE);
    }

    public clear () {
        this.gpuBuffer = null;
        this.gpuTexture = null;
        this.dstLayout = null;
        this.regions.length = 0;
    }
}

export class WebGLCmdPackage {
    public cmds: CachedArray<WebGLCmd> = new CachedArray(1);
    public beginRenderPassCmds: CachedArray<WebGLCmdBeginRenderPass> = new CachedArray(1);
    public bindStatesCmds: CachedArray<WebGLCmdBindStates> = new CachedArray(1);
    public drawCmds: CachedArray<WebGLCmdDraw> = new CachedArray(1);
    public updateBufferCmds: CachedArray<WebGLCmdUpdateBuffer> = new CachedArray(1);
    public copyBufferToTextureCmds: CachedArray<WebGLCmdCopyBufferToTexture> = new CachedArray(1);

    public clearCmds (allocator: WebGLGFXCommandAllocator) {

        if (this.beginRenderPassCmds.length) {
            allocator.beginRenderPassCmdPool.freeCmds(this.beginRenderPassCmds);
            this.beginRenderPassCmds.clear();
        }

        if (this.bindStatesCmds.length) {
            allocator.bindStatesCmdPool.freeCmds(this.bindStatesCmds);
            this.bindStatesCmds.clear();
        }

        if (this.drawCmds.length) {
            allocator.drawCmdPool.freeCmds(this.drawCmds);
            this.drawCmds.clear();
        }

        if (this.updateBufferCmds.length) {
            allocator.updateBufferCmdPool.freeCmds(this.updateBufferCmds);
            this.updateBufferCmds.clear();
        }

        if (this.copyBufferToTextureCmds.length) {
            allocator.copyBufferToTextureCmdPool.freeCmds(this.copyBufferToTextureCmds);
            this.copyBufferToTextureCmds.clear();
        }

        this.cmds.clear();
    }
}

export function WebGLCmdFuncCreateBuffer (device: WebGLGFXDevice, gpuBuffer: WebGLGPUBuffer) {

    const gl = device.gl;
    const cache = device.stateCache;
    const glUsage: GLenum = gpuBuffer.memUsage & GFXMemoryUsageBit.HOST ? gl.DYNAMIC_DRAW : gl.STATIC_DRAW;

    if (gpuBuffer.usage & GFXBufferUsageBit.VERTEX) {

        gpuBuffer.glTarget = gl.ARRAY_BUFFER;
        const glBuffer = gl.createBuffer();
        if (glBuffer) {
            gpuBuffer.glBuffer = glBuffer;
            if (gpuBuffer.size > 0) {
                if (device.useVAO) {
                    if (cache.glVAO) {
                        device.OES_vertex_array_object!.bindVertexArrayOES(null);
                        cache.glVAO = null;
                    }
                }

                if (device.stateCache.glArrayBuffer !== gpuBuffer.glBuffer) {
                    gl.bindBuffer(gl.ARRAY_BUFFER, gpuBuffer.glBuffer);
                    device.stateCache.glArrayBuffer = gpuBuffer.glBuffer;
                }

                gl.bufferData(gl.ARRAY_BUFFER, gpuBuffer.size, glUsage);
                gl.bindBuffer(gl.ARRAY_BUFFER, null);
                device.stateCache.glArrayBuffer = null;
            }
        }
    } else if (gpuBuffer.usage & GFXBufferUsageBit.INDEX) {

        gpuBuffer.glTarget = gl.ELEMENT_ARRAY_BUFFER;
        const glBuffer = gl.createBuffer();

        if (glBuffer) {
            gpuBuffer.glBuffer = glBuffer;
            if (gpuBuffer.size > 0) {
                if (device.useVAO) {
                    if (cache.glVAO) {
                        device.OES_vertex_array_object!.bindVertexArrayOES(null);
                        cache.glVAO = null;
                    }
                }

                if (device.stateCache.glElementArrayBuffer !== gpuBuffer.glBuffer) {
                    gl.bindBuffer(gl.ELEMENT_ARRAY_BUFFER, gpuBuffer.glBuffer);
                    device.stateCache.glElementArrayBuffer = gpuBuffer.glBuffer;
                }

                gl.bufferData(gl.ELEMENT_ARRAY_BUFFER, gpuBuffer.size, glUsage);
                gl.bindBuffer(gl.ELEMENT_ARRAY_BUFFER, null);
                device.stateCache.glElementArrayBuffer = null;
            }
        }
    } else if (gpuBuffer.usage & GFXBufferUsageBit.UNIFORM) {
        // console.error("WebGL 1.0 doesn't support uniform buffer.");
        gpuBuffer.glTarget = gl.NONE;

        if (gpuBuffer.buffer) {
            gpuBuffer.vf32 = new Float32Array(gpuBuffer.buffer.buffer);
        }
    } else if (gpuBuffer.usage & GFXBufferUsageBit.INDIRECT) {
        gpuBuffer.glTarget = gl.NONE;
    } else if (gpuBuffer.usage & GFXBufferUsageBit.TRANSFER_DST) {
        gpuBuffer.glTarget = gl.NONE;
    } else if (gpuBuffer.usage & GFXBufferUsageBit.TRANSFER_SRC) {
        gpuBuffer.glTarget = gl.NONE;
    } else {
        console.error('Unsupported GFXBufferType, create buffer failed.');
        gpuBuffer.glTarget = gl.NONE;
    }
}

export function WebGLCmdFuncDestroyBuffer (device: WebGLGFXDevice, gpuBuffer: WebGLGPUBuffer) {
    if (gpuBuffer.glBuffer) {
        device.gl.deleteBuffer(gpuBuffer.glBuffer);
        gpuBuffer.glBuffer = null;
    }
}

export function WebGLCmdFuncResizeBuffer (device: WebGLGFXDevice, gpuBuffer: WebGLGPUBuffer) {

    const gl = device.gl;
    const cache = device.stateCache;
    const glUsage: GLenum = gpuBuffer.memUsage & GFXMemoryUsageBit.HOST ? gl.DYNAMIC_DRAW : gl.STATIC_DRAW;

    if (gpuBuffer.usage & GFXBufferUsageBit.VERTEX) {
        if (device.useVAO) {
            if (cache.glVAO) {
                device.OES_vertex_array_object!.bindVertexArrayOES(null);
                cache.glVAO = null;
            }
        }

        if (device.stateCache.glArrayBuffer !== gpuBuffer.glBuffer) {
            gl.bindBuffer(gl.ARRAY_BUFFER, gpuBuffer.glBuffer);
        }

        if (gpuBuffer.buffer) {
            gl.bufferData(gl.ARRAY_BUFFER, gpuBuffer.buffer, glUsage);
        } else {
            gl.bufferData(gl.ARRAY_BUFFER, gpuBuffer.size, glUsage);
        }
        gl.bindBuffer(gl.ARRAY_BUFFER, null);
        device.stateCache.glArrayBuffer = null;
    } else if (gpuBuffer.usage & GFXBufferUsageBit.INDEX) {
        if (device.useVAO) {
            if (cache.glVAO) {
                device.OES_vertex_array_object!.bindVertexArrayOES(null);
                cache.glVAO = null;
            }
        }

        if (device.stateCache.glElementArrayBuffer !== gpuBuffer.glBuffer) {
            gl.bindBuffer(gl.ELEMENT_ARRAY_BUFFER, gpuBuffer.glBuffer);
        }

        if (gpuBuffer.buffer) {
            gl.bufferData(gl.ELEMENT_ARRAY_BUFFER, gpuBuffer.buffer, glUsage);
        } else {
            gl.bufferData(gl.ELEMENT_ARRAY_BUFFER, gpuBuffer.size, glUsage);
        }
        gl.bindBuffer(gl.ELEMENT_ARRAY_BUFFER, null);
        device.stateCache.glElementArrayBuffer = null;
    } else if (gpuBuffer.usage & GFXBufferUsageBit.UNIFORM) {
        // console.error("WebGL 1.0 doesn't support uniform buffer.");
        if (gpuBuffer.buffer) {
            gpuBuffer.vf32 = new Float32Array(gpuBuffer.buffer.buffer);
        }
    } else if ((gpuBuffer.usage & GFXBufferUsageBit.INDIRECT) ||
            (gpuBuffer.usage & GFXBufferUsageBit.TRANSFER_DST) ||
            (gpuBuffer.usage & GFXBufferUsageBit.TRANSFER_SRC)) {
        gpuBuffer.glTarget = gl.NONE;
    } else {
        console.error('Unsupported GFXBufferType, create buffer failed.');
        gpuBuffer.glTarget = gl.NONE;
    }
}

export function WebGLCmdFuncUpdateBuffer (device: WebGLGFXDevice, gpuBuffer: WebGLGPUBuffer, buffer: GFXBufferSource, offset: number, size: number) {

    if (gpuBuffer.usage & GFXBufferUsageBit.UNIFORM) {
        if (ArrayBuffer.isView(buffer)) {
            gpuBuffer.vf32!.set(buffer as Float32Array, offset / Float32Array.BYTES_PER_ELEMENT);
        } else {
            gpuBuffer.vf32!.set(new Float32Array(buffer as ArrayBuffer), offset / Float32Array.BYTES_PER_ELEMENT);
        }
    } else if (gpuBuffer.usage & GFXBufferUsageBit.INDIRECT) {
        gpuBuffer.indirects = (buffer as IGFXIndirectBuffer).drawInfos;
    } else {
        const buff = buffer as ArrayBuffer;
        const gl = device.gl;
        const cache = device.stateCache;

        switch (gpuBuffer.glTarget) {
            case gl.ARRAY_BUFFER: {
                if (device.useVAO) {
                    if (cache.glVAO) {
                        device.OES_vertex_array_object!.bindVertexArrayOES(null);
                        cache.glVAO = null;
                    }
                }

                if (device.stateCache.glArrayBuffer !== gpuBuffer.glBuffer) {
                    gl.bindBuffer(gl.ARRAY_BUFFER, gpuBuffer.glBuffer);
                    device.stateCache.glArrayBuffer = gpuBuffer.glBuffer;
                }
                break;
            }
            case gl.ELEMENT_ARRAY_BUFFER: {
                if (device.useVAO) {
                    if (cache.glVAO) {
                        device.OES_vertex_array_object!.bindVertexArrayOES(null);
                        cache.glVAO = null;
                    }
                }

                if (device.stateCache.glElementArrayBuffer !== gpuBuffer.glBuffer) {
                    gl.bindBuffer(gl.ELEMENT_ARRAY_BUFFER, gpuBuffer.glBuffer);
                    device.stateCache.glElementArrayBuffer = gpuBuffer.glBuffer;
                }
                break;
            }
            default: {
                console.error('Unsupported GFXBufferType, update buffer failed.');
                return;
            }
        }

        if (size === buff.byteLength) {
            gl.bufferSubData(gpuBuffer.glTarget, offset, buff);
        } else {
            gl.bufferSubData(gpuBuffer.glTarget, offset, buff.slice(0, size));
        }
    }
}

export function WebGLCmdFuncCreateTexture (device: WebGLGFXDevice, gpuTexture: WebGLGPUTexture) {

    const gl = device.gl;

    gpuTexture.glInternelFmt = GFXFormatToWebGLInternalFormat(gpuTexture.format, gl);
    gpuTexture.glFormat = GFXFormatToWebGLFormat(gpuTexture.format, gl);
    gpuTexture.glType = GFXFormatToWebGLType(gpuTexture.format, gl);

    let w = gpuTexture.width;
    let h = gpuTexture.height;

    switch (gpuTexture.viewType) {
        case GFXTextureViewType.TV2D: {

            gpuTexture.viewType = GFXTextureViewType.TV2D;
            gpuTexture.glTarget = gl.TEXTURE_2D;

            const maxSize = Math.max(w, h);
            if (maxSize > device.maxTextureSize) {
                errorID(9100, maxSize, device.maxTextureSize);
            }

            if (!device.WEBGL_depth_texture && GFXFormatInfos[gpuTexture.format].hasDepth) {
                const glRenderbuffer = gl.createRenderbuffer();
                if (glRenderbuffer && gpuTexture.size > 0) {
                    gpuTexture.glRenderbuffer = glRenderbuffer;

                    if (device.stateCache.glRenderbuffer !== gpuTexture.glRenderbuffer) {
                        gl.bindRenderbuffer(gl.RENDERBUFFER, gpuTexture.glRenderbuffer);
                        device.stateCache.glRenderbuffer = gpuTexture.glRenderbuffer;
                    }
                    // Special treatment, refer to https://developer.mozilla.org/zh-CN/docs/Web/API/WebGLRenderingContext/renderbufferStorage
                    if (gpuTexture.glInternelFmt === gl.DEPTH_COMPONENT) {
                        gpuTexture.glInternelFmt = gl.DEPTH_COMPONENT16;
                    }

                    gl.renderbufferStorage(gl.RENDERBUFFER, gpuTexture.glInternelFmt, w, h);
                }
            } else if (gpuTexture.samples === GFXSampleCount.X1) {
                const glTexture = gl.createTexture();
                if (glTexture && gpuTexture.size > 0) {
                    gpuTexture.glTexture = glTexture;
                    const glTexUnit = device.stateCache.glTexUnits[device.stateCache.texUnit];

                    if (glTexUnit.glTexture !== gpuTexture.glTexture) {
                        gl.bindTexture(gl.TEXTURE_2D, gpuTexture.glTexture);
                        glTexUnit.glTexture = gpuTexture.glTexture;
                    }

                    if (!GFXFormatInfos[gpuTexture.format].isCompressed) {
                        for (let i = 0; i < gpuTexture.mipLevel; ++i) {
                            gl.texImage2D(gl.TEXTURE_2D, i, gpuTexture.glInternelFmt, w, h, 0, gpuTexture.glFormat, gpuTexture.glType, null);
                            w = Math.max(1, w >> 1);
                            h = Math.max(1, h >> 1);
                        }
                    } else {
                        if (gpuTexture.glInternelFmt !== WebGLEXT.COMPRESSED_RGB_ETC1_WEBGL) {
                            for (let i = 0; i < gpuTexture.mipLevel; ++i) {
                                const imgSize = GFXFormatSize(gpuTexture.format, w, h, 1);
                                const view: Uint8Array = new Uint8Array(imgSize);
                                gl.compressedTexImage2D(gl.TEXTURE_2D, i, gpuTexture.glInternelFmt, w, h, 0, view);
                                w = Math.max(1, w >> 1);
                                h = Math.max(1, h >> 1);
                            }
                        }
                        else {
                            // init 2 x 2 texture
                            const imgSize = GFXFormatSize(gpuTexture.format, 2, 2, 1);
                            const view: Uint8Array = new Uint8Array(imgSize);
                            gl.compressedTexImage2D(gl.TEXTURE_2D, 0, gpuTexture.glInternelFmt, 2, 2, 0, view);
                        }
                    }

                    if (gpuTexture.isPowerOf2) {
                        gpuTexture.glWrapS = gl.REPEAT;
                        gpuTexture.glWrapT = gl.REPEAT;
                    } else {
                        gpuTexture.glWrapS = gl.CLAMP_TO_EDGE;
                        gpuTexture.glWrapT = gl.CLAMP_TO_EDGE;
                    }
                    gpuTexture.glMinFilter = gl.LINEAR;
                    gpuTexture.glMagFilter = gl.LINEAR;

                    gl.texParameteri(gpuTexture.glTarget, gl.TEXTURE_WRAP_S, gpuTexture.glWrapS);
                    gl.texParameteri(gpuTexture.glTarget, gl.TEXTURE_WRAP_T, gpuTexture.glWrapT);
                    gl.texParameteri(gpuTexture.glTarget, gl.TEXTURE_MIN_FILTER, gpuTexture.glMinFilter);
                    gl.texParameteri(gpuTexture.glTarget, gl.TEXTURE_MAG_FILTER, gpuTexture.glMagFilter);
                }
            }

            break;
        }
        case GFXTextureViewType.CUBE: {

            gpuTexture.viewType = GFXTextureViewType.CUBE;
            gpuTexture.glTarget = gl.TEXTURE_CUBE_MAP;

            const maxSize = Math.max(w, h);
            if (maxSize > device.maxCubeMapTextureSize) {
                errorID(9100, maxSize, device.maxTextureSize);
            }

            const glTexture = gl.createTexture();
            if (glTexture && gpuTexture.size > 0) {
                gpuTexture.glTexture = glTexture;
                const glTexUnit = device.stateCache.glTexUnits[device.stateCache.texUnit];

                if (glTexUnit.glTexture !== gpuTexture.glTexture) {
                    gl.bindTexture(gl.TEXTURE_CUBE_MAP, gpuTexture.glTexture);
                    glTexUnit.glTexture = gpuTexture.glTexture;
                }

                if (!GFXFormatInfos[gpuTexture.format].isCompressed) {
                    for (let f = 0; f < 6; ++f) {
                        w = gpuTexture.width;
                        h = gpuTexture.height;
                        for (let i = 0; i < gpuTexture.mipLevel; ++i) {
                            gl.texImage2D(gl.TEXTURE_CUBE_MAP_POSITIVE_X + f, i, gpuTexture.glInternelFmt, w, h, 0,
                                gpuTexture.glFormat, gpuTexture.glType, null);
                            w = Math.max(1, w >> 1);
                            h = Math.max(1, h >> 1);
                        }
                    }
                } else {
                    if (gpuTexture.glInternelFmt !== WebGLEXT.COMPRESSED_RGB_ETC1_WEBGL) {
                        for (let f = 0; f < 6; ++f) {
                            w = gpuTexture.width;
                            h = gpuTexture.height;
                            for (let i = 0; i < gpuTexture.mipLevel; ++i) {
                                const imgSize = GFXFormatSize(gpuTexture.format, w, h, 1);
                                const view: Uint8Array = new Uint8Array(imgSize);
                                gl.compressedTexImage2D(gl.TEXTURE_CUBE_MAP_POSITIVE_X + f, i, gpuTexture.glInternelFmt, w, h, 0, view);
                                w = Math.max(1, w >> 1);
                                h = Math.max(1, h >> 1);
                            }
                        }
                    }
                    else {
                        for (let f = 0; f < 6; ++f) {
                            const imgSize = GFXFormatSize(gpuTexture.format, 2, 2, 1);
                            const view: Uint8Array = new Uint8Array(imgSize);
                            gl.compressedTexImage2D(gl.TEXTURE_CUBE_MAP_POSITIVE_X + f, 0, gpuTexture.glInternelFmt, 2, 2, 0, view);
                        }
                    }
                }

                if (gpuTexture.isPowerOf2) {
                    gpuTexture.glWrapS = gl.REPEAT;
                    gpuTexture.glWrapT = gl.REPEAT;
                } else {
                    gpuTexture.glWrapS = gl.CLAMP_TO_EDGE;
                    gpuTexture.glWrapT = gl.CLAMP_TO_EDGE;
                }
                gpuTexture.glMinFilter = gl.LINEAR;
                gpuTexture.glMagFilter = gl.LINEAR;

                gl.texParameteri(gpuTexture.glTarget, gl.TEXTURE_WRAP_S, gpuTexture.glWrapS);
                gl.texParameteri(gpuTexture.glTarget, gl.TEXTURE_WRAP_T, gpuTexture.glWrapT);
                gl.texParameteri(gpuTexture.glTarget, gl.TEXTURE_MIN_FILTER, gpuTexture.glMinFilter);
                gl.texParameteri(gpuTexture.glTarget, gl.TEXTURE_MAG_FILTER, gpuTexture.glMagFilter);
            }

            break;
        }
        default: {
            console.error('Unsupported GFXTextureType, create texture failed.');
            gpuTexture.viewType = GFXTextureViewType.TV2D;
            gpuTexture.glTarget = gl.TEXTURE_2D;
        }
    }
}

export function WebGLCmdFuncDestroyTexture (device: WebGLGFXDevice, gpuTexture: WebGLGPUTexture) {
    if (gpuTexture.glTexture) {
        device.gl.deleteTexture(gpuTexture.glTexture);
        gpuTexture.glTexture = null;
    }

    if (gpuTexture.glRenderbuffer) {
        device.gl.deleteRenderbuffer(gpuTexture.glRenderbuffer);
        gpuTexture.glRenderbuffer = null;
    }
}

export function WebGLCmdFuncResizeTexture (device: WebGLGFXDevice, gpuTexture: WebGLGPUTexture) {

    const gl = device.gl;

    gpuTexture.glInternelFmt = GFXFormatToWebGLInternalFormat(gpuTexture.format, gl);
    gpuTexture.glFormat = GFXFormatToWebGLFormat(gpuTexture.format, gl);
    gpuTexture.glType = GFXFormatToWebGLType(gpuTexture.format, gl);

    let w = gpuTexture.width;
    let h = gpuTexture.height;

    switch (gpuTexture.viewType) {
        case GFXTextureViewType.TV2D: {
            gpuTexture.viewType = GFXTextureViewType.TV2D;
            gpuTexture.glTarget = gl.TEXTURE_2D;

            const maxSize = Math.max(w, h);
            if (maxSize > device.maxTextureSize) {
                errorID(9100, maxSize, device.maxTextureSize);
            }

            if (gpuTexture.samples === GFXSampleCount.X1) {
                const glTexUnit = device.stateCache.glTexUnits[device.stateCache.texUnit];

                if (glTexUnit.glTexture !== gpuTexture.glTexture) {
                    gl.bindTexture(gl.TEXTURE_2D, gpuTexture.glTexture);
                    glTexUnit.glTexture = gpuTexture.glTexture;
                }

                if (!GFXFormatInfos[gpuTexture.format].isCompressed) {
                    for (let i = 0; i < gpuTexture.mipLevel; ++i) {
                        gl.texImage2D(gl.TEXTURE_2D, i, gpuTexture.glInternelFmt, w, h, 0, gpuTexture.glFormat, gpuTexture.glType, null);
                        w = Math.max(1, w >> 1);
                        h = Math.max(1, h >> 1);
                    }
                } else {
                    if (gpuTexture.glInternelFmt !== WebGLEXT.COMPRESSED_RGB_ETC1_WEBGL) {
                        for (let i = 0; i < gpuTexture.mipLevel; ++i) {
                            const imgSize = GFXFormatSize(gpuTexture.format, w, h, 1);
                            const view: Uint8Array = new Uint8Array(imgSize);
                            gl.compressedTexImage2D(gl.TEXTURE_2D, i, gpuTexture.glInternelFmt, w, h, 0, view);
                            w = Math.max(1, w >> 1);
                            h = Math.max(1, h >> 1);
                        }
                    }
                }
            }
            break;
        }
        case GFXTextureViewType.CUBE: {
            gpuTexture.viewType = GFXTextureViewType.CUBE;
            gpuTexture.glTarget = gl.TEXTURE_CUBE_MAP;

            const maxSize = Math.max(w, h);
            if (maxSize > device.maxCubeMapTextureSize) {
                errorID(9100, maxSize, device.maxTextureSize);
            }

            const glTexUnit = device.stateCache.glTexUnits[device.stateCache.texUnit];

            if (glTexUnit.glTexture !== gpuTexture.glTexture) {
                gl.bindTexture(gl.TEXTURE_CUBE_MAP, gpuTexture.glTexture);
                glTexUnit.glTexture = gpuTexture.glTexture;
            }

            if (!GFXFormatInfos[gpuTexture.format].isCompressed) {
                for (let f = 0; f < 6; ++f) {
                    w = gpuTexture.width;
                    h = gpuTexture.height;
                    for (let i = 0; i < gpuTexture.mipLevel; ++i) {
                        gl.texImage2D(gl.TEXTURE_CUBE_MAP_POSITIVE_X + f, i, gpuTexture.glInternelFmt, w, h, 0, gpuTexture.glFormat, gpuTexture.glType, null);
                        w = Math.max(1, w >> 1);
                        h = Math.max(1, h >> 1);
                    }
                }
            } else {
                if (gpuTexture.glInternelFmt !== WebGLEXT.COMPRESSED_RGB_ETC1_WEBGL) {
                    for (let f = 0; f < 6; ++f) {
                        w = gpuTexture.width;
                        h = gpuTexture.height;
                        for (let i = 0; i < gpuTexture.mipLevel; ++i) {
                            const imgSize = GFXFormatSize(gpuTexture.format, w, h, 1);
                            const view: Uint8Array = new Uint8Array(imgSize);
                            gl.compressedTexImage2D(gl.TEXTURE_CUBE_MAP_POSITIVE_X + f, i, gpuTexture.glInternelFmt, w, h, 0, view);
                            w = Math.max(1, w >> 1);
                            h = Math.max(1, h >> 1);
                        }
                    }
                }
            }
            break;
        }
        default: {
            console.error('Unsupported GFXTextureType, create texture failed.');
            gpuTexture.viewType = GFXTextureViewType.TV2D;
            gpuTexture.glTarget = gl.TEXTURE_2D;
        }
    }
}

export function WebGLCmdFuncCreateFramebuffer (device: WebGLGFXDevice, gpuFramebuffer: WebGLGPUFramebuffer) {

    if (gpuFramebuffer.isOffscreen) {

        const gl = device.gl;
        const attachments: GLenum[] = [];

        const glFramebuffer = gl.createFramebuffer();
        if (glFramebuffer) {
            gpuFramebuffer.glFramebuffer = glFramebuffer;

            if (device.stateCache.glFramebuffer !== gpuFramebuffer.glFramebuffer) {
                gl.bindFramebuffer(gl.FRAMEBUFFER, gpuFramebuffer.glFramebuffer);
                device.stateCache.glFramebuffer = gpuFramebuffer.glFramebuffer;
            }

            for (let i = 0; i < gpuFramebuffer.gpuColorViews.length; ++i) {

                const cv = gpuFramebuffer.gpuColorViews[i];
                if (cv) {
                    if (cv.gpuTexture.glTexture) {
                        gl.framebufferTexture2D(
                            gl.FRAMEBUFFER,
                            gl.COLOR_ATTACHMENT0 + i,
                            cv.gpuTexture.glTarget,
                            cv.gpuTexture.glTexture,
                            cv.baseLevel);
                    } else {
                        gl.framebufferRenderbuffer(
                            gl.FRAMEBUFFER,
                            gl.COLOR_ATTACHMENT0 + i,
                            gl.RENDERBUFFER,
                            cv.gpuTexture.glRenderbuffer,
                        );
                    }

                    attachments.push(gl.COLOR_ATTACHMENT0 + i);
                }
            }

            const dsv = gpuFramebuffer.gpuDepthStencilView;
            if (dsv) {
                const glAttachment = GFXFormatInfos[dsv.format].hasStencil ? gl.DEPTH_STENCIL_ATTACHMENT : gl.DEPTH_ATTACHMENT;
                if (dsv.gpuTexture.glTexture) {
                    gl.framebufferTexture2D(
                        gl.FRAMEBUFFER,
                        glAttachment,
                        dsv.gpuTexture.glTarget,
                        dsv.gpuTexture.glTexture,
                        dsv.baseLevel);
                } else {
                    gl.framebufferRenderbuffer(
                        gl.FRAMEBUFFER,
                        glAttachment,
                        gl.RENDERBUFFER,
                        dsv.gpuTexture.glRenderbuffer,
                    );
                }
            }

            if (device.WEBGL_draw_buffers) {
                device.WEBGL_draw_buffers.drawBuffersWEBGL(attachments);
            }

            const status = gl.checkFramebufferStatus(gl.FRAMEBUFFER);
            if (status !== gl.FRAMEBUFFER_COMPLETE) {
                switch (status) {
                    case gl.FRAMEBUFFER_INCOMPLETE_ATTACHMENT: {
                        console.error('glCheckFramebufferStatus() - FRAMEBUFFER_INCOMPLETE_ATTACHMENT');
                        break;
                    }
                    case gl.FRAMEBUFFER_INCOMPLETE_MISSING_ATTACHMENT: {
                        console.error('glCheckFramebufferStatus() - FRAMEBUFFER_INCOMPLETE_MISSING_ATTACHMENT');
                        break;
                    }
                    case gl.FRAMEBUFFER_INCOMPLETE_DIMENSIONS: {
                        console.error('glCheckFramebufferStatus() - FRAMEBUFFER_INCOMPLETE_DIMENSIONS');
                        break;
                    }
                    case gl.FRAMEBUFFER_UNSUPPORTED: {
                        console.error('glCheckFramebufferStatus() - FRAMEBUFFER_UNSUPPORTED');
                        break;
                    }
                    default:
                }
            }
        }
    }
}

export function WebGLCmdFuncDestroyFramebuffer (device: WebGLGFXDevice, gpuFramebuffer: WebGLGPUFramebuffer) {
    if (gpuFramebuffer.glFramebuffer) {
        device.gl.deleteFramebuffer(gpuFramebuffer.glFramebuffer);
        gpuFramebuffer.glFramebuffer = null;
    }
}

export function WebGLCmdFuncCreateShader (device: WebGLGFXDevice, gpuShader: WebGLGPUShader) {
    const gl = device.gl;

    for (let k = 0; k < gpuShader.gpuStages.length; k++) {
        const gpuStage = gpuShader.gpuStages[k];

        let glShaderType: GLenum = 0;
        let shaderTypeStr = '';
        let lineNumber = 1;

        switch (gpuStage.type) {
            case GFXShaderType.VERTEX: {
                shaderTypeStr = 'VertexShader';
                glShaderType = gl.VERTEX_SHADER;
                break;
            }
            case GFXShaderType.FRAGMENT: {
                shaderTypeStr = 'FragmentShader';
                glShaderType = gl.FRAGMENT_SHADER;
                break;
            }
            default: {
                console.error('Unsupported GFXShaderType.');
                return;
            }
        }

        const glShader = gl.createShader(glShaderType);
        if (glShader) {
            gpuStage.glShader = glShader;
            gl.shaderSource(gpuStage.glShader, gpuStage.source);
            gl.compileShader(gpuStage.glShader);

            if (!gl.getShaderParameter(gpuStage.glShader, gl.COMPILE_STATUS)) {
                console.error(shaderTypeStr + ' in \'' + gpuShader.name + '\' compilation failed.');
                console.error('Shader source dump:', gpuStage.source.replace(/^|\n/g, () => `\n${lineNumber++} `));
                console.error(gl.getShaderInfoLog(gpuStage.glShader));

                for (let l = 0; l < gpuShader.gpuStages.length; l++) {
                    const stage = gpuShader.gpuStages[k];
                    if (stage.glShader) {
                        gl.deleteShader(stage.glShader);
                        stage.glShader = null;
                    }
                }
                return;
            }
        }
    }

    const glProgram = gl.createProgram();
    if (!glProgram) {
        return;
    }

    gpuShader.glProgram = glProgram;

    // link program
    for (let k = 0; k < gpuShader.gpuStages.length; k++) {
        const gpuStage = gpuShader.gpuStages[k];
        gl.attachShader(gpuShader.glProgram, gpuStage.glShader!);
    }

    gl.linkProgram(gpuShader.glProgram);

    // detach & delete immediately
    for (let k = 0; k < gpuShader.gpuStages.length; k++) {
        const gpuStage = gpuShader.gpuStages[k];
        if (gpuStage.glShader) {
            gl.detachShader(gpuShader.glProgram, gpuStage.glShader);
            gl.deleteShader(gpuStage.glShader);
            gpuStage.glShader = null;
        }
    }

    if (gl.getProgramParameter(gpuShader.glProgram, gl.LINK_STATUS)) {
        console.info('Shader \'' + gpuShader.name + '\' compilation succeeded.');
    } else {
        console.error('Failed to link shader \'' + gpuShader.name + '\'.');
        console.error(gl.getProgramInfoLog(gpuShader.glProgram));
        return;
    }

    // parse inputs
    const activeAttribCount = gl.getProgramParameter(gpuShader.glProgram, gl.ACTIVE_ATTRIBUTES);
    gpuShader.glInputs = new Array<WebGLGPUInput>(activeAttribCount);

    for (let i = 0; i < activeAttribCount; ++i) {
        const attribInfo = gl.getActiveAttrib(gpuShader.glProgram, i);
        if (attribInfo) {
            let varName: string;
            const nameOffset = attribInfo.name.indexOf('[');
            if (nameOffset !== -1) {
                varName = attribInfo.name.substr(0, nameOffset);
            } else {
                varName = attribInfo.name;
            }

            const glLoc = gl.getAttribLocation(gpuShader.glProgram, varName);
            const type = WebGLTypeToGFXType(attribInfo.type, gl);
            const stride = WebGLGetTypeSize(attribInfo.type, gl);

            gpuShader.glInputs[i] = {
                binding: glLoc,
                name: varName,
                type,
                stride,
                count: attribInfo.size,
                size: stride * attribInfo.size,

                glType: attribInfo.type,
                glLoc,
            };
        }
    }

    // create uniform blocks
    if (gpuShader.blocks.length > 0) {
        gpuShader.glBlocks = new Array<WebGLGPUUniformBlock>(gpuShader.blocks.length);
        for (let i = 0; i < gpuShader.blocks.length; ++i) {
            const block = gpuShader.blocks[i];

            const glBlock: WebGLGPUUniformBlock = {
                binding: block.binding,
                name: block.name,
                size: 0,
                glUniforms: new Array<IWebGLGPUUniform>(block.members.length),
                glActiveUniforms: [],
                isUniformPackage: true,
            };

            gpuShader.glBlocks[i] = glBlock;

            for (let u = 0; u < block.members.length; ++u) {
                const uniform = block.members[u];
                const glType = GFXTypeToWebGLType(uniform.type, gl);
                const stride = WebGLGetTypeSize(glType, gl);
                const size = stride * uniform.count;
                const begin = glBlock.size / 4;
                const count = size / 4;
                const array = new Array<number>(count);
                array.fill(0);

                glBlock.glUniforms[u] = {
                    binding: -1,
                    name: uniform.name,
                    type: uniform.type,
                    stride,
                    count: uniform.count,
                    size,
                    offset: glBlock.size,

                    glType,
                    glLoc: -1,
                    array,
                    begin,
                };

                glBlock.size += size;
            }

            /*
            glBlock.buffer = new ArrayBuffer(glBlock.size);

            for (let k = 0; k < glBlock.glUniforms.length; k++) {
                const glUniform = glBlock.glUniforms[k];
                switch (glUniform.glType) {
                    case gl.BOOL:
                    case gl.BOOL_VEC2:
                    case gl.BOOL_VEC3:
                    case gl.BOOL_VEC4:
                    case gl.INT:
                    case gl.INT_VEC2:
                    case gl.INT_VEC3:
                    case gl.INT_VEC4:
                    case gl.SAMPLER_2D:
                    case gl.SAMPLER_CUBE: {
                        glUniform.vi32 = new Int32Array(glBlock.buffer);
                        break;
                    }
                    default: {
                        glUniform.vf32 = new Float32Array(glBlock.buffer);
                    }
                }
            }
            */
        }
    }

    // create uniform samplers
    if (gpuShader.samplers.length > 0) {
        gpuShader.glSamplers = new Array<WebGLGPUUniformSampler>(gpuShader.samplers.length);

        for (let i = 0; i < gpuShader.samplers.length; ++i) {
            const sampler = gpuShader.samplers[i];
            gpuShader.glSamplers[i] = {
                binding: sampler.binding,
                name: sampler.name,
                type: sampler.type,
                units: [],
                glType: GFXTypeToWebGLType(sampler.type, gl),
                glLoc: -1,
            };
        }
    }

    // parse uniforms
    const activeUniformCount = gl.getProgramParameter(gpuShader.glProgram, gl.ACTIVE_UNIFORMS);
    let unitIdx = 0;

    const glActiveSamplers: WebGLGPUUniformSampler[] = [];

    for (let i = 0; i < activeUniformCount; ++i) {
        const uniformInfo = gl.getActiveUniform(gpuShader.glProgram, i);
        if (uniformInfo) {
            const glLoc = gl.getUniformLocation(gpuShader.glProgram, uniformInfo.name);
            if (glLoc !== null) {
                let varName: string;
                const nameOffset = uniformInfo.name.indexOf('[');
                if (nameOffset !== -1) {
                    varName = uniformInfo.name.substr(0, nameOffset);
                } else {
                    varName = uniformInfo.name;
                }

                const isSampler = (uniformInfo.type === gl.SAMPLER_2D) ||
                    (uniformInfo.type === gl.SAMPLER_CUBE);

                if (!isSampler) {
                    // let stride = WebGLGetTypeSize(info.type);

                    // build uniform block mapping
                    for (let j = 0; j < gpuShader.glBlocks.length; j++) {
                        const glBlock = gpuShader.glBlocks[j];

                        for (let k = 0; k < glBlock.glUniforms.length; k++) {
                            const glUniform = glBlock.glUniforms[k];
                            if (glUniform.name === varName) {
                                // let varSize = stride * info.size;

                                glUniform.glLoc = glLoc;
                                glBlock.glActiveUniforms.push(glUniform);

                                break;
                            }
                        }
                    } // for
                } else {

                    for (let j = 0; j < gpuShader.glSamplers.length; j++) {
                        const glSampler = gpuShader.glSamplers[j];
                        if (glSampler.name === varName) {
                            // let varSize = stride * uniformInfo.size;

                            for (let t = 0; t < uniformInfo.size; ++t) {
                                glSampler.units.push(unitIdx + t);
                            }

                            glSampler.glLoc = glLoc;

                            unitIdx += uniformInfo.size;
                            glActiveSamplers.push(glSampler);

                            break;
                        }
                    } // for
                }
            }
        }
    } // for

    if (glActiveSamplers.length) {
        if (device.stateCache.glProgram !== gpuShader.glProgram) {
            gl.useProgram(gpuShader.glProgram);
            device.stateCache.glProgram = gpuShader.glProgram;
        }

        for (let i = 0; i < glActiveSamplers.length; i++) {
            const glSampler = glActiveSamplers[i];
            gl.uniform1iv(glSampler.glLoc, glSampler.units);
        }
    }
}

export function WebGLCmdFuncDestroyShader (device: WebGLGFXDevice, gpuShader: WebGLGPUShader) {
    if (gpuShader.glProgram) {
        device.gl.deleteProgram(gpuShader.glProgram);
        gpuShader.glProgram = null;
    }
}

export function WebGLCmdFuncCreateInputAssember (device: WebGLGFXDevice, gpuInputAssembler: IWebGLGPUInputAssembler) {

    const gl = device.gl;

    gpuInputAssembler.glAttribs = new Array<WebGLAttrib>(gpuInputAssembler.attributes.length);

    const offsets = [0, 0, 0, 0, 0, 0, 0, 0];

    for (let i = 0; i < gpuInputAssembler.attributes.length; ++i) {
        const attrib = gpuInputAssembler.attributes[i];

        const stream = attrib.stream !== undefined ? attrib.stream : 0;

        const gpuBuffer = gpuInputAssembler.gpuVertexBuffers[stream];

        const glType = GFXFormatToWebGLType(attrib.format, gl);
        const size = GFXFormatInfos[attrib.format].size;

        gpuInputAssembler.glAttribs[i] = {
            name: attrib.name,
            glBuffer: gpuBuffer.glBuffer,
            glType,
            size,
            count: GFXFormatInfos[attrib.format].count,
            stride: gpuBuffer.stride,
            componentCount: WebGLGetComponentCount(glType, gl),
            isNormalized: (attrib.isNormalized !== undefined ? attrib.isNormalized : false),
            isInstanced: (attrib.isInstanced !== undefined ? attrib.isInstanced : false),
            offset: offsets[stream],
        };

        offsets[stream] += size;
    }
}

export function WebGLCmdFuncDestroyInputAssembler (device: WebGLGFXDevice, gpuInputAssembler: IWebGLGPUInputAssembler) {
    const it = gpuInputAssembler.glVAOs.values();
    let res = it.next();
    while (!res.done) {
        device.OES_vertex_array_object!.deleteVertexArrayOES(res.value);
        res = it.next();
    }
    gpuInputAssembler.glVAOs.clear();
}

interface IWebGLGFXStateCache {
    gpuInputAssembler: IWebGLGPUInputAssembler | null;
    gpuShader: WebGLGPUShader | null;
    glPrimitive: number;
}
const gfxStateCache: IWebGLGFXStateCache = {
    gpuInputAssembler: null,
    gpuShader: null,
    glPrimitive: 0,
};

export function WebGLCmdFuncBeginRenderPass (
    device: WebGLGFXDevice,
    gpuFramebuffer: WebGLGPUFramebuffer | null,
    renderArea: IGFXRect,
    clearFlag: GFXClearFlag,
    clearColors: IGFXColor[],
    clearDepth: number,
    clearStencil: number) {

    gfxStateCache.gpuInputAssembler = null;
    gfxStateCache.gpuShader = null;

    const gl = device.gl;
    const cache = device.stateCache;
    let clears: GLbitfield = 0;

    if (gpuFramebuffer) {
        if (cache.glFramebuffer !== gpuFramebuffer.glFramebuffer) {
            gl.bindFramebuffer(gl.FRAMEBUFFER, gpuFramebuffer.glFramebuffer);
            cache.glFramebuffer = gpuFramebuffer.glFramebuffer;
        }

        if (cache.viewport.left !== renderArea.x ||
            cache.viewport.top !== renderArea.y ||
            cache.viewport.width !== renderArea.width ||
            cache.viewport.height !== renderArea.height) {

            gl.viewport(renderArea.x, renderArea.y, renderArea.width, renderArea.height);

            cache.viewport.left = renderArea.x;
            cache.viewport.top = renderArea.y;
            cache.viewport.width = renderArea.width;
            cache.viewport.height = renderArea.height;
        }

        if (cache.scissorRect.x !== renderArea.x ||
            cache.scissorRect.y !== renderArea.y ||
            cache.scissorRect.width !== renderArea.width ||
            cache.scissorRect.height !== renderArea.height) {

            gl.scissor(renderArea.x, renderArea.y, renderArea.width, renderArea.height);

            cache.scissorRect.x = renderArea.x;
            cache.scissorRect.y = renderArea.y;
            cache.scissorRect.width = renderArea.width;
            cache.scissorRect.height = renderArea.height;
        }

        const curGPURenderPass = gpuFramebuffer.gpuRenderPass;
        // const invalidateAttachments: GLenum[] = [];
        let clearCount = clearColors.length;

        if (!device.WEBGL_draw_buffers) {
            clearCount = 1;
        }

        for (let j = 0; j < clearCount; ++j) {
            const colorAttachment = curGPURenderPass.colorAttachments[j];

            if (colorAttachment.format !== GFXFormat.UNKNOWN) {
                switch (colorAttachment.loadOp) {
                    case GFXLoadOp.LOAD: break; // GL default behavior
                    case GFXLoadOp.CLEAR: {
                        if (clearFlag & GFXClearFlag.COLOR) {
                            if (cache.bs.targets[0].blendColorMask !== GFXColorMask.ALL) {
                                gl.colorMask(true, true, true, true);
                            }

                            const clearColor = clearColors[0];
                            gl.clearColor(clearColor.r, clearColor.g, clearColor.b, clearColor.a);
                            clears |= gl.COLOR_BUFFER_BIT;
                        }
                        break;
                    }
                    case GFXLoadOp.DISCARD: {
                        // invalidate the framebuffer
                        // invalidateAttachments.push(gl.COLOR_ATTACHMENT0 + j);
                        break;
                    }
                    default:
                }
            }
        } // if (curGPURenderPass)

        if (curGPURenderPass.depthStencilAttachment) {

            if (curGPURenderPass.depthStencilAttachment.format !== GFXFormat.UNKNOWN) {
                switch (curGPURenderPass.depthStencilAttachment.depthLoadOp) {
                    case GFXLoadOp.LOAD: break; // GL default behavior
                    case GFXLoadOp.CLEAR: {
                        if (clearFlag & GFXClearFlag.DEPTH) {
                            if (!cache.dss.depthWrite) {
                                gl.depthMask(true);
                            }

                            gl.clearDepth(clearDepth);

                            clears |= gl.DEPTH_BUFFER_BIT;
                        }
                        break;
                    }
                    case GFXLoadOp.DISCARD: {
                        // invalidate the framebuffer
                        // invalidateAttachments.push(gl.DEPTH_ATTACHMENT);
                        break;
                    }
                    default:
                }

                if (GFXFormatInfos[curGPURenderPass.depthStencilAttachment.format].hasStencil) {
                    switch (curGPURenderPass.depthStencilAttachment.stencilLoadOp) {
                        case GFXLoadOp.LOAD: break; // GL default behavior
                        case GFXLoadOp.CLEAR: {
                            if (clearFlag & GFXClearFlag.STENCIL) {
                                if (!cache.dss.stencilWriteMaskFront) {
                                    gl.stencilMaskSeparate(gl.FRONT, 0xffff);
                                }

                                if (!cache.dss.stencilWriteMaskBack) {
                                    gl.stencilMaskSeparate(gl.BACK, 0xffff);
                                }

                                gl.clearStencil(clearStencil);
                                clears |= gl.STENCIL_BUFFER_BIT;
                            }
                            break;
                        }
                        case GFXLoadOp.DISCARD: {
                            // invalidate the framebuffer
                            // invalidateAttachments.push(gl.STENCIL_ATTACHMENT);
                            break;
                        }
                        default:
                    }
                }
            }
        } // if (curGPURenderPass.depthStencilAttachment)

        /*
        if (numInvalidAttach) {
            gl.invalidateFramebuffer(gl.FRAMEBUFFER, numInvalidAttach, invalidateAttachments);
        }
        */

        if (clears) {
            gl.clear(clears);
        }

        // restore states
        if (clears & gl.COLOR_BUFFER_BIT) {

            const colorMask = cache.bs.targets[0].blendColorMask;
            if (colorMask !== GFXColorMask.ALL) {
                const r = (colorMask & GFXColorMask.R) !== GFXColorMask.NONE;
                const g = (colorMask & GFXColorMask.G) !== GFXColorMask.NONE;
                const b = (colorMask & GFXColorMask.B) !== GFXColorMask.NONE;
                const a = (colorMask & GFXColorMask.A) !== GFXColorMask.NONE;
                gl.colorMask(r, g, b, a);
            }
        }

        if ((clears & gl.DEPTH_BUFFER_BIT) &&
            !cache.dss.depthWrite) {
            gl.depthMask(false);
        }

        if (clears & gl.STENCIL_BUFFER_BIT) {
            if (!cache.dss.stencilWriteMaskFront) {
                gl.stencilMaskSeparate(gl.FRONT, 0);
            }

            if (!cache.dss.stencilWriteMaskBack) {
                gl.stencilMaskSeparate(gl.BACK, 0);
            }
        }
    } // if (gpuFramebuffer)
}

export function WebGLCmdFuncBindStates (
    device: WebGLGFXDevice,
    gpuPipelineState: WebGLGPUPipelineState | null,
    gpuBindingLayout: WebGLGPUBindingLayout | null,
    gpuInputAssembler: IWebGLGPUInputAssembler | null,
    viewport: IGFXViewport | null,
    scissor: IGFXRect | null,
    lineWidth: number | null,
    depthBias: IWebGLDepthBias | null,
    blendConstants: number[] | null,
    depthBounds: IWebGLDepthBounds | null,
    stencilWriteMask: IWebGLStencilWriteMask | null,
    stencilCompareMask: IWebGLStencilCompareMask | null) {

    const gl = device.gl;
    const cache = device.stateCache;

    let isShaderChanged = false;
    let glWrapS: number;
    let glWrapT: number;
    let glMinFilter: number;
    let gpuShader: WebGLGPUShader | null = null;

    if (gpuPipelineState) {
        gfxStateCache.glPrimitive = gpuPipelineState.glPrimitive;

        if (gpuPipelineState.gpuShader) {

            const glProgram = gpuPipelineState.gpuShader.glProgram;
            if (cache.glProgram !== glProgram) {
                gl.useProgram(glProgram);
                cache.glProgram = glProgram;
                isShaderChanged = true;
            }

            gfxStateCache.gpuShader = gpuShader = gpuPipelineState.gpuShader;
        }

        // rasterizer state
        const rs = gpuPipelineState.rs;
        if (rs) {

            if (cache.rs.cullMode !== rs.cullMode) {
                switch (rs.cullMode) {
                    case GFXCullMode.NONE: {
                        gl.disable(gl.CULL_FACE);
                        break;
                    }
                    case GFXCullMode.FRONT: {
                        gl.enable(gl.CULL_FACE);
                        gl.cullFace(gl.FRONT);
                        break;
                    }
                    case GFXCullMode.BACK: {
                        gl.enable(gl.CULL_FACE);
                        gl.cullFace(gl.BACK);
                        break;
                    }
                    default:
                }

                cache.rs.cullMode = rs.cullMode;
            }

            const isFrontFaceCCW = device.reverseCW ? !rs.isFrontFaceCCW : rs.isFrontFaceCCW;
            if (cache.rs.isFrontFaceCCW !== isFrontFaceCCW) {
                gl.frontFace(isFrontFaceCCW ? gl.CCW : gl.CW);
                cache.rs.isFrontFaceCCW = isFrontFaceCCW;
            }

            if ((cache.rs.depthBias !== rs.depthBias) ||
                (cache.rs.depthBiasSlop !== rs.depthBiasSlop)) {
                gl.polygonOffset(rs.depthBias, rs.depthBiasSlop);
                cache.rs.depthBias = rs.depthBias;
                cache.rs.depthBiasSlop = rs.depthBiasSlop;
            }

            if (cache.rs.lineWidth !== rs.lineWidth) {
                gl.lineWidth(rs.lineWidth);
                cache.rs.lineWidth = rs.lineWidth;
            }

        } // rasterizater state

        // depth-stencil state
        const dss = gpuPipelineState.dss;
        if (dss) {

            if (cache.dss.depthTest !== dss.depthTest) {
                if (dss.depthTest) {
                    gl.enable(gl.DEPTH_TEST);
                } else {
                    gl.disable(gl.DEPTH_TEST);
                }
                cache.dss.depthTest = dss.depthTest;
            }

            if (cache.dss.depthWrite !== dss.depthWrite) {
                gl.depthMask(dss.depthWrite);
                cache.dss.depthWrite = dss.depthWrite;
            }

            if (cache.dss.depthFunc !== dss.depthFunc) {
                gl.depthFunc(WebGLCmpFuncs[dss.depthFunc]);
                cache.dss.depthFunc = dss.depthFunc;
            }

            // front
            if ((cache.dss.stencilTestFront !== dss.stencilTestFront) ||
                (cache.dss.stencilTestBack !== dss.stencilTestBack)) {
                if (dss.stencilTestFront || dss.stencilTestBack) {
                    gl.enable(gl.STENCIL_TEST);
                } else {
                    gl.disable(gl.STENCIL_TEST);
                }
                cache.dss.stencilTestFront = dss.stencilTestFront;
                cache.dss.stencilTestBack = dss.stencilTestBack;
            }

            if ((cache.dss.stencilFuncFront !== dss.stencilFuncFront) ||
                (cache.dss.stencilRefFront !== dss.stencilRefFront) ||
                (cache.dss.stencilReadMaskFront !== dss.stencilReadMaskFront)) {

                gl.stencilFuncSeparate(
                    gl.FRONT,
                    WebGLCmpFuncs[dss.stencilFuncFront],
                    dss.stencilRefFront,
                    dss.stencilReadMaskFront);

                cache.dss.stencilFuncFront = dss.stencilFuncFront;
                cache.dss.stencilRefFront = dss.stencilRefFront;
                cache.dss.stencilReadMaskFront = dss.stencilReadMaskFront;
            }

            if ((cache.dss.stencilFailOpFront !== dss.stencilFailOpFront) ||
                (cache.dss.stencilZFailOpFront !== dss.stencilZFailOpFront) ||
                (cache.dss.stencilPassOpFront !== dss.stencilPassOpFront)) {

                gl.stencilOpSeparate(
                    gl.FRONT,
                    WebGLStencilOps[dss.stencilFailOpFront],
                    WebGLStencilOps[dss.stencilZFailOpFront],
                    WebGLStencilOps[dss.stencilPassOpFront]);

                cache.dss.stencilFailOpFront = dss.stencilFailOpFront;
                cache.dss.stencilZFailOpFront = dss.stencilZFailOpFront;
                cache.dss.stencilPassOpFront = dss.stencilPassOpFront;
            }

            if (cache.dss.stencilWriteMaskFront !== dss.stencilWriteMaskFront) {
                gl.stencilMaskSeparate(gl.FRONT, dss.stencilWriteMaskFront);
                cache.dss.stencilWriteMaskFront = dss.stencilWriteMaskFront;
            }

            // back
            if ((cache.dss.stencilFuncBack !== dss.stencilFuncBack) ||
                (cache.dss.stencilRefBack !== dss.stencilRefBack) ||
                (cache.dss.stencilReadMaskBack !== dss.stencilReadMaskBack)) {

                gl.stencilFuncSeparate(
                    gl.BACK,
                    WebGLCmpFuncs[dss.stencilFuncBack],
                    dss.stencilRefBack,
                    dss.stencilReadMaskBack);

                cache.dss.stencilFuncBack = dss.stencilFuncBack;
                cache.dss.stencilRefBack = dss.stencilRefBack;
                cache.dss.stencilReadMaskBack = dss.stencilReadMaskBack;
            }

            if ((cache.dss.stencilFailOpBack !== dss.stencilFailOpBack) ||
                (cache.dss.stencilZFailOpBack !== dss.stencilZFailOpBack) ||
                (cache.dss.stencilPassOpBack !== dss.stencilPassOpBack)) {

                gl.stencilOpSeparate(
                    gl.BACK,
                    WebGLStencilOps[dss.stencilFailOpBack],
                    WebGLStencilOps[dss.stencilZFailOpBack],
                    WebGLStencilOps[dss.stencilPassOpBack]);

                cache.dss.stencilFailOpBack = dss.stencilFailOpBack;
                cache.dss.stencilZFailOpBack = dss.stencilZFailOpBack;
                cache.dss.stencilPassOpBack = dss.stencilPassOpBack;
            }

            if (cache.dss.stencilWriteMaskBack !== dss.stencilWriteMaskBack) {
                gl.stencilMaskSeparate(gl.BACK, dss.stencilWriteMaskBack);
                cache.dss.stencilWriteMaskBack = dss.stencilWriteMaskBack;
            }
        } // depth-stencil state

        // blend state
        const bs = gpuPipelineState.bs;
        if (bs) {

            if (cache.bs.isA2C !== bs.isA2C) {
                if (bs.isA2C) {
                    gl.enable(gl.SAMPLE_ALPHA_TO_COVERAGE);
                } else {
                    gl.disable(gl.SAMPLE_ALPHA_TO_COVERAGE);
                }
                cache.bs.isA2C = bs.isA2C;
            }

            if ((cache.bs.blendColor.r !== bs.blendColor.r) ||
                (cache.bs.blendColor.g !== bs.blendColor.g) ||
                (cache.bs.blendColor.b !== bs.blendColor.b) ||
                (cache.bs.blendColor.a !== bs.blendColor.a)) {

                gl.blendColor(bs.blendColor.r, bs.blendColor.g, bs.blendColor.b, bs.blendColor.a);

                cache.bs.blendColor.r = bs.blendColor.r;
                cache.bs.blendColor.g = bs.blendColor.g;
                cache.bs.blendColor.b = bs.blendColor.b;
                cache.bs.blendColor.a = bs.blendColor.a;
            }

            const target0 = bs.targets[0];
            const target0Cache = cache.bs.targets[0];

            if (target0Cache.blend !== target0.blend) {
                if (target0.blend) {
                    gl.enable(gl.BLEND);
                } else {
                    gl.disable(gl.BLEND);
                }
                target0Cache.blend = target0.blend;
            }

            if ((target0Cache.blendEq !== target0.blendEq) ||
                (target0Cache.blendAlphaEq !== target0.blendAlphaEq)) {
                gl.blendEquationSeparate(WebGLBlendOps[target0.blendEq], WebGLBlendOps[target0.blendAlphaEq]);
                target0Cache.blendEq = target0.blendEq;
                target0Cache.blendAlphaEq = target0.blendAlphaEq;
            }

            if ((target0Cache.blendSrc !== target0.blendSrc) ||
                (target0Cache.blendDst !== target0.blendDst) ||
                (target0Cache.blendSrcAlpha !== target0.blendSrcAlpha) ||
                (target0Cache.blendDstAlpha !== target0.blendDstAlpha)) {

                gl.blendFuncSeparate(
                    WebGLBlendFactors[target0.blendSrc],
                    WebGLBlendFactors[target0.blendDst],
                    WebGLBlendFactors[target0.blendSrcAlpha],
                    WebGLBlendFactors[target0.blendDstAlpha]);

                target0Cache.blendSrc = target0.blendSrc;
                target0Cache.blendDst = target0.blendDst;
                target0Cache.blendSrcAlpha = target0.blendSrcAlpha;
                target0Cache.blendDstAlpha = target0.blendDstAlpha;
            }

            if (target0Cache.blendColorMask !== target0.blendColorMask) {

                gl.colorMask(
                    (target0.blendColorMask & GFXColorMask.R) !== GFXColorMask.NONE,
                    (target0.blendColorMask & GFXColorMask.G) !== GFXColorMask.NONE,
                    (target0.blendColorMask & GFXColorMask.B) !== GFXColorMask.NONE,
                    (target0.blendColorMask & GFXColorMask.A) !== GFXColorMask.NONE);

                target0Cache.blendColorMask = target0.blendColorMask;
            }
        } // blend state
    } // bind pso

    if (gpuBindingLayout && gpuShader) {
        const bindingLen = gpuBindingLayout.gpuBindings.length;
        for (let j = 0; j < bindingLen; j++) {
            const gpuBinding = gpuBindingLayout.gpuBindings[j];
            switch (gpuBinding.type) {
                case GFXBindingType.UNIFORM_BUFFER: {

                    if (gpuBinding.gpuBuffer && gpuBinding.gpuBuffer.buffer) {

                        let glBlock: WebGLGPUUniformBlock | null = null;

                        const blockLen = gpuShader.glBlocks.length;
                        for (let k = 0; k < blockLen; k++) {
                            const block = gpuShader.glBlocks[k];
                            if (block.binding === gpuBinding.binding) {
                                glBlock = block;
                                break;
                            }
                        }

                        if (glBlock && gpuBinding.gpuBuffer.vf32) {
                            const uniformLen = glBlock.glActiveUniforms.length;
                            for (let k = 0; k < uniformLen; k++) {
                                const glUniform = glBlock.glActiveUniforms[k];
                                switch (glUniform.glType) {
                                    case gl.BOOL:
                                    case gl.INT: {
                                        for (let u = 0; u < glUniform.array.length; ++u) {
                                            const idx = glUniform.begin + u;
                                            if (gpuBinding.gpuBuffer.vf32[idx] !== glUniform.array[u]) {
                                                for (let n = u, m = glUniform.begin + u; n < glUniform.array.length; ++n, ++m) {
                                                    glUniform.array[n] = gpuBinding.gpuBuffer.vf32[m];
                                                }
                                                gl.uniform1iv(glUniform.glLoc, glUniform.array);
                                                break;
                                            }
                                        }
                                        break;
                                    }
                                    case gl.BOOL_VEC2:
                                    case gl.INT_VEC2: {
                                        for (let u = 0; u < glUniform.array.length; ++u) {
                                            const idx = glUniform.begin + u;
                                            if (gpuBinding.gpuBuffer.vf32[idx] !== glUniform.array[u]) {
                                                for (let n = u, m = glUniform.begin + u; n < glUniform.array.length; ++n, ++m) {
                                                    glUniform.array[n] = gpuBinding.gpuBuffer.vf32[m];
                                                }
                                                gl.uniform2iv(glUniform.glLoc, glUniform.array);
                                                break;
                                            }
                                        }
                                        break;
                                    }
                                    case gl.BOOL_VEC3:
                                    case gl.INT_VEC3: {
                                        for (let u = 0; u < glUniform.array.length; ++u) {
                                            const idx = glUniform.begin + u;
                                            if (gpuBinding.gpuBuffer.vf32[idx] !== glUniform.array[u]) {
                                                for (let n = u, m = glUniform.begin + u; n < glUniform.array.length; ++n, ++m) {
                                                    glUniform.array[n] = gpuBinding.gpuBuffer.vf32[m];
                                                }
                                                gl.uniform3iv(glUniform.glLoc, glUniform.array);
                                                break;
                                            }
                                        }
                                        break;
                                    }
                                    case gl.BOOL_VEC4:
                                    case gl.INT_VEC4: {
                                        for (let u = 0; u < glUniform.array.length; ++u) {
                                            const idx = glUniform.begin + u;
                                            if (gpuBinding.gpuBuffer.vf32[idx] !== glUniform.array[u]) {
                                                for (let n = u, m = glUniform.begin + u; n < glUniform.array.length; ++n, ++m) {
                                                    glUniform.array[n] = gpuBinding.gpuBuffer.vf32[m];
                                                }
                                                gl.uniform4iv(glUniform.glLoc, glUniform.array);
                                                break;
                                            }
                                        }
                                        break;
                                    }
                                    case gl.FLOAT: {
                                        for (let u = 0; u < glUniform.array.length; ++u) {
                                            const idx = glUniform.begin + u;
                                            if (gpuBinding.gpuBuffer.vf32[idx] !== glUniform.array[u]) {
                                                for (let n = u, m = glUniform.begin + u; n < glUniform.array.length; ++n, ++m) {
                                                    glUniform.array[n] = gpuBinding.gpuBuffer.vf32[m];
                                                }
                                                gl.uniform1fv(glUniform.glLoc, glUniform.array);
                                                break;
                                            }
                                        }
                                        break;
                                    }
                                    case gl.FLOAT_VEC2: {
                                        for (let u = 0; u < glUniform.array.length; ++u) {
                                            const idx = glUniform.begin + u;
                                            if (gpuBinding.gpuBuffer.vf32[idx] !== glUniform.array[u]) {
                                                for (let n = u, m = glUniform.begin + u; n < glUniform.array.length; ++n, ++m) {
                                                    glUniform.array[n] = gpuBinding.gpuBuffer.vf32[m];
                                                }
                                                gl.uniform2fv(glUniform.glLoc, glUniform.array);
                                                break;
                                            }
                                        }
                                        break;
                                    }
                                    case gl.FLOAT_VEC3: {
                                        for (let u = 0; u < glUniform.array.length; ++u) {
                                            const idx = glUniform.begin + u;
                                            if (gpuBinding.gpuBuffer.vf32[idx] !== glUniform.array[u]) {
                                                for (let n = u, m = glUniform.begin + u; n < glUniform.array.length; ++n, ++m) {
                                                    glUniform.array[n] = gpuBinding.gpuBuffer.vf32[m];
                                                }
                                                gl.uniform3fv(glUniform.glLoc, glUniform.array);
                                                break;
                                            }
                                        }
                                        break;
                                    }
                                    case gl.FLOAT_VEC4: {
                                        for (let u = 0; u < glUniform.array.length; ++u) {
                                            const idx = glUniform.begin + u;
                                            if (gpuBinding.gpuBuffer.vf32[idx] !== glUniform.array[u]) {
                                                for (let n = u, m = glUniform.begin + u; n < glUniform.array.length; ++n, ++m) {
                                                    glUniform.array[n] = gpuBinding.gpuBuffer.vf32[m];
                                                }
                                                gl.uniform4fv(glUniform.glLoc, glUniform.array);
                                                break;
                                            }
                                        }
                                        break;
                                    }
                                    case gl.FLOAT_MAT2: {
                                        for (let u = 0; u < glUniform.array.length; ++u) {
                                            const idx = glUniform.begin + u;
                                            if (gpuBinding.gpuBuffer.vf32[idx] !== glUniform.array[u]) {
                                                for (let n = u, m = glUniform.begin + u; n < glUniform.array.length; ++n, ++m) {
                                                    glUniform.array[n] = gpuBinding.gpuBuffer.vf32[m];
                                                }
                                                gl.uniformMatrix2fv(glUniform.glLoc, false, glUniform.array);
                                                break;
                                            }
                                        }
                                        break;
                                    }
                                    case gl.FLOAT_MAT3: {
                                        for (let u = 0; u < glUniform.array.length; ++u) {
                                            const idx = glUniform.begin + u;
                                            if (gpuBinding.gpuBuffer.vf32[idx] !== glUniform.array[u]) {
                                                for (let n = u, m = glUniform.begin + u; n < glUniform.array.length; ++n, ++m) {
                                                    glUniform.array[n] = gpuBinding.gpuBuffer.vf32[m];
                                                }
                                                gl.uniformMatrix3fv(glUniform.glLoc, false, glUniform.array);
                                                break;
                                            }
                                        }
                                        break;
                                    }
                                    case gl.FLOAT_MAT4: {
                                        for (let u = 0; u < glUniform.array.length; ++u) {
                                            const idx = glUniform.begin + u;
                                            if (gpuBinding.gpuBuffer.vf32[idx] !== glUniform.array[u]) {
                                                for (let n = u, m = glUniform.begin + u; n < glUniform.array.length; ++n, ++m) {
                                                    glUniform.array[n] = gpuBinding.gpuBuffer.vf32[m];
                                                }
                                                gl.uniformMatrix4fv(glUniform.glLoc, false, glUniform.array);
                                                break;
                                            }
                                        }
                                        break;
                                    }
                                    default:
                                }
                            }
                        }
                    } // if

                    break;
                }
                case GFXBindingType.SAMPLER: {

                    if (!gpuBinding.gpuSampler) {
                        error(`Sampler binding point ${gpuBinding.binding} '${gpuBinding.name}' is not bounded`);
                    }
                    else {
                        let glSampler: WebGLGPUUniformSampler | null = null;

                        const samplerLen = gpuShader.glSamplers.length;
                        for (let k = 0; k < samplerLen; k++) {
                            const sampler = gpuShader.glSamplers[k];
                            if (sampler.binding === gpuBinding.binding) {
                                glSampler = sampler;
                                break;
                            }
                        }

                        if (glSampler) {
                            const texUnitLen = glSampler.units.length;
                            for (let k = 0; k < texUnitLen; k++) {
                                const texUnit = glSampler.units[k];

                                if (gpuBinding.gpuTexView &&
                                    gpuBinding.gpuTexView.gpuTexture.size > 0) {

                                    const gpuTexture = gpuBinding.gpuTexView.gpuTexture;
                                    const glTexUnit = cache.glTexUnits[texUnit];

                                    if (glTexUnit.glTexture !== gpuTexture.glTexture) {
                                        if (cache.texUnit !== texUnit) {
                                            gl.activeTexture(gl.TEXTURE0 + texUnit);
                                            cache.texUnit = texUnit;
                                        }
                                        if (gpuTexture.glTexture) {
                                            gl.bindTexture(gpuTexture.glTarget, gpuTexture.glTexture);
                                        } else {
                                            gl.bindTexture(gpuTexture.glTarget, device.nullTex2D!.gpuTexture.glTexture);
                                        }
                                        glTexUnit.glTexture = gpuTexture.glTexture;
                                    }

                                    const gpuSampler = gpuBinding.gpuSampler;
                                    if (gpuTexture.isPowerOf2) {
                                        glWrapS = gpuSampler.glWrapS;
                                        glWrapT = gpuSampler.glWrapT;
                                    } else {
                                        glWrapS = gl.CLAMP_TO_EDGE;
                                        glWrapT = gl.CLAMP_TO_EDGE;
                                    }

                                    if (gpuTexture.isPowerOf2) {
                                        if (gpuTexture.mipLevel <= 1 &&
                                            (gpuSampler.glMinFilter === gl.LINEAR_MIPMAP_NEAREST ||
                                            gpuSampler.glMinFilter === gl.LINEAR_MIPMAP_LINEAR)) {
                                            glMinFilter = gl.LINEAR;
                                        } else {
                                            glMinFilter = gpuSampler.glMinFilter;
                                        }
                                    } else {
                                        if (gpuSampler.glMinFilter === gl.LINEAR ||
                                            gpuSampler.glMinFilter === gl.LINEAR_MIPMAP_NEAREST ||
                                            gpuSampler.glMinFilter === gl.LINEAR_MIPMAP_LINEAR) {
                                            glMinFilter = gl.LINEAR;
                                        } else {
                                            glMinFilter = gl.NEAREST;
                                        }
                                    }

                                    if (gpuTexture.glWrapS !== glWrapS) {
                                        if (cache.texUnit !== texUnit) {
                                            gl.activeTexture(gl.TEXTURE0 + texUnit);
                                            cache.texUnit = texUnit;
                                        }
                                        gl.texParameteri(gpuTexture.glTarget, gl.TEXTURE_WRAP_S, glWrapS);
                                        gpuTexture.glWrapS = glWrapS;
                                    }

                                    if (gpuTexture.glWrapT !== glWrapT) {
                                        if (cache.texUnit !== texUnit) {
                                            gl.activeTexture(gl.TEXTURE0 + texUnit);
                                            cache.texUnit = texUnit;
                                        }
                                        gl.texParameteri(gpuTexture.glTarget, gl.TEXTURE_WRAP_T, glWrapT);
                                        gpuTexture.glWrapT = glWrapT;
                                    }

                                    if (gpuTexture.glMinFilter !== glMinFilter) {
                                        if (cache.texUnit !== texUnit) {
                                            gl.activeTexture(gl.TEXTURE0 + texUnit);
                                            cache.texUnit = texUnit;
                                        }
                                        gl.texParameteri(gpuTexture.glTarget, gl.TEXTURE_MIN_FILTER, glMinFilter);
                                        gpuTexture.glMinFilter = glMinFilter;
                                    }

                                    if (gpuTexture.glMagFilter !== gpuSampler.glMagFilter) {
                                        if (cache.texUnit !== texUnit) {
                                            gl.activeTexture(gl.TEXTURE0 + texUnit);
                                            cache.texUnit = texUnit;
                                        }
                                        gl.texParameteri(gpuTexture.glTarget, gl.TEXTURE_MAG_FILTER, gpuSampler.glMagFilter);
                                        gpuTexture.glMagFilter = gpuSampler.glMagFilter;
                                    }
                                }
                            }
                        } // if
                    }
                    break;
                }
            }
        }
    } // bind binding layout

    if (gpuInputAssembler && gpuShader &&
        (isShaderChanged || gfxStateCache.gpuInputAssembler !== gpuInputAssembler)) {
        gfxStateCache.gpuInputAssembler = gpuInputAssembler;
        const ia = device.ANGLE_instanced_arrays;

        if (device.useVAO) {
            const vao = device.OES_vertex_array_object!;

            // check vao
            let glVAO = gpuInputAssembler.glVAOs.get(gpuShader.glProgram!);
            if (!glVAO) {
                glVAO = vao.createVertexArrayOES()!;
                gpuInputAssembler.glVAOs.set(gpuShader.glProgram!, glVAO);

                vao.bindVertexArrayOES(glVAO);
                gl.bindBuffer(gl.ARRAY_BUFFER, null);
                gl.bindBuffer(gl.ELEMENT_ARRAY_BUFFER, null);

                let glAttrib: WebGLAttrib | null;
                const inputLen = gpuShader.glInputs.length;
                for (let j = 0; j < inputLen; j++) {
                    const glInput = gpuShader.glInputs[j];
                    glAttrib = null;

                    const attribLen = gpuInputAssembler.glAttribs.length;
                    for (let k = 0; k < attribLen; k++) {
                        const attrib = gpuInputAssembler.glAttribs[k];
                        if (attrib.name === glInput.name) {
                            glAttrib = attrib;
                            break;
                        }
                    }

                    if (glAttrib) {
                        gl.bindBuffer(gl.ARRAY_BUFFER, glAttrib.glBuffer);

                        for (let c = 0; c < glAttrib.componentCount; ++c) {
                            const glLoc = glInput.glLoc + c;
                            const attribOffset = glAttrib.offset + glAttrib.size * c;

                            gl.enableVertexAttribArray(glLoc);
                            cache.glCurrentAttribLocs[glLoc] = true;

                            gl.vertexAttribPointer(glLoc, glAttrib.count, glAttrib.glType, glAttrib.isNormalized, glAttrib.stride, attribOffset);
                            if (ia) { ia.vertexAttribDivisorANGLE(glLoc, glAttrib.isInstanced ? 1 : 0); }
                        }
                    }
                }

                const gpuBuffer = gpuInputAssembler.gpuIndexBuffer;
                if (gpuBuffer) {
                    gl.bindBuffer(gl.ELEMENT_ARRAY_BUFFER, gpuBuffer.glBuffer);
                }

                vao.bindVertexArrayOES(null);
                gl.bindBuffer(gl.ARRAY_BUFFER, null);
                gl.bindBuffer(gl.ELEMENT_ARRAY_BUFFER, null);
                cache.glArrayBuffer = null;
                cache.glElementArrayBuffer = null;
            }

            if (cache.glVAO !== glVAO) {
                vao.bindVertexArrayOES(glVAO);
                cache.glVAO = glVAO;
            }
        } else {
            for (let a = 0; a < device.maxVertexAttributes; ++a) {
                cache.glCurrentAttribLocs[a] = false;
            }

            const inputLen = gpuShader.glInputs.length;
            for (let j = 0; j < inputLen; j++) {
                const glInput = gpuShader.glInputs[j];
                let glAttrib: WebGLAttrib | null = null;

                const attribLen = gpuInputAssembler.glAttribs.length;
                for (let k = 0; k < attribLen; k++) {
                    const attrib = gpuInputAssembler.glAttribs[k];
                    if (attrib.name === glInput.name) {
                        glAttrib = attrib;
                        break;
                    }
                }

                if (glAttrib) {
                    if (cache.glArrayBuffer !== glAttrib.glBuffer) {
                        gl.bindBuffer(gl.ARRAY_BUFFER, glAttrib.glBuffer);
                        cache.glArrayBuffer = glAttrib.glBuffer;
                    }

                    for (let c = 0; c < glAttrib.componentCount; ++c) {
                        const glLoc = glInput.glLoc + c;
                        const attribOffset = glAttrib.offset + glAttrib.size * c;

                        if (!cache.glEnabledAttribLocs[glLoc] && glLoc >= 0) {
                            gl.enableVertexAttribArray(glLoc);
                            cache.glEnabledAttribLocs[glLoc] = true;
                        }
                        cache.glCurrentAttribLocs[glLoc] = true;

                        gl.vertexAttribPointer(glLoc, glAttrib.count, glAttrib.glType, glAttrib.isNormalized, glAttrib.stride, attribOffset);
                        if (ia) { ia.vertexAttribDivisorANGLE(glLoc, glAttrib.isInstanced ? 1 : 0); }
                    }
                }
            } // for

            const gpuBuffer = gpuInputAssembler.gpuIndexBuffer;
            if (gpuBuffer) {
                if (cache.glElementArrayBuffer !== gpuBuffer.glBuffer) {
                    gl.bindBuffer(gl.ELEMENT_ARRAY_BUFFER, gpuBuffer.glBuffer);
                    cache.glElementArrayBuffer = gpuBuffer.glBuffer;
                }
            }

            for (let a = 0; a < device.maxVertexAttributes; ++a) {
                if (cache.glEnabledAttribLocs[a] !== cache.glCurrentAttribLocs[a]) {
                    gl.disableVertexAttribArray(a);
                    cache.glEnabledAttribLocs[a] = false;
                }
            }
        } // if (device.useVAO)
    }

    if (gpuPipelineState) {
        const dsLen = gpuPipelineState.dynamicStates.length;
        for (let j = 0; j < dsLen; j++) {
            const dynamicState = gpuPipelineState.dynamicStates[j];
            switch (dynamicState) {
                case GFXDynamicState.VIEWPORT: {
                    if (viewport) {
                        if (cache.viewport.left !== viewport.left ||
                            cache.viewport.top !== viewport.top ||
                            cache.viewport.width !== viewport.width ||
                            cache.viewport.height !== viewport.height) {

                            gl.viewport(viewport.left, viewport.top, viewport.width, viewport.height);

                            cache.viewport.left = viewport.left;
                            cache.viewport.top = viewport.top;
                            cache.viewport.width = viewport.width;
                            cache.viewport.height = viewport.height;
                        }
                    }
                    break;
                }
                case GFXDynamicState.SCISSOR: {
                    if (scissor) {
                        if (cache.scissorRect.x !== scissor.x ||
                            cache.scissorRect.y !== scissor.y ||
                            cache.scissorRect.width !== scissor.width ||
                            cache.scissorRect.height !== scissor.height) {

                            gl.scissor(scissor.x, scissor.y, scissor.width, scissor.height);

                            cache.scissorRect.x = scissor.x;
                            cache.scissorRect.y = scissor.y;
                            cache.scissorRect.width = scissor.width;
                            cache.scissorRect.height = scissor.height;
                        }
                    }
                    break;
                }
                case GFXDynamicState.LINE_WIDTH: {
                    if (lineWidth) {
                        if (cache.rs.lineWidth !== lineWidth) {
                            gl.lineWidth(lineWidth);
                            cache.rs.lineWidth = lineWidth;
                        }
                    }
                    break;
                }
                case GFXDynamicState.DEPTH_BIAS: {
                    if (depthBias) {

                        if ((cache.rs.depthBias !== depthBias.constantFactor) ||
                            (cache.rs.depthBiasSlop !== depthBias.slopeFactor)) {
                            gl.polygonOffset(depthBias.constantFactor, depthBias.slopeFactor);
                            cache.rs.depthBias = depthBias.constantFactor;
                            cache.rs.depthBiasSlop = depthBias.slopeFactor;
                        }
                    }
                    break;
                }
                case GFXDynamicState.BLEND_CONSTANTS: {
                    if (blendConstants) {
                        if ((cache.bs.blendColor.r !== blendConstants[0]) ||
                            (cache.bs.blendColor.g !== blendConstants[1]) ||
                            (cache.bs.blendColor.b !== blendConstants[2]) ||
                            (cache.bs.blendColor.a !== blendConstants[3])) {

                            gl.blendColor(blendConstants[0], blendConstants[1], blendConstants[2], blendConstants[3]);

                            cache.bs.blendColor.r = blendConstants[0];
                            cache.bs.blendColor.g = blendConstants[1];
                            cache.bs.blendColor.b = blendConstants[2];
                            cache.bs.blendColor.a = blendConstants[3];
                        }
                    }
                    break;
                }
                case GFXDynamicState.STENCIL_WRITE_MASK: {
                    if (stencilWriteMask) {
                        switch (stencilWriteMask.face) {
                            case GFXStencilFace.FRONT: {
                                if (cache.dss.stencilWriteMaskFront !== stencilWriteMask.writeMask) {
                                    gl.stencilMaskSeparate(gl.FRONT, stencilWriteMask.writeMask);
                                    cache.dss.stencilWriteMaskFront = stencilWriteMask.writeMask;
                                }
                                break;
                            }
                            case GFXStencilFace.BACK: {
                                if (cache.dss.stencilWriteMaskBack !== stencilWriteMask.writeMask) {
                                    gl.stencilMaskSeparate(gl.BACK, stencilWriteMask.writeMask);
                                    cache.dss.stencilWriteMaskBack = stencilWriteMask.writeMask;
                                }
                                break;
                            }
                            case GFXStencilFace.ALL: {
                                if (cache.dss.stencilWriteMaskFront !== stencilWriteMask.writeMask ||
                                    cache.dss.stencilWriteMaskBack !== stencilWriteMask.writeMask) {
                                    gl.stencilMask(stencilWriteMask.writeMask);
                                    cache.dss.stencilWriteMaskFront = stencilWriteMask.writeMask;
                                    cache.dss.stencilWriteMaskBack = stencilWriteMask.writeMask;
                                }
                                break;
                            }
                        }
                    }
                    break;
                }
                case GFXDynamicState.STENCIL_COMPARE_MASK: {
                    if (stencilCompareMask) {
                        switch (stencilCompareMask.face) {
                            case GFXStencilFace.FRONT: {
                                if (cache.dss.stencilRefFront !== stencilCompareMask.reference ||
                                    cache.dss.stencilReadMaskFront !== stencilCompareMask.compareMask) {
                                    gl.stencilFuncSeparate(
                                        gl.FRONT,
                                        WebGLCmpFuncs[cache.dss.stencilFuncFront],
                                        stencilCompareMask.reference,
                                        stencilCompareMask.compareMask);
                                    cache.dss.stencilRefFront = stencilCompareMask.reference;
                                    cache.dss.stencilReadMaskFront = stencilCompareMask.compareMask;
                                }
                                break;
                            }
                            case GFXStencilFace.BACK: {
                                if (cache.dss.stencilRefBack !== stencilCompareMask.reference ||
                                    cache.dss.stencilReadMaskBack !== stencilCompareMask.compareMask) {
                                    gl.stencilFuncSeparate(
                                        gl.BACK,
                                        WebGLCmpFuncs[cache.dss.stencilFuncBack],
                                        stencilCompareMask.reference,
                                        stencilCompareMask.compareMask);
                                    cache.dss.stencilRefBack = stencilCompareMask.reference;
                                    cache.dss.stencilReadMaskBack = stencilCompareMask.compareMask;
                                }
                                break;
                            }
                            case GFXStencilFace.ALL: {
                                if (cache.dss.stencilRefFront !== stencilCompareMask.reference ||
                                    cache.dss.stencilReadMaskFront !== stencilCompareMask.compareMask ||
                                    cache.dss.stencilRefBack !== stencilCompareMask.reference ||
                                    cache.dss.stencilReadMaskBack !== stencilCompareMask.compareMask) {
                                    gl.stencilFunc(
                                        WebGLCmpFuncs[cache.dss.stencilFuncBack],
                                        stencilCompareMask.reference,
                                        stencilCompareMask.compareMask);
                                    cache.dss.stencilRefFront = stencilCompareMask.reference;
                                    cache.dss.stencilReadMaskFront = stencilCompareMask.compareMask;
                                    cache.dss.stencilRefBack = stencilCompareMask.reference;
                                    cache.dss.stencilReadMaskBack = stencilCompareMask.compareMask;
                                }
                                break;
                            }
                        }
                    }
                    break;
                }
            } // switch
        } // for
    } // if
}

export function WebGLCmdFuncDraw (device: WebGLGFXDevice, drawInfo: IGFXDrawInfo) {
    const gl = device.gl;
    const ia = device.ANGLE_instanced_arrays;
    const { gpuInputAssembler, gpuShader, glPrimitive } = gfxStateCache;

    if (gpuInputAssembler && gpuShader) {
        if (gpuInputAssembler.gpuIndirectBuffer) {
            const diLen = gpuInputAssembler.gpuIndirectBuffer.indirects.length;
            for (let j = 0; j < diLen; j++) {
                const subDrawInfo = gpuInputAssembler.gpuIndirectBuffer.indirects[j];
                const gpuBuffer = gpuInputAssembler.gpuIndexBuffer;
                if (subDrawInfo.instanceCount && ia) {
                    if (gpuBuffer && subDrawInfo.indexCount > -1) {
                        const offset = subDrawInfo.firstIndex * gpuBuffer.stride;
                        ia.drawElementsInstancedANGLE(glPrimitive, subDrawInfo.indexCount,
                            gpuInputAssembler.glIndexType, offset, subDrawInfo.instanceCount);
                    } else {
                        ia.drawArraysInstancedANGLE(glPrimitive, subDrawInfo.firstVertex, subDrawInfo.vertexCount, subDrawInfo.instanceCount);
                    }
                } else {
                    if (gpuBuffer && subDrawInfo.indexCount > -1) {
                        const offset = subDrawInfo.firstIndex * gpuBuffer.stride;
                        gl.drawElements(glPrimitive, subDrawInfo.indexCount, gpuInputAssembler.glIndexType, offset);
                    } else {
                        gl.drawArrays(glPrimitive, subDrawInfo.firstVertex, subDrawInfo.vertexCount);
                    }
                }
            }
        } else {
            const gpuBuffer = gpuInputAssembler.gpuIndexBuffer;
            if (drawInfo.instanceCount && ia) {
                if (gpuBuffer && drawInfo.indexCount > -1) {
                    const offset = drawInfo.firstIndex * gpuBuffer.stride;
                    ia.drawElementsInstancedANGLE(glPrimitive, drawInfo.indexCount,
                        gpuInputAssembler.glIndexType, offset, drawInfo.instanceCount);
                } else {
                    ia.drawArraysInstancedANGLE(glPrimitive, drawInfo.firstVertex, drawInfo.vertexCount, drawInfo.instanceCount);
                }
            } else {
                if (gpuBuffer && drawInfo.indexCount > -1) {
                    const offset = drawInfo.firstIndex * gpuBuffer.stride;
                    gl.drawElements(glPrimitive, drawInfo.indexCount, gpuInputAssembler.glIndexType, offset);
                } else {
                    gl.drawArrays(glPrimitive, drawInfo.firstVertex, drawInfo.vertexCount);
                }
            }
        }
    }
}

const cmdIds = new Array<number>(WebGLCmd.COUNT);
export function WebGLCmdFuncExecuteCmds (device: WebGLGFXDevice, cmdPackage: WebGLCmdPackage) {
    cmdIds.fill(0);

    for (let i = 0; i < cmdPackage.cmds.length; ++i) {
        const cmd = cmdPackage.cmds.array[i];
        const cmdId = cmdIds[cmd]++;

        switch (cmd) {
            case WebGLCmd.BEGIN_RENDER_PASS: {
                const cmd0 = cmdPackage.beginRenderPassCmds.array[cmdId];
                WebGLCmdFuncBeginRenderPass(device, cmd0.gpuFramebuffer, cmd0.renderArea,
                    cmd0.clearFlag, cmd0.clearColors, cmd0.clearDepth, cmd0.clearStencil);
                break;
            }
            /*
            case WebGLCmd.END_RENDER_PASS: {
                // WebGL 1.0 doesn't support store operation of attachments.
                // GFXStoreOp.Store is the default GL behavior.
                break;
            }
            */
            case WebGLCmd.BIND_STATES: {
                const cmd2 = cmdPackage.bindStatesCmds.array[cmdId];
                WebGLCmdFuncBindStates(device, cmd2.gpuPipelineState, cmd2.gpuBindingLayout, cmd2.gpuInputAssembler,
                    cmd2.viewport, cmd2.scissor, cmd2.lineWidth, cmd2.depthBias, cmd2.blendConstants,
                    cmd2.depthBounds, cmd2.stencilWriteMask, cmd2.stencilCompareMask);
                break;
            }
            case WebGLCmd.DRAW: {
                const cmd3 = cmdPackage.drawCmds.array[cmdId];
                WebGLCmdFuncDraw(device, cmd3.drawInfo);
                break;
            }
            case WebGLCmd.UPDATE_BUFFER: {
                const cmd4 = cmdPackage.updateBufferCmds.array[cmdId];
                WebGLCmdFuncUpdateBuffer(device, cmd4.gpuBuffer as WebGLGPUBuffer, cmd4.buffer as GFXBufferSource, cmd4.offset, cmd4.size);
                break;
            }
            case WebGLCmd.COPY_BUFFER_TO_TEXTURE: {
                const cmd5 = cmdPackage.copyBufferToTextureCmds.array[cmdId];
                WebGLCmdFuncCopyBuffersToTexture(device, [(cmd5.gpuBuffer as WebGLGPUBuffer).buffer!], cmd5.gpuTexture as WebGLGPUTexture, cmd5.regions);
                break;
            }
        } // switch
    } // for
}

export function WebGLCmdFuncCopyTexImagesToTexture (
    device: WebGLGFXDevice,
    texImages: TexImageSource[],
    gpuTexture: WebGLGPUTexture,
    regions: GFXBufferTextureCopy[]) {

    const gl = device.gl;
    const glTexUnit = device.stateCache.glTexUnits[device.stateCache.texUnit];
    if (glTexUnit.glTexture !== gpuTexture.glTexture) {
        gl.bindTexture(gpuTexture.glTarget, gpuTexture.glTexture);
        glTexUnit.glTexture = gpuTexture.glTexture;
    }

    let n = 0;
    let f = 0;

    switch (gpuTexture.glTarget) {
        case gl.TEXTURE_2D: {
            for (let i = 0; i < regions.length; i++) {
                const region = regions[i];
                // console.debug('Copying image to texture 2D: ' + region.texExtent.width + ' x ' + region.texExtent.height);
                gl.texSubImage2D(gl.TEXTURE_2D, region.texSubres.mipLevel,
                    region.texOffset.x, region.texOffset.y,
                    gpuTexture.glFormat, gpuTexture.glType, texImages[n++]);
            }
            break;
        }
        case gl.TEXTURE_CUBE_MAP: {
            for (let i = 0; i < regions.length; i++) {
                const region = regions[i];
                // console.debug('Copying image to texture cube: ' + region.texExtent.width + ' x ' + region.texExtent.height);
                const fcount = region.texSubres.baseArrayLayer + region.texSubres.layerCount;
                for (f = region.texSubres.baseArrayLayer; f < fcount; ++f) {
                    gl.texSubImage2D(gl.TEXTURE_CUBE_MAP_POSITIVE_X + f, region.texSubres.mipLevel,
                        region.texOffset.x, region.texOffset.y,
                        gpuTexture.glFormat, gpuTexture.glType, texImages[n++]);
                }
            }
            break;
        }
        default: {
            console.error('Unsupported GL texture type, copy buffer to texture failed.');
        }
    }

    if ((gpuTexture.flags & GFXTextureFlagBit.GEN_MIPMAP) &&
        gpuTexture.isPowerOf2) {
        gl.generateMipmap(gpuTexture.glTarget);
    }
}

export function WebGLCmdFuncCopyBuffersToTexture (
    device: WebGLGFXDevice,
    buffers: ArrayBufferView[],
    gpuTexture: WebGLGPUTexture,
    regions: GFXBufferTextureCopy[]) {

    const gl = device.gl;
    const glTexUnit = device.stateCache.glTexUnits[device.stateCache.texUnit];
    if (glTexUnit.glTexture !== gpuTexture.glTexture) {
        gl.bindTexture(gpuTexture.glTarget, gpuTexture.glTexture);
        glTexUnit.glTexture = gpuTexture.glTexture;
    }

    let n = 0;
    let w = 1;
    let h = 1;
    let f = 0;

    const fmtInfo: IGFXFormatInfo = GFXFormatInfos[gpuTexture.format];
    const isCompressed = fmtInfo.isCompressed;
    switch (gpuTexture.glTarget) {
        case gl.TEXTURE_2D: {
            for (let i = 0; i < regions.length; i++) {
                const region = regions[i];
                w = region.texExtent.width;
                h = region.texExtent.height;
                // console.debug('Copying buffer to texture 2D: ' + w + ' x ' + h);

                const pixels = buffers[n++];
                if (!isCompressed) {
                    gl.texSubImage2D(gl.TEXTURE_2D, region.texSubres.mipLevel,
                        region.texOffset.x, region.texOffset.y, w, h,
                        gpuTexture.glFormat, gpuTexture.glType, pixels);
                } else {
                    if (gpuTexture.glInternelFmt !== WebGLEXT.COMPRESSED_RGB_ETC1_WEBGL) {
                        gl.compressedTexSubImage2D(gl.TEXTURE_2D, region.texSubres.mipLevel,
                            region.texOffset.x, region.texOffset.y, w, h,
                            gpuTexture.glFormat, pixels);
                    } else {
<<<<<<< HEAD
                        gl.compressedTexImage2D(gl.TEXTURE_2D, region.texSubres.mipLevel,
                            gpuTexture.glInternelFmt, w, h, 0, pixels);
=======
                        if (gpuTexture.glInternelFmt !== WebGLEXT.COMPRESSED_RGB_ETC1_WEBGL && !WECHAT) {
                            gl.compressedTexSubImage2D(gl.TEXTURE_2D, m,
                                region.texOffset.x, region.texOffset.y, w, h,
                                gpuTexture.glFormat, pixels);
                        } else {
                            gl.compressedTexImage2D(gl.TEXTURE_2D, m,
                                gpuTexture.glInternelFmt, w, h, 0, pixels);
                        }
>>>>>>> 9efb5955
                    }
                }
            }

            break;
        }
        case gl.TEXTURE_CUBE_MAP: {
            for (let i = 0; i < regions.length; i++) {
                const region = regions[i];
                const fcount = region.texSubres.baseArrayLayer + region.texSubres.layerCount;
                for (f = region.texSubres.baseArrayLayer; f < fcount; ++f) {
                    w = region.texExtent.width;
                    h = region.texExtent.height;
                    // console.debug('Copying buffer to texture cube: ' + w + ' x ' + h);

                    const pixels = buffers[n++];
                    if (!isCompressed) {
                        gl.texSubImage2D(gl.TEXTURE_CUBE_MAP_POSITIVE_X + f, region.texSubres.mipLevel,
                            region.texOffset.x, region.texOffset.y, w, h,
                            gpuTexture.glFormat, gpuTexture.glType, pixels);
                    } else {
                        if (gpuTexture.glInternelFmt !== WebGLEXT.COMPRESSED_RGB_ETC1_WEBGL) {
                            gl.compressedTexSubImage2D(gl.TEXTURE_CUBE_MAP_POSITIVE_X + f, region.texSubres.mipLevel,
                                region.texOffset.x, region.texOffset.y, w, h,
                                gpuTexture.glFormat, pixels);
                        } else {
<<<<<<< HEAD
                            gl.compressedTexImage2D(gl.TEXTURE_CUBE_MAP_POSITIVE_X + f, region.texSubres.mipLevel,
                                gpuTexture.glInternelFmt, w, h, 0, pixels);
=======
                            if (gpuTexture.glInternelFmt !== WebGLEXT.COMPRESSED_RGB_ETC1_WEBGL && !WECHAT) {
                                gl.compressedTexSubImage2D(gl.TEXTURE_CUBE_MAP_POSITIVE_X + f, m,
                                    region.texOffset.x, region.texOffset.y, w, h,
                                    gpuTexture.glFormat, pixels);
                            } else {
                                gl.compressedTexImage2D(gl.TEXTURE_CUBE_MAP_POSITIVE_X + f, m,
                                    gpuTexture.glInternelFmt, w, h, 0, pixels);
                            }
>>>>>>> 9efb5955
                        }
                    }
                }
            }
            break;
        }
        default: {
            console.error('Unsupported GL texture type, copy buffer to texture failed.');
        }
    }

    if (gpuTexture.flags & GFXTextureFlagBit.GEN_MIPMAP) {
        gl.generateMipmap(gpuTexture.glTarget);
    }
}<|MERGE_RESOLUTION|>--- conflicted
+++ resolved
@@ -2715,19 +2715,14 @@
                             region.texOffset.x, region.texOffset.y, w, h,
                             gpuTexture.glFormat, pixels);
                     } else {
-<<<<<<< HEAD
-                        gl.compressedTexImage2D(gl.TEXTURE_2D, region.texSubres.mipLevel,
-                            gpuTexture.glInternelFmt, w, h, 0, pixels);
-=======
                         if (gpuTexture.glInternelFmt !== WebGLEXT.COMPRESSED_RGB_ETC1_WEBGL && !WECHAT) {
-                            gl.compressedTexSubImage2D(gl.TEXTURE_2D, m,
+                            gl.compressedTexSubImage2D(gl.TEXTURE_2D, region.texSubres.mipLevel,
                                 region.texOffset.x, region.texOffset.y, w, h,
                                 gpuTexture.glFormat, pixels);
                         } else {
-                            gl.compressedTexImage2D(gl.TEXTURE_2D, m,
+                            gl.compressedTexImage2D(gl.TEXTURE_2D, region.texSubres.mipLevel,
                                 gpuTexture.glInternelFmt, w, h, 0, pixels);
                         }
->>>>>>> 9efb5955
                     }
                 }
             }
@@ -2754,19 +2749,14 @@
                                 region.texOffset.x, region.texOffset.y, w, h,
                                 gpuTexture.glFormat, pixels);
                         } else {
-<<<<<<< HEAD
-                            gl.compressedTexImage2D(gl.TEXTURE_CUBE_MAP_POSITIVE_X + f, region.texSubres.mipLevel,
-                                gpuTexture.glInternelFmt, w, h, 0, pixels);
-=======
                             if (gpuTexture.glInternelFmt !== WebGLEXT.COMPRESSED_RGB_ETC1_WEBGL && !WECHAT) {
-                                gl.compressedTexSubImage2D(gl.TEXTURE_CUBE_MAP_POSITIVE_X + f, m,
+                                gl.compressedTexSubImage2D(gl.TEXTURE_CUBE_MAP_POSITIVE_X + f, region.texSubres.mipLevel,
                                     region.texOffset.x, region.texOffset.y, w, h,
                                     gpuTexture.glFormat, pixels);
                             } else {
-                                gl.compressedTexImage2D(gl.TEXTURE_CUBE_MAP_POSITIVE_X + f, m,
+                                gl.compressedTexImage2D(gl.TEXTURE_CUBE_MAP_POSITIVE_X + f, region.texSubres.mipLevel,
                                     gpuTexture.glInternelFmt, w, h, 0, pixels);
                             }
->>>>>>> 9efb5955
                         }
                     }
                 }
