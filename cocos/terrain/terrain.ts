/**
 * @category terrain
 */

import { Material } from '../core/assets/material';
import { IRenderingSubmesh } from '../core/assets/mesh';
import { builtinResMgr } from '../core/3d/builtin';
import { RenderableComponent } from '../core/3d/framework/renderable-component';
import { Texture2D, EffectAsset } from '../core/assets';
import { Filter, PixelFormat, WrapMode } from '../core/assets/asset-enum';
import { Component } from '../core/components';
import { ccclass, executeInEditMode, menu, property } from '../core/data/class-decorator';
import { clamp, Rect, Size, Vec2, Vec3, Vec4 } from '../core/math';
import { GFXBuffer } from '../core/gfx/buffer';
import { GFXAttributeName, GFXBufferUsageBit, GFXFormat, GFXMemoryUsageBit, GFXPrimitiveMode } from '../core/gfx/define';
import { GFXDevice } from '../core/gfx/device';
import { IGFXAttribute } from '../core/gfx/input-assembler';
import { Model } from '../core/renderer/scene/model';
import { PrivateNode } from '../core/scene-graph/private-node';
import { IDefineMap } from '../core/renderer/core/pass';
import { HeightField } from './height-field';
import { TerrainAsset } from './terrain-asset';
import { director } from '../core/director';
import { validateMethodWithProps } from '../core/data/utils/preprocess-class';

export const TERRAIN_MAX_LEVELS = 4;
export const TERRAIN_MAX_BLEND_LAYERS = 4;
export const TERRAIN_MAX_LAYER_COUNT = 256;
export const TERRAIN_BLOCK_TILE_COMPLEXITY = 32;
export const TERRAIN_BLOCK_VERTEX_COMPLEXITY = 33;
export const TERRAIN_BLOCK_VERTEX_SIZE = 8; // position + normal + uv
export const TERRAIN_NORTH_INDEX = 0;
export const TERRAIN_SOUTH_INDEX = 1;
export const TERRAIN_WEST_INDEX = 2;
export const TERRAIN_EAST_INDEX = 3;
export const TERRAIN_HEIGHT_BASE = 32768;
export const TERRAIN_HEIGHT_FACTORY = 1.0 / 512.0;

/**
 * 地形信息。
 */
@ccclass('cc.TerrainInfo')
export class TerrainInfo {
    @property({
        tooltip:'地形Tile的大小',
    })
    public tileSize: number = 1;
<<<<<<< HEAD
    @property
    public blockCount: number[] = [1, 1];
    @property
    public weightMapSize: number = 128;
    @property
=======

    @property({
        tooltip:'地形块在两个维度上的数量',
    })
    public blockCount: number[] = [1, 1];

    @property({
        tooltip:'权重图大小',
    })
    public weightMapSize: number = 128;

    @property({
        tooltip:'光照贴图大小',
    })
>>>>>>> bfd8994e
    public lightMapSize: number = 128;

    public get size () {
        let sz = new Size(0, 0);
        sz.width = this.blockCount[0] * TERRAIN_BLOCK_TILE_COMPLEXITY * this.tileSize;
        sz.height = this.blockCount[1] * TERRAIN_BLOCK_TILE_COMPLEXITY * this.tileSize;

        return sz;
    }

    public get tileCount () {
        let _tileCount = [0, 0];
        _tileCount[0] = this.blockCount[0] * TERRAIN_BLOCK_TILE_COMPLEXITY;
        _tileCount[1] = this.blockCount[1] * TERRAIN_BLOCK_TILE_COMPLEXITY;

        return _tileCount;
    }

    public get vertexCount () {
        let _vertexCount = this.tileCount;
        _vertexCount[0] += 1;
        _vertexCount[1] += 1;

        return _vertexCount;
    }
}

@ccclass('cc.TerrainLayer')
export class TerrainLayer {
    @property({
        tooltip:'当前Layer的纹理',
    })
    public detailMap: Texture2D|null = null;
    @property({
        tooltip:'纹理的平铺大小，值越小会在同样大小的区域内进行更多次的平铺',
    })
    public tileSize: number = 1;
}

export class TerrainVertex {
    public position: Vec3 = new Vec3(0, 0, 0);
    public normal: Vec3 = new Vec3(0, 1, 0);
    public uv: Vec2 = new Vec2(0, 0);
}

export class TerrainRenderable extends RenderableComponent {
    public _model: Model | null = null;
    public _meshData: IRenderingSubmesh | null = null;

    public _brushMaterial: Material | null = null;
    public _currentMaterial: Material | null = null;
    public _currentMaterialLayers: number = 0;

    public destroy () {
        this._invalidMaterial();
        if (this._model != null) {
            this._getRenderScene().destroyModel(this._model);
            this._model = null;
        }

        super.destroy();
    }

    public _invalidMaterial () {
        if (this._currentMaterial == null) {
            return;
        }

        this._clearMaterials();

        this._currentMaterial = null;
        if (this._model != null) {
            this._model.enabled = false;
        }
    }

    public _updateMaterial (block: TerrainBlock, init: boolean) {
        if (this._meshData == null || this._model == null) {
            return;
        }

        const nlayers = block.getMaxLayer();
        if (this._currentMaterial == null || nlayers !== this._currentMaterialLayers) {
            this._currentMaterial = new Material();

            this._currentMaterial.initialize({
                effectAsset: cc.EffectAsset.get('builtin-terrain'),
                defines: block._getMaterialDefines(nlayers),
            });

            if (this._brushMaterial !== null) {
                const passes = this._currentMaterial.passes;

                passes.push(this._brushMaterial.passes[0]);
            }

            if (init) {
                this._model.initSubModel(0, this._meshData, this._currentMaterial);
            }

            this.setMaterial(this._currentMaterial, 0);
            this._currentMaterialLayers = nlayers;
            this._model.enabled = true;
        }
    }

    public _onMaterialModified (idx: number, mtl: Material|null) {
        if (this._model == null) {
            return;
        }
        this._onRebuildPSO(idx, mtl || this._getBuiltinMaterial());
    }

    protected _onRebuildPSO (idx: number, material: Material) {
        if (this._model) {
            this._model.setSubModelMaterial(idx, material);
        }
    }

    protected _clearMaterials () {
        if (this._model == null) {
            return;
        }

        this._onMaterialModified(0, null);
    }

    private _getBuiltinMaterial () {
        return builtinResMgr.get<Material>('missing-material');
    }
}

@ccclass('cc.TerrainBlockInfo')
export class TerrainBlockInfo {
    @property
    public layers: number[] = [-1, -1, -1, -1];
    public lightMap: Texture2D|null = null; 
    public lightMapUOff: number = 0;
    public lightMapVOff: number = 0;
    public lightMapUScale: number = 0;
    public lightMapVScale: number = 0;
}

export class TerrainBlock {
    private _terrain: Terrain;
    private _info: TerrainBlockInfo;
    private _node: PrivateNode;
    private _renderable: TerrainRenderable;
    private _index: number[] = [1, 1];
    // private _neighbor: TerrainBlock|null[] = [null, null, null, null];
    private _weightMap: Texture2D|null = null;

    constructor (t: Terrain, i: number, j: number) {
        this._terrain = t;
        this._info = t.getBlockInfo(i, j);
        this._index[0] = i;
        this._index[1] = j;

        this._node = new PrivateNode('');
        // @ts-ignore
        this._node.setParent(this._terrain.node);
        // @ts-ignore
        this._node._objFlags |= cc.Object.Flags.DontSave;

        this._renderable =  this._node.addComponent(TerrainRenderable) as TerrainRenderable;
    }

    public build () {
        const gfxDevice = director.root!.device as GFXDevice;

        // vertex buffer
        const vertexData = new Float32Array(TERRAIN_BLOCK_VERTEX_SIZE * TERRAIN_BLOCK_VERTEX_COMPLEXITY * TERRAIN_BLOCK_VERTEX_COMPLEXITY);
        let index = 0;
        for (let j = 0; j < TERRAIN_BLOCK_VERTEX_COMPLEXITY; ++j) {
            for (let i = 0; i < TERRAIN_BLOCK_VERTEX_COMPLEXITY; ++i) {
                const x = this._index[0] * TERRAIN_BLOCK_TILE_COMPLEXITY + i;
                const y = this._index[1] * TERRAIN_BLOCK_TILE_COMPLEXITY + j;
                const position = this._terrain.getPosition(x, y);
                const normal = this._terrain.getNormal(x, y);
                const uv = new Vec2(i / TERRAIN_BLOCK_TILE_COMPLEXITY, j / TERRAIN_BLOCK_TILE_COMPLEXITY);
                vertexData[index++] = position.x;
                vertexData[index++] = position.y;
                vertexData[index++] = position.z;
                vertexData[index++] = normal.x;
                vertexData[index++] = normal.y;
                vertexData[index++] = normal.z;
                vertexData[index++] = uv.x;
                vertexData[index++] = uv.y;
            }
        }

        const vertexBuffer = gfxDevice.createBuffer({
            usage: GFXBufferUsageBit.VERTEX | GFXBufferUsageBit.TRANSFER_DST,
            memUsage: GFXMemoryUsageBit.HOST | GFXMemoryUsageBit.DEVICE,
            size: TERRAIN_BLOCK_VERTEX_SIZE * Float32Array.BYTES_PER_ELEMENT * TERRAIN_BLOCK_VERTEX_COMPLEXITY * TERRAIN_BLOCK_VERTEX_COMPLEXITY,
            stride: TERRAIN_BLOCK_VERTEX_SIZE * Float32Array.BYTES_PER_ELEMENT,
        });
        vertexBuffer.update(vertexData);

        // initialize renderable
        const gfxAttributes: IGFXAttribute[] = [
            { name: GFXAttributeName.ATTR_POSITION, format: GFXFormat.RGB32F },
            { name: GFXAttributeName.ATTR_NORMAL, format: GFXFormat.RGB32F },
            { name: GFXAttributeName.ATTR_TEX_COORD, format: GFXFormat.RG32F},
        ];

        this._renderable._meshData = {
            attributes: gfxAttributes,
            vertexBuffers: [vertexBuffer],
            indexBuffer : this._terrain.getSharedIndexBuffer(),
            flatBuffers : [],
            primitiveMode: GFXPrimitiveMode.TRIANGLE_LIST,
        };

        // @ts-ignore
        this._renderable._model = this._renderable._getRenderScene().createModel(Model, this._node);

        // reset weightmap
        this._updateWeightMap();

        // reset material
        this._updateMaterial(true);
    }

    public rebuild () {
        this._updateHeight();
        this._updateWeightMap();

        this._renderable._invalidMaterial();
        this._updateMaterial(false);
    }

    public destroy () {
        if (this._renderable != null) {
            this._renderable.destroy();
        }
        if (this._node != null) {
            this._node.destroy();
        }
        if (this._weightMap != null) {
            this._weightMap.destroy();
        }
    }

    public update () {
        this._updateMaterial(false);

        const mtl = this._renderable._currentMaterial;
        if (mtl != null) {
            const nlayers = this.getMaxLayer();
            const uvScale = new Vec4(1, 1, 1, 1);

            if (nlayers === 0) {
                if (this.layers[0] !== -1) {
                    const l0 = this._terrain.getLayer(this.layers[0]);

                    if (l0 != null) {
                        uvScale.x = 1.0 / l0.tileSize;
                    }

                    mtl.setProperty('detailMap0', l0 != null ? l0.detailMap : null);
                }
                else {
                    mtl.setProperty('detailMap0', cc.builtinResMgr.get('default-texture'));
                }
            }
            else if (nlayers === 1) {
                const l0 = this._terrain.getLayer(this.layers[0]);
                const l1 = this._terrain.getLayer(this.layers[1]);

                if (l0 != null) {
                    uvScale.x = 1.0 / l0.tileSize;
                }
                if (l1 != null) {
                    uvScale.y = 1.0 / l1.tileSize;
                }

                mtl.setProperty('weightMap', this._weightMap);
                mtl.setProperty('detailMap0', l0 != null ? l0.detailMap : null);
                mtl.setProperty('detailMap1', l1 != null ? l1.detailMap : null);
            }
            else if (nlayers === 2) {
                const l0 = this._terrain.getLayer(this.layers[0]);
                const l1 = this._terrain.getLayer(this.layers[1]);
                const l2 = this._terrain.getLayer(this.layers[2]);

                if (l0 != null) {
                    uvScale.x = 1.0 / l0.tileSize;
                }
                if (l1 != null) {
                    uvScale.y = 1.0 / l1.tileSize;
                }
                if (l2 != null) {
                    uvScale.z = 1.0 / l2.tileSize;
                }

                mtl.setProperty('weightMap', this._weightMap);
                mtl.setProperty('detailMap0', l0 != null ? l0.detailMap : null);
                mtl.setProperty('detailMap1', l1 != null ? l1.detailMap : null);
                mtl.setProperty('detailMap2', l2 != null ? l2.detailMap : null);
            }
            else if (nlayers === 3) {
                const l0 = this._terrain.getLayer(this.layers[0]);
                const l1 = this._terrain.getLayer(this.layers[1]);
                const l2 = this._terrain.getLayer(this.layers[2]);
                const l3 = this._terrain.getLayer(this.layers[3]);

                if (l0 != null) {
                    uvScale.x = 1.0 / l0.tileSize;
                }
                if (l1 != null) {
                    uvScale.y = 1.0 / l1.tileSize;
                }
                if (l2 != null) {
                    uvScale.z = 1.0 / l2.tileSize;
                }
                if (l3 != null) {
                    uvScale.z = 1.0 / l3.tileSize;
                }

                mtl.setProperty('weightMap', this._weightMap);
                mtl.setProperty('detailMap0', l0 != null ? l0.detailMap : null);
                mtl.setProperty('detailMap1', l1 != null ? l1.detailMap : null);
                mtl.setProperty('detailMap2', l2 != null ? l2.detailMap : null);
                mtl.setProperty('detailMap3', l3 != null ? l3.detailMap : null);
            }

            mtl.setProperty('UVScale', uvScale);

            if (this.lightmap != null) {
                mtl.setProperty('lightMap', this.lightmap);
                mtl.setProperty('lightMapUVParam', this.lightmapUVParam);
            }
        }
    }

    public setBrushMaterial (mtl: Material|null) {
        if (this._renderable._brushMaterial !== mtl) {
            this._renderable._brushMaterial = mtl;
            this._renderable._invalidMaterial();
        }
    }

    get layers () {
        return this._info.layers;
    }

    get lightmap () {
        return this._info.lightMap;
    }

    get lightmapUVParam () {
        return new Vec4(this._info.lightMapUOff, this._info.lightMapVOff, this._info.lightMapUScale, this._info.lightMapVScale);
    }

    public getTerrain () {
        return this._terrain;
    }

    public getIndex () {
        return this._index;
    }

    public getRect () {
        const rect = new Rect();
        rect.x = this._index[0] * TERRAIN_BLOCK_TILE_COMPLEXITY;
        rect.y = this._index[1] * TERRAIN_BLOCK_TILE_COMPLEXITY;
        rect.width = TERRAIN_BLOCK_TILE_COMPLEXITY;
        rect.height = TERRAIN_BLOCK_TILE_COMPLEXITY;

        return rect;
    }

    public setLayer (index: number, layerId: number) {
        if (this.layers[index] !== layerId) {
            this.layers[index] = layerId;
            this._renderable._invalidMaterial();
            this._updateMaterial(false);
        }
    }

    public getLayer (index: number) {
        return this.layers[index];
    }

    public getMaxLayer () {
        if (this.layers[3] >= 0) {
            return 3;
        }
        else if (this.layers[2] >= 0) {
            return 2;
        }
        else if (this.layers[1] >= 0) {
            return 1;
        }
        else {
            return 0;
        }
    }

    public _getMaterialDefines (nlayers: number): IDefineMap {
        if (this.lightmap != null) {
            if (nlayers === 0) {
                return { LAYERS: 1, LIGHT_MAP: 1};
            }
            else if (nlayers === 1) {
                return { LAYERS: 2, LIGHT_MAP: 1 };
            }
            else if (nlayers === 2) {
                return { LAYERS: 3, LIGHT_MAP: 1 };
            }
            else if (nlayers === 3) {
                return { LAYERS: 4, LIGHT_MAP: 1 };
            }
        }
        else {
            if (nlayers === 0) {
                return { LAYERS: 1 };
            }
            else if (nlayers === 1) {
                return { LAYERS: 2 };
            }
            else if (nlayers === 2) {
                return { LAYERS: 3 };
            }
            else if (nlayers === 3) {
                return { LAYERS: 4 };
            }
        }

        return { LAYERS: 0 };
    }

    public _invalidMaterial () {
        this._renderable._invalidMaterial();
    }

    public _updateMaterial (init: boolean) {
        this._renderable._updateMaterial(this, init);
    }

    public _updateHeight () {
        if (this._renderable._meshData == null) {
            return ;
        }

        const vertexData = new Float32Array(TERRAIN_BLOCK_VERTEX_SIZE * TERRAIN_BLOCK_VERTEX_COMPLEXITY * TERRAIN_BLOCK_VERTEX_COMPLEXITY);

        let index = 0;
        for (let j = 0; j < TERRAIN_BLOCK_VERTEX_COMPLEXITY; ++j) {
            for (let i = 0; i < TERRAIN_BLOCK_VERTEX_COMPLEXITY; ++i) {
                const x = this._index[0] * TERRAIN_BLOCK_TILE_COMPLEXITY + i;
                const y = this._index[1] * TERRAIN_BLOCK_TILE_COMPLEXITY + j;

                const position = this._terrain.getPosition(x, y);
                const normal = this._terrain.getNormal(x, y);
                const uv = new Vec2(i / TERRAIN_BLOCK_VERTEX_COMPLEXITY, j / TERRAIN_BLOCK_VERTEX_COMPLEXITY);

                vertexData[index++] = position.x;
                vertexData[index++] = position.y;
                vertexData[index++] = position.z;
                vertexData[index++] = normal.x;
                vertexData[index++] = normal.y;
                vertexData[index++] = normal.z;
                vertexData[index++] = uv.x;
                vertexData[index++] = uv.y;
            }
        }

        this._renderable._meshData.vertexBuffers[0].update(vertexData);
    }

    public _updateWeightMap () {
        const nlayers = this.getMaxLayer();

        if (nlayers === 0) {
            if (this._weightMap != null) {
                this._weightMap.destroy();
                this._weightMap = null;
            }

            return;
        }
        else {
            if (this._weightMap == null) {
                this._weightMap = new Texture2D();
                this._weightMap.create(this._terrain.weightMapSize, this._terrain.weightMapSize, PixelFormat.RGBA8888);
                this._weightMap.setFilters(Filter.LINEAR, Filter.LINEAR);
                this._weightMap.setWrapMode(WrapMode.CLAMP_TO_EDGE, WrapMode.CLAMP_TO_EDGE);
            }
        }

        const weightData = new Uint8Array(this._terrain.weightMapSize * this._terrain.weightMapSize * 4);
        let weightIndex = 0;
        for (let j = 0; j < this._terrain.weightMapSize; ++j) {
            for (let i = 0; i < this._terrain.weightMapSize; ++i) {
                const x = this._index[0] * this._terrain.weightMapSize + i;
                const y = this._index[1] * this._terrain.weightMapSize + j;
                const w = this._terrain.getWeight(x, y);

                weightData[weightIndex * 4 + 0] = Math.floor(w.x * 255);
                weightData[weightIndex * 4 + 1] = Math.floor(w.y * 255);
                weightData[weightIndex * 4 + 2] = Math.floor(w.z * 255);
                weightData[weightIndex * 4 + 3] = Math.floor(w.w * 255);

                weightIndex += 1;
            }
        }
        this._weightMap.uploadData(weightData.buffer);
    }

    public _updateLightmap(tex: Texture2D|null, uoff: number, voff: number, uscale: number, vscale: number) {
        this._info.lightMap = tex;
        this._info.lightMapUOff = uoff;
        this._info.lightMapVOff = voff;
        this._info.lightMapUScale = uscale;
        this._info.lightMapVScale = vscale;
        this._invalidMaterial();
    }
}

@ccclass('cc.Terrain')
@menu('Components/Terrain')
@executeInEditMode
export class Terrain extends Component {
    @property({
        type: TerrainAsset,
        visible: false,
    })
    protected __asset: TerrainAsset|null = null;
    
    @property({
        type: TerrainLayer,
        visible: true,
    })
    protected _layers: Array<TerrainLayer|null> = [];

    @property({
        visible: false,
    })
    protected _blockInfos: TerrainBlockInfo[] = [];

    protected _tileSize: number = 1;
    protected _blockCount: number[] = [1, 1];
    protected _weightMapSize: number = 128;
    protected _lightMapSize: number = 128;
    protected _heights: Uint16Array = new Uint16Array;
    protected _weights: Uint8Array = new Uint8Array;
    protected _normals: number[] = [];
    protected _blocks: TerrainBlock[] = [];
    protected _sharedIndexBuffer: GFXBuffer|null = null;

    constructor () {
        super();

        // initialize layers
        for (let i = 0; i < TERRAIN_MAX_LAYER_COUNT; ++i) {
            this._layers.push(null);
        }
    }

    @property({
        type: TerrainAsset,
        visible: true,
        serializable: false,
    })
    public set _asset(value: TerrainAsset|null) {
        if (this.__asset != value) {
            this.__asset = value;
            if (this.__asset != null && this.valid) {
                // rebuild
                for (const block of this._blocks) {
                    block.destroy();
                }
                this._blocks = [];
                this._blockInfos = [];
                this._buildImp();
            }
        }
    }

    public get _asset() {
        return  this.__asset;
    }

    public get size () {
        let sz = new Size(0, 0);
        sz.width = this.blockCount[0] * TERRAIN_BLOCK_TILE_COMPLEXITY * this.tileSize;
        sz.height = this.blockCount[1] * TERRAIN_BLOCK_TILE_COMPLEXITY * this.tileSize;
        return sz;
    }

    get tileSize () {
        return this._tileSize;
    }

    public get tileCount () {
         let _tileCount = [0, 0];
        _tileCount[0] = this.blockCount[0] * TERRAIN_BLOCK_TILE_COMPLEXITY;
        _tileCount[1] = this.blockCount[1] * TERRAIN_BLOCK_TILE_COMPLEXITY;

        return _tileCount;
    }

    public get vertexCount () {
        let _vertexCount = this.tileCount;
        _vertexCount[0] += 1;
        _vertexCount[1] += 1;

        return _vertexCount;
    }

    get blockCount () {
        return this._blockCount;
    }

    get lightMapSize () {
        return this._lightMapSize;
    }

    get weightMapSize () {
        return this._weightMapSize;
    }

    get heights () {
        return this._heights;
    }

    get weights () {
        return this._weights;
    }

    get valid () {
        return this._blocks.length > 0;
    }

    @property({
        type: TerrainInfo,
        visible: true,
    })
    public get info () {
        let ti = new TerrainInfo;
        ti.tileSize = this.tileSize;
        ti.blockCount[0] = this.blockCount[0];
        ti.blockCount[1] = this.blockCount[1];
        ti.weightMapSize = this.weightMapSize;
        ti.lightMapSize = this.lightMapSize;

        return ti;
    }

    public build (info: TerrainInfo) {
        this._tileSize = info.tileSize;
        this._blockCount[0] = info.blockCount[0];
        this._blockCount[1] = info.blockCount[1];
        this._weightMapSize = info.weightMapSize;
        this._lightMapSize = info.lightMapSize;

        return this._buildImp();
    }

    public rebuild (info: TerrainInfo) {
        // build block info
        const blockInfos: TerrainBlockInfo[] = [];
        for (let i = 0; i < info.blockCount[0] * info.blockCount[1]; ++i) {
            blockInfos.push(new TerrainBlockInfo());
        }

        const w = Math.min(this._blockCount[0], info.blockCount[0]);
        const h = Math.min(this._blockCount[1], info.blockCount[1]);
        for (let j = 0; j < h; ++j) {
            for (let i = 0; i < w; ++i) {
                const index0 = j * info.vertexCount[0] + i;
                const index1 = j * this.vertexCount[0] + i;

                blockInfos[index0] = this._blockInfos[index1];
            }
        }

        this._blockInfos = blockInfos;

        for (const block of this._blocks) {
            block.destroy();
        }
        this._blocks = [];

        // build heights
        this._rebuildHeights(info);

        // build weights
        this._rebuildWeights(info);

        // update info
        this._tileSize = info.tileSize;
        this._blockCount[0] = info.blockCount[0];
        this._blockCount[1] = info.blockCount[1];
        this._weightMapSize = info.weightMapSize;
        this._lightMapSize = info.lightMapSize;

        // build blocks
        this._buildNormals();

        for (let j = 0; j < this._blockCount[1]; ++j) {
            for (let i = 0; i < this._blockCount[0]; ++i) {
                this._blocks.push(new TerrainBlock(this, i, j));
            }
        }

        for (const i of this._blocks) {
            i.build();
        }
    }

    public importHeightField (hf: HeightField, heightScale: number) {
        let index = 0;
        for (let j = 0; j < this.vertexCount[1]; ++j) {
            for (let i = 0; i < this.vertexCount[0]; ++i) {
                const u = i / this.tileCount[0];
                const v = j / this.tileCount[1];

                const h = hf.getAt(u * hf.w, v * hf.h) * heightScale;

                this._heights[index++] = h;
            }
        }

        this._buildNormals();

        // rebuild all blocks
        for (const i of this._blocks) {
            i._updateHeight();
        }
    }

    public exportHeightField (hf: HeightField, heightScale: number) {
        let index = 0;
        for (let j = 0; j < hf.h; ++j) {
            for (let i = 0; i < hf.w; ++i) {
                const u = i / (hf.w - 1);
                const v = j / (hf.h - 1);

                const x = u * this.size.width;
                const y = v * this.size.height;

                const h = this.getHeightAt(x, y);
                if (h != null) {
                    hf.data[index++] = h * heightScale;
                }
            }
        }
    }

    public exportAsset() {
        let asset = this._asset;
        if (asset == null) {
            asset = new TerrainAsset;
        }
        
        asset.tileSize = this.tileSize;
        asset.blockCount = this.blockCount;
        asset.lightMapSize = this.lightMapSize;
        asset.weightMapSize = this.weightMapSize;
        asset.heights = this.heights;
        asset.weights = this.weights;
        asset.layerBuffer = new Array<number>(this._blocks.length * 4);
        for (let i = 0; i < this._blocks.length; ++i) {
            asset.layerBuffer[i * 4 + 0] + this._blocks[i].layers[0];
            asset.layerBuffer[i * 4 + 1] + this._blocks[i].layers[1];
            asset.layerBuffer[i * 4 + 2] + this._blocks[i].layers[2];
            asset.layerBuffer[i * 4 + 3] + this._blocks[i].layers[3];
        }

        return asset;
    }

    public onLoad () {
        const gfxDevice = cc.director.root.device as GFXDevice;

        // initialize shared index buffer
        const indexData = new Uint16Array(TERRAIN_BLOCK_TILE_COMPLEXITY * TERRAIN_BLOCK_TILE_COMPLEXITY * 6);

        let index = 0;
        for (let j = 0; j < TERRAIN_BLOCK_TILE_COMPLEXITY; ++j) {
            for (let i = 0; i < TERRAIN_BLOCK_TILE_COMPLEXITY; ++i) {
                const a = j * TERRAIN_BLOCK_VERTEX_COMPLEXITY + i;
                const b = j * TERRAIN_BLOCK_VERTEX_COMPLEXITY + i + 1;
                const c = (j + 1) * TERRAIN_BLOCK_VERTEX_COMPLEXITY + i;
                const d = (j + 1) * TERRAIN_BLOCK_VERTEX_COMPLEXITY + i + 1;

                // face 1
                indexData[index++] = a;
                indexData[index++] = c;
                indexData[index++] = b;

                // face 2
                indexData[index++] = b;
                indexData[index++] = c;
                indexData[index++] = d;
            }
        }

        this._sharedIndexBuffer = gfxDevice.createBuffer({
            usage: GFXBufferUsageBit.INDEX | GFXBufferUsageBit.TRANSFER_DST,
            memUsage: GFXMemoryUsageBit.HOST | GFXMemoryUsageBit.DEVICE,
            size: Uint16Array.BYTES_PER_ELEMENT * TERRAIN_BLOCK_TILE_COMPLEXITY * TERRAIN_BLOCK_TILE_COMPLEXITY * 6,
            stride: Uint16Array.BYTES_PER_ELEMENT,
        });
        this._sharedIndexBuffer.update(indexData);
    }

    public onEnable () {
        if (this._blocks.length === 0) {
            this._buildImp();
        }
    }

    public onDisable () {
        for (const i of this._blocks) {
            i.destroy();
        }
        this._blocks = [];
    }

    public onDestroy () {
        for (let i = 0; i < this._layers.length; ++i) {
            this._layers[i] = null;
        }

        if (this._sharedIndexBuffer != null) {
            this._sharedIndexBuffer.destroy();
        }
    }

    public onRestore() {
        this.onDisable();
        this.onLoad();
        this._buildImp();
    }

    public update (dtime: number) {
        for (const i of this._blocks) {
            i.update();
        }
    }

    public addLayer (layer: TerrainLayer) {
        for (let i = 0; i < this._layers.length; ++i) {
            if (this._layers[i] == null) {
                this._layers[i] = layer;
                return i;
            }
        }

        return -1;
    }

    public setLayer (i: number, layer: TerrainLayer) {
        this._layers[i] = layer;
    }

    public removeLayer (id: number) {
        this._layers[id] = null;
    }

    public getLayer (id: number) {
        return this._layers[id];
    }

    public getPosition (i: number, j: number) {
        const x = i * this._tileSize;
        const z = j * this._tileSize;
        const y = this.getHeight(i, j);

        return new Vec3(x, y, z);
    }

    public getHeightField () {
        return this._heights;
    }

    public setHeight (i: number, j: number, h: number) {
        this._heights[j * this.vertexCount[0] + i] = TERRAIN_HEIGHT_BASE + h / TERRAIN_HEIGHT_FACTORY;
    }

    public getHeight (i: number, j: number) {
        return (this._heights[j * this.vertexCount[0] + i] - TERRAIN_HEIGHT_BASE) * TERRAIN_HEIGHT_FACTORY;
    }

    public getHeightClamp (i: number, j: number) {
        i = clamp(i, 0, this.vertexCount[0] - 1);
        j = clamp(j, 0, this.vertexCount[1] - 1);

        return this.getHeight(i, j);
    }

    public getHeightAt (x: number, y: number) {
        const fx = x / this.vertexCount[0];
        const fy = y / this.vertexCount[1];

        let ix0 = Math.floor(fx);
        let iz0 = Math.floor(fy);
        let ix1 = ix0 + 1;
        let iz1 = iz0 + 1;
        const dx = fx - ix0;
        const dz = fy - iz0;

        if (ix0 < 0 || ix0 > this.vertexCount[0] - 1 || iz0 < 0 || iz0 > this.vertexCount[1] - 1) {
            return null;
        }

        ix0 = clamp(ix0, 0, this.vertexCount[0]  - 1);
        iz0 = clamp(iz0, 0, this.vertexCount[1]  - 1);
        ix1 = clamp(ix1, 0, this.vertexCount[0]  - 1);
        iz1 = clamp(iz1, 0, this.vertexCount[1]  - 1);

        let a = this.getHeight(ix0, iz0);
        const b = this.getHeight(ix1, iz0);
        const c = this.getHeight(ix0, iz1);
        let d = this.getHeight(ix1, iz1);
        const m = (b + c) * 0.5;

        if (dx + dz <= 1.0) {
            d = m + (m - a);
        }
        else {
            a = m + (m - d);
        }

        const h1 = a * (1.0 - dx) + b * dx;
        const h2 = c * (1.0 - dx) + d * dx;

        const h = h1 * (1.0 - dz) + h2 * dz;

        return h;
    }

    public _setNormal (i: number, j: number, n: Vec3) {
        const index = j * this.vertexCount[0] + i;

        this._normals[index * 3 + 0] =  n.x;
        this._normals[index * 3 + 1] =  n.y;
        this._normals[index * 3 + 2] =  n.z;
    }

    public getNormal (i: number, j: number) {
        const index = j * this.vertexCount[0] + i;

        const n = new Vec3();
        n.x = this._normals[index * 3 + 0];
        n.y = this._normals[index * 3 + 1];
        n.z = this._normals[index * 3 + 2];

        return n;
    }

    public getNormalAt (x: number, y: number) {
        const fx = x / this.vertexCount[0];
        const fy = y / this.vertexCount[1];

        let ix0 = Math.floor(fx);
        let iz0 = Math.floor(fy);
        let ix1 = ix0 + 1;
        let iz1 = iz0 + 1;
        const dx = fx - ix0;
        const dz = fy - iz0;

        if (ix0 < 0 || ix0 > this.vertexCount[0] - 1 || iz0 < 0 || iz0 > this.vertexCount[1] - 1) {
            return null;
        }

        ix0 = clamp(ix0, 0, this.vertexCount[0]  - 1);
        iz0 = clamp(iz0, 0, this.vertexCount[1]  - 1);
        ix1 = clamp(ix1, 0, this.vertexCount[0]  - 1);
        iz1 = clamp(iz1, 0, this.vertexCount[1]  - 1);

        const a = this.getNormal(ix0, iz0);
        const b = this.getNormal(ix1, iz0);
        const c = this.getNormal(ix0, iz1);
        const d = this.getNormal(ix1, iz1);
        const m = new Vec3();
        Vec3.add(m, b, c).multiplyScalar(0.5);

        if (dx + dz <= 1.0) {
            // d = m + (m - a);
            d.set(m);
            d.subtract(a);
            d.add(m);
        }
        else {
            // a = m + (m - d);
            a.set(m);
            a.subtract(d);
            a.add(m);
        }

        const n1 = new Vec3();
        const n2 = new Vec3();
        const n = new Vec3();
        Vec3.lerp(n1, a, b, dx);
        Vec3.lerp(n2, c, d, dx);
        Vec3.lerp(n, n1, n2, dz);

        return n;
    }

    public setWeight (i: number, j: number, w: Vec4) {
        const index = j * this._weightMapSize * this._blockCount[0] + i;

        this._weights[index * 4 + 0] = w.x * 255;
        this._weights[index * 4 + 1] = w.y * 255;
        this._weights[index * 4 + 2] = w.z * 255;
        this._weights[index * 4 + 3] = w.w * 255;
    }

    public getWeight (i: number, j: number) {
        const index = j * this._weightMapSize * this._blockCount[0] + i;

        const w = new Vec4();
        w.x = this._weights[index * 4 + 0] / 255.0;
        w.y = this._weights[index * 4 + 1] / 255.0;
        w.z = this._weights[index * 4 + 2] / 255.0;
        w.w = this._weights[index * 4 + 3] / 255.0;

        return w;
    }

    public getWeightAt (x: number, y: number) {
        const fx = x / this.vertexCount[0];
        const fy = y / this.vertexCount[1];

        let ix0 = Math.floor(fx);
        let iz0 = Math.floor(fy);
        let ix1 = ix0 + 1;
        let iz1 = iz0 + 1;
        const dx = fx - ix0;
        const dz = fy - iz0;

        if (ix0 < 0 || ix0 > this.vertexCount[0] - 1 || iz0 < 0 || iz0 > this.vertexCount[1] - 1) {
            return null;
        }

        ix0 = clamp(ix0, 0, this.vertexCount[0]  - 1);
        iz0 = clamp(iz0, 0, this.vertexCount[1]  - 1);
        ix1 = clamp(ix1, 0, this.vertexCount[0]  - 1);
        iz1 = clamp(iz1, 0, this.vertexCount[1]  - 1);

        let a = this.getWeight(ix0, iz0);
        const b = this.getWeight(ix1, iz0);
        const c = this.getWeight(ix0, iz1);
        let d = this.getWeight(ix1, iz1);
        const m = new Vec4();
        Vec4.add(m, b, c).multiplyScalar(0.5);

        if (dx + dz <= 1.0) {
            d = new Vec4();
            Vec4.subtract(d, m, a).add(m);
        }
        else {
            a = new Vec4();
            Vec4.subtract(a, m, d).add(m);
        }

        const n1 = new Vec4();
        const n2 = new Vec4();
        const n = new Vec4();
        Vec4.lerp(n1, a, b, dx);
        Vec4.lerp(n2, c, d, dx);
        Vec4.lerp(n, n1, n2, dz);

        return n;
    }

    public getBlockInfo (i: number, j: number) {
        return this._blockInfos[j * this._blockCount[0] + i];
    }

    public getBlock (i: number, j: number) {
        return this._blocks[j * this._blockCount[0] + i];
    }

    public getBlocks () {
        return this._blocks;
    }

    public getSharedIndexBuffer () {
        return this._sharedIndexBuffer;
    }

    public rayCheck (start: Vec3, dir: Vec3, step: number) {
        const MAX_COUNT = 2000;

        let i = 0;
        const trace = start;
        let position: Vec3|null = null;

        const dstep = new Vec3();
        dstep.set(dir);
        dstep.multiplyScalar(step);

        if (dir.equals(new Vec3(0, 1, 0))) {
            const y = this.getHeightAt(trace.x, trace.z);
            if (y != null && trace.y <= y) {
                position = new Vec3(trace.x, y, trace.z);
            }
        }
        else if (dir.equals(new Vec3(0, -1, 0))) {
            const y = this.getHeightAt(trace.x, trace.z);
            if (y != null && trace.y >= y) {
                position = new Vec3(trace.x, y, trace.z);
            }
        }
        else {
            // 优先大步进查找
            while (i++ < MAX_COUNT) {
                const y = this.getHeightAt(trace.x, trace.z);
                if (y != null && trace.y <= y) {
                    break;
                }

                trace.add(dir);
            }

            // 穷举法
            while (i++ < MAX_COUNT) {
                const y = this.getHeightAt(trace.x, trace.z);
                if (y != null && trace.y <= y) {
                    position = new Vec3(trace.x, y, trace.z);
                    break;
                }

                trace.add(dstep);
            }
        }

        return position;
    }

    public _calcuNormal (x: number, z: number) {
        let flip = 1;
        const here = this.getPosition(x, z);
        let right: Vec3;
        let up: Vec3;

        if (x < this.vertexCount[0] - 1) {
            right = this.getPosition(x + 1, z);
        }
        else {
            flip *= -1;
            right = this.getPosition(x - 1, z);
        }

        if (z < this.vertexCount[1] - 1) {
            up = this.getPosition(x, z + 1);
        }
        else {
            flip *= -1;
            up = this.getPosition(x, z - 1);
        }

        right.subtract(here);
        up.subtract(here);

        const normal = new Vec3();
        normal.set(up);
        normal.cross(right);
        normal.multiplyScalar(flip);
        normal.normalize();

        return normal;
    }

    public _buildNormals () {
        let index = 0;
        for (let y = 0; y < this.vertexCount[1]; ++y) {
            for (let x = 0; x < this.vertexCount[0]; ++x) {
                const n = this._calcuNormal(x, y);

                this._normals[index * 3 + 0] = n.x;
                this._normals[index * 3 + 1] = n.y;
                this._normals[index * 3 + 2] = n.z;
                index += 1;
            }
        }
    }

    private _buildImp () {
        if (this.valid) {
            return true;
        }

        if (this.__asset != null) {
            this._tileSize = this.__asset.tileSize;
            this._blockCount = this.__asset.blockCount;
            this._weightMapSize = this.__asset.weightMapSize;
            this._lightMapSize = this.__asset.lightMapSize;
            this._heights = this.__asset.heights;
            this._weights = this.__asset.weights;
        }

        if (this._blockCount[0] === 0 || this._blockCount[1] === 0) {
            return false;
        }

        // build heights & normals
        const vcount = this.vertexCount[0] * this.vertexCount[1];
        if (this._heights.length !== vcount) {
            this._heights = new Uint16Array(vcount);
            this._normals = new Array<number>(vcount * 3);

            for (let i = 0; i < vcount; ++i) {
                this._heights[i] = TERRAIN_HEIGHT_BASE;
                this._normals[i * 3 + 0] = 0;
                this._normals[i * 3 + 1] = 1;
                this._normals[i * 3 + 2] = 0;
            }
        }
        else {
            this._normals = new Array<number>(vcount * 3);
            this._buildNormals();
        }

        // initialize weights
        const weightMapComplexityU = this._weightMapSize * this._blockCount[0];
        const weightMapComplexityV = this._weightMapSize * this._blockCount[1];
        if (this._weights.length !== weightMapComplexityU * weightMapComplexityV * 4) {
            this._weights = new Uint8Array(weightMapComplexityU * weightMapComplexityV * 4);
            for (let i = 0; i < weightMapComplexityU * weightMapComplexityV; ++i) {
                this._weights[i * 4 + 0] = 255;
                this._weights[i * 4 + 1] = 0;
                this._weights[i * 4 + 2] = 0;
                this._weights[i * 4 + 3] = 0;
            }
        }

        // build blocks
        if (this._blockInfos.length !== this._blockCount[0] * this._blockCount[1]) {
            this._blockInfos = [];
            for (let j = 0; j < this._blockCount[1]; ++j) {
                for (let i = 0; i < this._blockCount[0]; ++i) {
                    let info = new TerrainBlockInfo();
                    if (this._asset != null) {
                        info.layers[0] = this._asset.getLayer(i, j, 0);
                        info.layers[1] = this._asset.getLayer(i, j, 1);
                        info.layers[2] = this._asset.getLayer(i, j, 2);
                        info.layers[3] = this._asset.getLayer(i, j, 3);
                    }

                    this._blockInfos.push(info);
                }
            }
        }

        for (let j = 0; j < this._blockCount[1]; ++j) {
            for (let i = 0; i < this._blockCount[0]; ++i) {
                this._blocks.push(new TerrainBlock(this, i, j));
            }
        }

        for (const i of this._blocks) {
            i.build();
        }
    }

    private _rebuildHeights (info: TerrainInfo) {
        if (this.vertexCount[0] === info.vertexCount[0] &&
            this.vertexCount[1] === info.vertexCount[1]) {
            return false;
        }

        const heights = new Uint16Array(info.vertexCount[0] * info.vertexCount[1]);
        for (let i = 0; i < heights.length; ++i) {
            heights[i] = TERRAIN_HEIGHT_BASE;
        }

        const w = Math.min(this.vertexCount[0], info.vertexCount[0]);
        const h = Math.min(this.vertexCount[1], info.vertexCount[1]);

        for (let j = 0; j < h; ++j) {
            for (let i = 0; i < w; ++i) {
                const index0 = j * info.vertexCount[0] + i;
                const index1 = j * this.vertexCount[0] + i;

                heights[index0] = this._heights[index1];
            }
        }

        this._heights = heights;

        return true;
    }

    private _rebuildWeights (info: TerrainInfo) {
        const oldWeightMapSize = this._weightMapSize;
        const oldWeightMapComplexityU = this._weightMapSize * this._blockCount[0];
        const oldWeightMapComplexityV = this._weightMapSize * this._blockCount[1];

        const weightMapComplexityU = info.weightMapSize * info.blockCount[0];
        const weightMapComplexityV = info.weightMapSize * info.blockCount[1];

        if (weightMapComplexityU === oldWeightMapComplexityU &&
            weightMapComplexityV === oldWeightMapComplexityV) {
            return false;
        }

        const weights = new Uint8Array(weightMapComplexityU * weightMapComplexityV * 4);

        for (let i = 0; i < weightMapComplexityU * weightMapComplexityV; ++i) {
            weights[i * 4 + 0] = 255;
            weights[i * 4 + 1] = 0;
            weights[i * 4 + 2] = 0;
            weights[i * 4 + 3] = 0;
        }

        const w = Math.min(info.blockCount[0], this._blockCount[0]);
        const h = Math.min(info.blockCount[1], this._blockCount[1]);

        // get weight
        const getOldWeight = (_i: number, _j: number, _weights: Uint8Array) => {
            const index = _j * oldWeightMapComplexityU  + _i;

            const weight = new Vec4();
            weight.x = _weights[index * 4 + 0] / 255.0;
            weight.y = _weights[index * 4 + 1] / 255.0;
            weight.z = _weights[index * 4 + 2] / 255.0;
            weight.w = _weights[index * 4 + 3] / 255.0;

            return weight;
        };

        // sample weight
        const sampleOldWeight = (_x: number, _y: number, _xoff: number, _yoff: number, _weights: Uint8Array) => {
            let ix0 = Math.floor(_x);
            let iz0 = Math.floor(_y);
            let ix1 = ix0 + 1;
            let iz1 = iz0 + 1;
            const dx = _x - ix0;
            const dz = _y - iz0;

            const a = getOldWeight(ix0 + _xoff, iz0 + _yoff, this._weights);
            const b = getOldWeight(ix1 + _xoff, iz0 + _yoff, this._weights);
            const c = getOldWeight(ix0 + _xoff, iz1 + _yoff, this._weights);
            const d = getOldWeight(ix1 + _xoff, iz1 + _yoff, this._weights);
            const m = new Vec4();
            Vec4.add(m, b, c).multiplyScalar(0.5);

            if (dx + dz <= 1.0) {
                d.set(m);
                d.subtract(a);
                d.add(m);
            }
            else {
                a.set(m);
                a.subtract(d);
                a.add(m);
            }

            const n1 = new Vec4();
            const n2 = new Vec4();
            const n = new Vec4();
            Vec4.lerp(n1, a, b, dx);
            Vec4.lerp(n2, c, d, dx);
            Vec4.lerp(n, n1, n2, dz);

            return n;
        };

        // fill new weights
        for (let j = 0; j < h; ++j) {
            for (let i = 0; i < w; ++i) {
                const uoff = i * oldWeightMapSize;
                const voff = j * oldWeightMapSize;

                for (let v = 0; v < this._weightMapSize; ++v) {
                    for (let u = 0; u < this._weightMapSize; ++u) {
                        let w: Vec4;
                        if (info.weightMapSize == oldWeightMapSize) {
                            w = getOldWeight(u + uoff, v + voff, this._weights);
                        }
                        else {
                            const x = u / (this._weightMapSize - 1) * (oldWeightMapSize - 1);
                            const y = v / (this._weightMapSize - 1) * (oldWeightMapSize - 1);
                            w = sampleOldWeight(x, y, uoff, voff, this._weights);
                        }

                        const du = i * this._weightMapSize + u;
                        const dv = j * this._weightMapSize + v;
                        const index = dv * weightMapComplexityU + du;

                        weights[index * 4 + 0] = w.x * 255;
                        weights[index * 4 + 1] = w.y * 255;
                        weights[index * 4 + 2] = w.z * 255;
                        weights[index * 4 + 3] = w.w * 255;
                    }
                }
            }
        }

        this._weights = weights;

        return true;
    }
}<|MERGE_RESOLUTION|>--- conflicted
+++ resolved
@@ -45,28 +45,11 @@
         tooltip:'地形Tile的大小',
     })
     public tileSize: number = 1;
-<<<<<<< HEAD
     @property
     public blockCount: number[] = [1, 1];
     @property
     public weightMapSize: number = 128;
     @property
-=======
-
-    @property({
-        tooltip:'地形块在两个维度上的数量',
-    })
-    public blockCount: number[] = [1, 1];
-
-    @property({
-        tooltip:'权重图大小',
-    })
-    public weightMapSize: number = 128;
-
-    @property({
-        tooltip:'光照贴图大小',
-    })
->>>>>>> bfd8994e
     public lightMapSize: number = 128;
 
     public get size () {
