--- conflicted
+++ resolved
@@ -28,14 +28,8 @@
  * @module component/light
  */
 
-<<<<<<< HEAD
-import { ccclass, range, slide, type, editable, help, executeInEditMode,
+import { ccclass, range, slide, type, editable, displayOrder, help, executeInEditMode,
     menu, tooltip, serializable, formerlySerializedAs, visible } from 'cc.decorator';
-=======
-import {
-    ccclass, help, executeInEditMode, menu, tooltip, type, displayOrder, slide, range, serializable, formerlySerializedAs,
-} from 'cc.decorator';
->>>>>>> cb721f1d
 import { toRadian } from '../../core/math';
 import { scene } from '../../core/renderer';
 import { Light, PhotometricTerm } from './light-component';
