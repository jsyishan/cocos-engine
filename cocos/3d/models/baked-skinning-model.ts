--- conflicted
+++ resolved
@@ -23,17 +23,7 @@
  THE SOFTWARE.
 */
 
-<<<<<<< HEAD
-/**
- * @packageDocumentation
- * @hidden
- */
-
-import { AnimationClip } from '../../core/animation/animation-clip';
-=======
-import { JSB } from 'internal:constants';
 import type { AnimationClip } from '../../core/animation/animation-clip';
->>>>>>> e0d52b3a
 import { Mesh } from '../assets/mesh';
 import { Skeleton } from '../assets/skeleton';
 import { AABB } from '../../core/geometry';
@@ -46,11 +36,7 @@
 import { IAnimInfo, IJointTextureHandle } from '../skeletal-animation/skeletal-animation-utils';
 import { MorphModel } from './morph-model';
 import { legacyCC } from '../../core/global-exports';
-<<<<<<< HEAD
-=======
-import { NativeAABB, NativeBakedSkinningModel } from '../../core/renderer/scene/native-scene';
 import { jointTextureSamplerInfo } from '../misc/joint-texture-sampler-info';
->>>>>>> e0d52b3a
 
 interface IJointsInfo {
     buffer: Buffer | null;
