/*
 Copyright (c) 2013-2016 Chukong Technologies Inc.
 Copyright (c) 2017-2020 Xiamen Yaji Software Co., Ltd.

 http://www.cocos2d-x.org

 Permission is hereby granted, free of charge, to any person obtaining a copy
 of this software and associated documentation files (the "Software"), to deal
 in the Software without restriction, including without limitation the rights
 to use, copy, modify, merge, publish, distribute, sublicense, and/or sell
 copies of the Software, and to permit persons to whom the Software is
 furnished to do so, subject to the following conditions:

 The above copyright notice and this permission notice shall be included in
 all copies or substantial portions of the Software.

 THE SOFTWARE IS PROVIDED "AS IS", WITHOUT WARRANTY OF ANY KIND, EXPRESS OR
 IMPLIED, INCLUDING BUT NOT LIMITED TO THE WARRANTIES OF MERCHANTABILITY,
 FITNESS FOR A PARTICULAR PURPOSE AND NONINFRINGEMENT. IN NO EVENT SHALL THE
 AUTHORS OR COPYRIGHT HOLDERS BE LIABLE FOR ANY CLAIM, DAMAGES OR OTHER
 LIABILITY, WHETHER IN AN ACTION OF CONTRACT, TORT OR OTHERWISE, ARISING FROM,
 OUT OF OR IN CONNECTION WITH THE SOFTWARE OR THE USE OR OTHER DEALINGS IN
 THE SOFTWARE.
*/

import {
    ccclass, executeInEditMode, executionOrder, help, menu, tooltip, type,
} from 'cc.decorator';
<<<<<<< HEAD
import type { AnimationClip } from '../../core/animation/animation-clip';
import { Material } from '../../core/assets';
=======
import { EDITOR } from 'internal:constants';
import type { AnimationClip } from '../../animation/animation-clip';
import { Material } from '../../asset/assets';
>>>>>>> 421b3f2c
import { Skeleton } from '../assets/skeleton';
import { Node } from '../../core/scene-graph/node';
import { MeshRenderer } from '../framework/mesh-renderer';
import type { SkeletalAnimation } from '../skeletal-animation';
import { legacyCC } from '../../core/global-exports';
import { SkinningModel } from '../models/skinning-model';
import { BakedSkinningModel } from '../models/baked-skinning-model';
import { assertIsTrue } from '../../core/data/utils/asserts';

/**
 * @en The skinned mesh renderer component.
 * @zh 蒙皮网格渲染器组件。
 */
@ccclass('cc.SkinnedMeshRenderer')
@help('i18n:cc.SkinnedMeshRenderer')
@executionOrder(100)
@executeInEditMode
@menu('Mesh/SkinnedMeshRenderer')
export class SkinnedMeshRenderer extends MeshRenderer {
    @type(Skeleton)
    protected _skeleton: Skeleton | null = null;

    @type(Node)
    protected _skinningRoot: Node | null = null;

    protected _clip: AnimationClip | null = null;

    /**
     * @en The skeleton asset.
     * @zh 骨骼资源。
     */
    @type(Skeleton)
    get skeleton () {
        return this._skeleton;
    }

    set skeleton (val) {
        if (val === this._skeleton) { return; }
        this._skeleton = val;
        this._update();
    }

    /**
     * @en The skinning root. (The node where the controlling Animation is located)
     * @zh 骨骼根节点的引用，对应控制此模型的动画组件所在节点。
     */
    @type(Node)
    @tooltip('i18n:model.skinning_root')
    get skinningRoot () {
        return this._skinningRoot;
    }

    set skinningRoot (value) {
        this._skinningRoot = value;
        this._tryBindAnimation();
        if (value === this._skinningRoot) { return; }
        this._update();
    }

    get model () {
        return this._model as SkinningModel | BakedSkinningModel | null;
    }

    /**
     * Set associated animation.
     * @internal This method only friends to skeletal animation component.
     */
    public associatedAnimation: SkeletalAnimation | null = null;

    constructor () {
        super();
        this._modelType = BakedSkinningModel;
    }

    public onLoad () {
        super.onLoad();
        this._tryBindAnimation();
    }

    public onDestroy () {
        if (this.associatedAnimation) {
            this.associatedAnimation.notifySkinnedMeshRemoved(this);
            assertIsTrue(this.associatedAnimation === null);
        }

        super.onDestroy();
    }

    public uploadAnimation (clip: AnimationClip | null) {
        this._clip = clip;
        if (this.model && this.model.uploadAnimation) {
            this.model.uploadAnimation(clip);
        }
    }

    /**
     * Set if bake mode should be used.
     * @internal This method only friends to skeletal animation component.
     */
    public setUseBakedAnimation (val = true, force = false) {
        const modelType = val ? BakedSkinningModel : SkinningModel;
        if (!force && this._modelType === modelType) { return; }
        this._modelType = modelType;
        if (this._model) {
            legacyCC.director.root.destroyModel(this._model);
            this._model = null;
            this._models.length = 0;
            this._updateModels();
            this._updateCastShadow();
            this._updateReceiveShadow();
            if (this.enabledInHierarchy) {
                this._attachToScene();
            }
        }
    }

    public setMaterial (material: Material | null, index: number) {
        super.setMaterial(material, index);
        if (this._modelType === SkinningModel) {
            this.getMaterialInstance(index);
        }
    }

    protected _updateModelParams () {
        this._update(); // should bind skeleton before super create pso
        super._updateModelParams();
    }

    private _tryBindAnimation () {
        const { _skinningRoot: skinningRoot } = this;
        if (!skinningRoot) {
            return;
        }

        let skinningRootIsParent = false;
        for (let current: Node | null = this.node; current; current = current.parent) {
            if (current === skinningRoot) {
                skinningRootIsParent = true;
                break;
            }
        }
        if (!skinningRootIsParent) {
            return;
        }

        const animation = skinningRoot.getComponent('cc.SkeletalAnimation') as SkeletalAnimation;
        if (animation) {
            animation.notifySkinnedMeshAdded(this);
        } else {
            this.setUseBakedAnimation(false);
        }
    }

    private _update () {
        if (this.model) {
            this.model.bindSkeleton(this._skeleton, this._skinningRoot, this._mesh);
            if (this.model.uploadAnimation) { this.model.uploadAnimation(this._clip); }
        }
    }
}<|MERGE_RESOLUTION|>--- conflicted
+++ resolved
@@ -26,14 +26,8 @@
 import {
     ccclass, executeInEditMode, executionOrder, help, menu, tooltip, type,
 } from 'cc.decorator';
-<<<<<<< HEAD
-import type { AnimationClip } from '../../core/animation/animation-clip';
-import { Material } from '../../core/assets';
-=======
-import { EDITOR } from 'internal:constants';
 import type { AnimationClip } from '../../animation/animation-clip';
 import { Material } from '../../asset/assets';
->>>>>>> 421b3f2c
 import { Skeleton } from '../assets/skeleton';
 import { Node } from '../../core/scene-graph/node';
 import { MeshRenderer } from '../framework/mesh-renderer';
