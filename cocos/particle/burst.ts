--- conflicted
+++ resolved
@@ -174,7 +174,6 @@
         this._curTime = 0.0;
     }
 
-<<<<<<< HEAD
     /**
      * @en Update burst trigger
      * @zh 更新触发事件
@@ -182,10 +181,7 @@
      * @param dt @en Update interval time. @zh 粒子系统更新的间隔时间。
      * @internal
      */
-    public update (psys, dt: number) {
-=======
     public update (psys, dt: number, parentParticle?: Particle) {
->>>>>>> f0c259b6
         if (this._remainingCount === 0) {
             this._remainingCount = this._repeatCount;
             psys.startDelay.bake();
