--- conflicted
+++ resolved
@@ -116,7 +116,6 @@
         this.needUpdate = true;
     }
 
-<<<<<<< HEAD
     /**
      * @en Update force module calculate transform.
      * @zh 更新模块，计算坐标变换。
@@ -124,10 +123,7 @@
      * @param worldTransform @en Particle system world transform. @zh 粒子系统的世界变换矩阵。
      * @internal
      */
-    public update (space, worldTransform) {
-=======
     public update (ps, space, worldTransform) {
->>>>>>> f0c259b6
         this.needTransform = calculateTransform(space, this.space, worldTransform, this.rotation);
         this.x.bake();
         this.y.bake();
@@ -143,21 +139,10 @@
      */
     public animate (p: Particle, dt) {
         const normalizedTime = 1 - p.remainingLifetime / p.startLifetime;
-<<<<<<< HEAD
-        const randX = isCurveTwoValues(this.x) ? pseudoRandom(p.randomSeed + FORCE_OVERTIME_RAND_OFFSET) : 0;
-        const randY = isCurveTwoValues(this.y) ? pseudoRandom(p.randomSeed + FORCE_OVERTIME_RAND_OFFSET) : 0;
-        const randZ = isCurveTwoValues(this.z) ? pseudoRandom(p.randomSeed + FORCE_OVERTIME_RAND_OFFSET) : 0;
-
-        const force = Vec3.set(_temp_v3,
-            this.x.evaluate(normalizedTime, randX)!,
-            this.y.evaluate(normalizedTime, randY)!,
-            this.z.evaluate(normalizedTime, randZ)!);
-=======
         // eslint-disable-next-line @typescript-eslint/restrict-plus-operands
         const rndSeed = pseudoRandom(p.randomSeed + FORCE_OVERTIME_RAND_OFFSET);
         // eslint-disable-next-line max-len
         const force = Vec3.set(_temp_v3, this.x.evaluate(normalizedTime, rndSeed), this.y.evaluate(normalizedTime, rndSeed), this.z.evaluate(normalizedTime, rndSeed));
->>>>>>> f0c259b6
         if (this.needTransform) {
             Vec3.transformQuat(force, force, this.rotation);
         }
