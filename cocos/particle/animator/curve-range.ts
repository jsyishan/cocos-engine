/*
 Copyright (c) 2020-2023 Xiamen Yaji Software Co., Ltd.

 https://www.cocos.com/

 Permission is hereby granted, free of charge, to any person obtaining a copy
 of this software and associated documentation files (the "Software"), to deal
 in the Software without restriction, including without limitation the rights to
 use, copy, modify, merge, publish, distribute, sublicense, and/or sell copies
 of the Software, and to permit persons to whom the Software is furnished to do so,
 subject to the following conditions:

 The above copyright notice and this permission notice shall be included in
 all copies or substantial portions of the Software.

 THE SOFTWARE IS PROVIDED "AS IS", WITHOUT WARRANTY OF ANY KIND, EXPRESS OR
 IMPLIED, INCLUDING BUT NOT LIMITED TO THE WARRANTIES OF MERCHANTABILITY,
 FITNESS FOR A PARTICULAR PURPOSE AND NONINFRINGEMENT. IN NO EVENT SHALL THE
 AUTHORS OR COPYRIGHT HOLDERS BE LIABLE FOR ANY CLAIM, DAMAGES OR OTHER
 LIABILITY, WHETHER IN AN ACTION OF CONTRACT, TORT OR OTHERWISE, ARISING FROM,
 OUT OF OR IN CONNECTION WITH THE SOFTWARE OR THE USE OR OTHER DEALINGS IN
 THE SOFTWARE.
*/

import { ccclass } from 'cc.decorator';
import { EDITOR } from 'internal:constants';
<<<<<<< HEAD
import { lerp, RealCurve, CCClass, geometry, Enum, approx, EPSILON } from '../../core';
import { PixelFormat, Filter, WrapMode } from '../../asset/assets/asset-enum';
import { Texture2D, ImageAsset } from '../../asset/assets';
=======
import { lerp, RealCurve, CCClass, geometry, Enum, ImageAsset, Texture2D } from '../../core';
import { Filter, PixelFormat, WrapMode } from '../../core/assets/asset-enum';
import { AnimationCurve, constructLegacyCurveAndConvert } from '../../core/geometry/curve';
>>>>>>> f0c259b6

const setClassAttr = CCClass.Attr.setClassAttr;

const SerializableTable = [
    ['mode', 'constant', 'multiplier'],
    ['mode', 'spline', 'multiplier'],
    ['mode', 'splineMin', 'splineMax', 'multiplier'],
    ['mode', 'constantMin', 'constantMax', 'multiplier'],
] as const;

/**
 * @en
 * This curve has 4 modes:
 * Constant means this curve only have the constant value all the time.
 * Tow Constants means this curve value will generated by the interpolation of these 2 constant values.
 * Curve means the curve value will generated by one RealCurve.
 * A RealCurve has many key frames, so the value will be generated by interpolation of key frames.
 * Two Curves has two RealCurve, so the value is generated by the interpolation of these 2 curves.
 * @zh
 * 曲线控件包含四种模式：
 * 常值，表示曲线的值从头到尾都是一个常量。
 * 双常值，表示曲线的值是从两个常量进行插值。
 * 曲线，包含一个 RealCurve 曲线值，从 RealCurve 取得关键帧进行插值得到。
 * 双曲线，包含两个 RealCurve 曲线，首先对每个曲线进行关键帧插值计算，然后再对算出的两个曲线值进行插值得到最终的数值。
 */
export const Mode = Enum({
    Constant: 0,
    Curve: 1,
    TwoCurves: 2,
    TwoConstants: 3,
});
// TODO: can not remove ccclass for now, we need ccclass specified deserialization to handle deserialization of RealCurve

/**
 * @en
 * CurveRange is a data structure which contains some constants or curves.
 * Calculate the value by its mode and particle system will use it to change particle attribute associated with it.
 * Refer [[CurveRange.Mode]] to see the detail of calculation mode.
 * @zh
 * CurveRange 是一类数据结构，其包含了多个常数值或曲线值，计算时其将根据计算模式计算最终值，粒子系统使用此数据结构对所有的粒子的属性进行修改。
 * 详细的计算模式请参考 [[CurveRange.Mode]] 的解释。
 */
@ccclass('cc.CurveRange')
export default class CurveRange  {
    /**
     * @en The curve mode. See [[Mode]].
     * @zh 曲线类型 [[Mode]]。
     */
    public static Mode = Mode;

    /**
<<<<<<< HEAD
     * @en Spline will create a RealCurve when mode is curve. The mode of curve range, see [[Mode]].
     * A RealCurve will be created for each spline(SplineMin & SplineMax) when mode is TwoCurves.
     * @zh 当mode为Curve时，spline创建1个RealCurve，当mode为TwoCurves时，splineMax创建1个RealCurve,splineMin创建一个RealCurve。
     */
    set mode (mode: number) {
=======
     * @zh 当mode为Curve时，spline创建1个RealCurve，当mode为TwoCurves时，splineMax创建1个RealCurve,splineMin创建一个RealCurve
     */
    set mode (mode:number) {
>>>>>>> f0c259b6
        this._mode = mode;
        switch (mode) {
        case Mode.Constant:
            break;
        case Mode.TwoConstants:
            break;
        case Mode.Curve:
<<<<<<< HEAD
            if (!this.spline) this.spline = geometry.constructLegacyCurveAndConvert();
            break;
        case Mode.TwoCurves:
            if (!this.splineMax) this.splineMax = geometry.constructLegacyCurveAndConvert();
            if (!this.splineMin) this.splineMin = geometry.constructLegacyCurveAndConvert();
=======
            if (!this.spline) this.spline = constructLegacyCurveAndConvert();
            break;
        case Mode.TwoCurves:
            if (!this.splineMax) this.splineMax = constructLegacyCurveAndConvert();
            if (!this.splineMin) this.splineMin = constructLegacyCurveAndConvert();
>>>>>>> f0c259b6
            break;
        default:
            break;
        }
    }
    get mode () {
        return this._mode;
    }
    /**
     * @en The spline used when mode is Mode.Curve.
     * @zh 当 mode 为Curve时，使用的曲线。
     */
<<<<<<< HEAD
    public declare spline: RealCurve;
=======
    public declare spline:RealCurve;
>>>>>>> f0c259b6

    /**
     * @en The min spline when mode is Mode.TwoCurves.
     * @zh 当 mode 为TwoCurves时，使用的曲线下限。
     */
<<<<<<< HEAD
    public declare splineMin: RealCurve;
=======
    public declare splineMin:RealCurve;
>>>>>>> f0c259b6

    /**
     * @en Max spline when mode is TwoCurves.
     * @zh 当 mode 为TwoCurves时，使用的曲线上限。
     */
<<<<<<< HEAD
    public declare splineMax: RealCurve;
=======
    public declare splineMax:RealCurve;
>>>>>>> f0c259b6

    /**
     * @en Gets/Sets the curve when use curve mode.
     * @zh 当 mode 为 Curve 时，使用的曲线。
     * @deprecated Since V3.3. Use `spline` instead.
     */
    get curve () {
        return this._curve ??= new geometry.AnimationCurve(this.spline);
    }

    set curve (value) {
        this._curve = value;
        this.spline = value._internalCurve;
    }

    /**
     * @en Get/Set min curve when use TwoCurves mode.
     * @zh 当 mode 为 TwoCurves 时，使用的曲线下限。
     * @deprecated Since V3.3. Use `splineMin` instead.
     */
    get curveMin () {
        return this._curveMin ??= new geometry.AnimationCurve(this.splineMin);
    }

    set curveMin (value) {
        this._curveMin = value;
        this.splineMin = value._internalCurve;
    }

    /**
     * @en Gets/Sets max curve when use TwoCurves mode.
     * @zh 当 mode 为 TwoCurves 时，使用的曲线上限。
     * @deprecated Since V3.3. Use `splineMax` instead.
     */
    get curveMax () {
        return this._curveMax ??= new geometry.AnimationCurve(this.splineMax);
    }

    set curveMax (value) {
        this._curveMax = value;
        this.splineMax = value._internalCurve;
    }

    /**
     * @en Constant value when use constant mode.
     * @zh 当 mode 为 Constant 时，曲线的值。
     */
    public constant = 0;

    /**
     * @en Constant min value when use TwoConstants mode.
     * @zh 当 mode 为 TwoConstants 时，曲线的下限。
     */
    public constantMin = 0;

    /**
     * @en Constant max value when use TwoConstants mode.
     * @zh 当 mode 为 TwoConstants 时，曲线的上限。
     */
    public constantMax = 0;

    /**
     * @en Mulitplier used to evaluate spline.
     * @zh 应用于曲线插值的系数。
     */
    public multiplier = 1;

    /**
<<<<<<< HEAD
     * @en Curve mode to use.
     * @zh 曲线类型 [[Mode]]。
     */
    private _mode = Mode.Constant;

    constructor () {
        /* Only create RealCurves in Editor, in order to show the Splines in Editor,
        in RunTime the RealCurves will only be created when it is in Curve mode*/
        if (EDITOR) {
            this.spline = geometry.constructLegacyCurveAndConvert();
            this.splineMin = geometry.constructLegacyCurveAndConvert();
            this.splineMax = geometry.constructLegacyCurveAndConvert();
=======
     * @zh 曲线类型[[Mode]]。
     */
    private _mode = Mode.Constant;

    constructor () {
        /* Only create RealCurves in Editor, in order to show the Splines in Editor,
        in RunTime the RealCurves will only be created when it is in Curve mode*/
        if (EDITOR) {
            this.spline = constructLegacyCurveAndConvert();
            this.splineMin = constructLegacyCurveAndConvert();
            this.splineMax = constructLegacyCurveAndConvert();
        }
    }

    private preSample = true && !EDITOR;
    private sampleCount = 64;
    private interval = 1.0 / (this.sampleCount - 1.0);

    private minBuff: number[] | null = null;
    private maxBuff: number[] | null = null;

    private createBuff () {
        if (this.mode === Mode.Curve) {
            this.maxBuff = new Array(this.sampleCount);
            for (let i = 0; i < this.sampleCount; ++i) {
                const time = i * this.interval;
                const value = this.spline.evaluate(time) * this.multiplier;
                this.maxBuff[i] = value;
            }
        } else if (this.mode === Mode.TwoCurves) {
            this.minBuff = new Array(this.sampleCount);
            this.maxBuff = new Array(this.sampleCount);
            for (let i = 0; i < this.sampleCount; ++i) {
                const time = i * this.interval;
                const valueMin = this.splineMin.evaluate(time) * this.multiplier;
                const valueMax = this.splineMax.evaluate(time) * this.multiplier;
                this.minBuff[i] = valueMin;
                this.maxBuff[i] = valueMax;
            }
        }
    }

    private sample (buff: number[] | null, time: number): number {
        const sampleCoord = time * (this.sampleCount - 1);
        const prev = Math.floor(sampleCoord);
        const next = Math.ceil(sampleCoord);
        if (buff) {
            if (prev === next) {
                return buff[prev];
            } else {
                const ratio = sampleCoord - prev;
                return lerp(buff[prev], buff[next], ratio);
            }
        } else {
            return 0.0;
        }
    }

    public bake () {
        if (this.preSample) {
            if (this.mode === Mode.Curve && this.maxBuff === null) {
                this.createBuff();
            } else if (this.mode === Mode.TwoCurves && (this.maxBuff === null || this.minBuff === null)) {
                this.createBuff();
            }
>>>>>>> f0c259b6
        }
    }

    /**
     * @en Calculate curve value.
     * @zh 计算曲线数值。
     * @param time @en Normalized time to interpolate. @zh 用于插值的归一化时间。
     * @param rndRatio @en Interpolation ratio when mode is TwoCurves or TwoConstants.
     *                     Particle attribute will pass in a random number to get a random result.
     *                 @zh 当模式为双曲线或双常数时，使用的插值比例，通常粒子系统会传入一个随机数以获得一个随机结果。
     * @returns @en Curve value. @zh 曲线的值。
     */
    public evaluate (time: number, rndRatio: number) {
        switch (this._mode) {
        default:
        case Mode.Constant:
            return this.constant;
        case Mode.Curve:
            if (this.preSample) {
                return this.sample(this.maxBuff, time);
            } else {
                return this.spline.evaluate(time) * this.multiplier;
            }
        case Mode.TwoCurves:
            if (this.preSample) {
                return lerp(this.sample(this.minBuff, time), this.sample(this.maxBuff, time), rndRatio);
            } else {
                return lerp(this.splineMin.evaluate(time), this.splineMax.evaluate(time), rndRatio) * this.multiplier;
            }
        case Mode.TwoConstants:
            return lerp(this.constantMin, this.constantMax, rndRatio);
        }
    }

<<<<<<< HEAD
    /**
     * @en Gets the max value this curve can reach.
     * @zh 获得曲线能达到的最大值。
     * @returns @en Max value of this curve @zh 曲线能达到的最大值
     */
=======
    public evaluateOne (time: number, rndRatio: number) {
        switch (this.mode) {
        default:
        case Mode.Constant:
            return this.constant;
        case Mode.Curve:
            if (this.preSample) {
                return this.sample(this.maxBuff, time);
            } else {
                return this.spline.evaluate(time) * this.multiplier;
            }
        case Mode.TwoCurves:
            if (this.preSample) {
                return this.sample(this.maxBuff, time);
            } else {
                return this.splineMax.evaluate(time) * this.multiplier;
            }
        case Mode.TwoConstants:
            return this.constantMax;
        }
    }

>>>>>>> f0c259b6
    public getMax (): number {
        switch (this._mode) {
        default:
        case Mode.Constant:
            return this.constant;
        case Mode.Curve:
            return this.multiplier;
        case Mode.TwoConstants:
            return this.constantMax;
        case Mode.TwoCurves:
            return this.multiplier;
        }
    }

<<<<<<< HEAD
    public isZero (): boolean {
        switch (this._mode) {
        default:
        case Mode.Constant:
            return approx(this.constant, 0.0, EPSILON);
        case Mode.Curve:
            return approx(this.multiplier, 0.0, EPSILON);
        case Mode.TwoConstants:
            return approx(Math.max(Math.abs(this.constantMax), Math.abs(this.constantMin)), 0.0, EPSILON);
        case Mode.TwoCurves:
            return approx(this.multiplier, 0.0, EPSILON);
=======
    public getMaxAbs (): number {
        switch (this.mode) {
        default:
        case Mode.Constant:
            return this.constant;
        case Mode.Curve:
            return this.multiplier;
        case Mode.TwoConstants:
            return Math.max(Math.abs(this.constantMax), Math.abs(this.constantMin));
        case Mode.TwoCurves:
            return this.multiplier;
>>>>>>> f0c259b6
        }
    }

    /**
     * @deprecated since v3.5.0, this is an engine private interface that will be removed in the future.
     */
    public _onBeforeSerialize (props) {
        // eslint-disable-next-line @typescript-eslint/no-unsafe-return
        return SerializableTable[this._mode];
    }

    private declare _curve: geometry.AnimationCurve | undefined;
    private declare _curveMin: geometry.AnimationCurve | undefined;
    private declare _curveMax: geometry.AnimationCurve | undefined;
}

CCClass.fastDefine('cc.CurveRange', CurveRange, {
    multiplier: 1,
    constantMax: 0,
    constantMin: 0,
    constant: 0,
    mode: Mode.Constant,
    splineMax: Object.freeze(geometry.constructLegacyCurveAndConvert()),
    splineMin: Object.freeze(geometry.constructLegacyCurveAndConvert()),
    spline: Object.freeze(geometry.constructLegacyCurveAndConvert()),
});

setClassAttr(CurveRange, 'multiplier', 'visible', true);
setClassAttr(CurveRange, 'constantMax', 'visible', true);
setClassAttr(CurveRange, 'constantMin', 'visible', true);
setClassAttr(CurveRange, 'constant', 'visible', true);
setClassAttr(CurveRange, 'mode', 'type', 'Enum');
setClassAttr(CurveRange, 'mode', 'enumList', Enum.getList(Mode));
setClassAttr(CurveRange, 'mode', 'visible', true);
setClassAttr(CurveRange, 'splineMax', 'type', 'Object');
setClassAttr(CurveRange, 'splineMax', 'ctor', RealCurve);
setClassAttr(CurveRange, 'splineMax', 'visible', true);
setClassAttr(CurveRange, 'splineMin', 'type', 'Object');
setClassAttr(CurveRange, 'splineMin', 'ctor', RealCurve);
setClassAttr(CurveRange, 'splineMin', 'visible', true);
setClassAttr(CurveRange, 'spline', 'type', 'Object');
setClassAttr(CurveRange, 'spline', 'ctor', RealCurve);
setClassAttr(CurveRange, 'spline', 'visible', true);

function evaluateCurve (cr: CurveRange, time: number, index: number) {
    switch (cr.mode) {
    case Mode.Constant:
        return cr.constant;
    case Mode.Curve:
        return cr.spline.evaluate(time) * cr.multiplier;
    case Mode.TwoCurves:
        return index === 0 ? cr.splineMin.evaluate(time) * cr.multiplier : cr.splineMax.evaluate(time) * cr.multiplier;
    case Mode.TwoConstants:
        return index === 0 ? cr.constantMin : cr.constantMax;
    default:
        return 0;
    }
}

function evaluateHeight (cr: CurveRange) {
    switch (cr.mode) {
    case Mode.TwoConstants:
        return 2;
    case Mode.TwoCurves:
        return 2;
    default:
        return 1;
    }
}

function packTexture (data, width, height) {
    const image = new ImageAsset({
        width,
        height,
        _data: data,
        _compressed: false,
        format: PixelFormat.RGBA32F,
    });

    const texture = new Texture2D();
    texture.setFilters(Filter.NEAREST, Filter.NEAREST);
    texture.setMipFilter(Filter.NONE);
    texture.setWrapMode(WrapMode.CLAMP_TO_EDGE, WrapMode.CLAMP_TO_EDGE, WrapMode.CLAMP_TO_EDGE);
    texture.image = image;

    return texture;
}

function updateTexture (tex: Texture2D | null, data, width, height): Texture2D {
    if (tex === null || width !== tex.width || height !== tex.height) {
        if (tex) {
            tex.destroy();
        }
        tex = packTexture(data, width, height);
    } else {
        tex.uploadData(data);
    }
    return tex;
}

export function packCurveRangeZ (tex: Texture2D | null, data: Float32Array | null, samples: number, cr: CurveRange, discrete?: boolean) {
    const height = evaluateHeight(cr);
    const len = samples * height * 4;
    if (data === null || data.length !== len) {
        data = new Float32Array(samples * height * 4);
    }
    const interval = 1.0 / (samples - 1);
    let sum = 0;
    let average = 0;
    let offset = 0;

    for (let h = 0; h < height; h++) {
        sum = 0;
        for (let j = 0; j < samples; j++) {
            const value = evaluateCurve(cr, interval * j, h);
            if (discrete) {
                average = value;
            } else {
                sum += value;
                average = sum / (j + 1);
            }
            data[offset + 2] = value;
            offset += 4;
        }
    }
    return { texture: updateTexture(tex, data, samples, height), texdata: data };
}
export function packCurveRangeN (tex: Texture2D | null, data: Float32Array | null, samples: number, cr: CurveRange, discrete?: boolean) {
    const height = evaluateHeight(cr);
    const len = samples * height * 4;
    if (data === null || data.length !== len) {
        data = new Float32Array(samples * height * 4);
    }
    const interval = 1.0 / (samples - 1);
    let sum = 0;
    let average = 0;
    let offset = 0;
    for (let h = 0; h < height; h++) {
        sum = 0;
        for (let j = 0; j < samples; j++) {
            const value = evaluateCurve(cr, interval * j, h);
            if (discrete) {
                average = value;
            } else {
                sum += value;
                average = sum / (j + 1);
            }
            data[offset] = average;
            data[offset + 1] = average;
            data[offset + 2] = average;
            offset += 4;
        }
    }
    return { texture: updateTexture(tex, data, samples, height), texdata: data };
}

// eslint-disable-next-line max-len
export function packCurveRangeXY (tex: Texture2D | null, data: Float32Array | null, samples: number, x: CurveRange, y: CurveRange, discrete?: boolean) {
    const height = Math.max(evaluateHeight(x), evaluateHeight(y));
    const len = samples * height * 4;
    if (data === null || data.length !== len) {
        data = new Float32Array(samples * height * 4);
    }
    const curves: CurveRange[] = [x, y];
    const interval = 1.0 / (samples - 1);

    for (let h = 0; h < height; h++) {
        for (let i = 0; i < 2; i++) {
            const cr = curves[i];
            let sum = 0;
            let average = 0;
            for (let j = 0; j < samples; j++) {
                const value = evaluateCurve(cr, interval * j, h);
                if (discrete) {
                    average = value;
                } else {
                    sum += value;
                    average = sum / (j + 1);
                }
                data[((h * samples) + j) * 4 + i] = average;
            }
        }
    }
    return { texture: updateTexture(tex, data, samples, height), texdata: data };
}

// eslint-disable-next-line max-len
export function packCurveRangeXYZ (tex: Texture2D | null, data: Float32Array | null, samples: number, x: CurveRange, y: CurveRange, z: CurveRange, discrete?: boolean) {
    const height = Math.max(evaluateHeight(x), evaluateHeight(y), evaluateHeight(z));
    const len = samples * height * 4;
    if (data === null || data.length !== len) {
        data = new Float32Array(samples * height * 4);
    }
    const curves: CurveRange[] = [x, y, z];
    const interval = 1.0 / (samples - 1);

    for (let h = 0; h < height; h++) {
        for (let i = 0; i < 3; i++) {
            const cr = curves[i];
            let sum = 0;
            let average = 0;
            for (let j = 0; j < samples; j++) {
                const value = evaluateCurve(cr, interval * j, h);
                if (discrete) {
                    average = value;
                } else {
                    sum += value;
                    average = sum / (j + 1);
                }
                data[((h * samples) + j) * 4 + i] = average;
            }
        }
    }
    return { texture: updateTexture(tex, data, samples, height), texdata: data };
}

// eslint-disable-next-line max-len
export function packCurveRangeXYZW (tex: Texture2D | null, data: Float32Array | null, samples: number, x: CurveRange, y: CurveRange, z: CurveRange, w: CurveRange, discrete?: boolean) {
    const height = Math.max(evaluateHeight(x), evaluateHeight(y), evaluateHeight(z), evaluateHeight(w));
    const len = samples * height * 4;
    if (data === null || data.length !== len) {
        data = new Float32Array(samples * height * 4);
    }
    const curves: CurveRange[] = [x, y, z, w];
    const interval = 1.0 / (samples - 1);

    for (let h = 0; h < height; h++) {
        for (let i = 0; i < 4; i++) {
            const cr = curves[i];
            let sum = 0;
            let average = 0;
            for (let j = 0; j < samples; j++) {
                const value = evaluateCurve(cr, interval * j, h);
                if (discrete) {
                    average = value;
                } else {
                    sum += value;
                    average = sum / (j + 1);
                }
                data[((h * samples) + j) * 4 + i] = average;
            }
        }
    }
    return { texture: updateTexture(tex, data, samples, height), texdata: data };
}<|MERGE_RESOLUTION|>--- conflicted
+++ resolved
@@ -24,15 +24,9 @@
 
 import { ccclass } from 'cc.decorator';
 import { EDITOR } from 'internal:constants';
-<<<<<<< HEAD
 import { lerp, RealCurve, CCClass, geometry, Enum, approx, EPSILON } from '../../core';
 import { PixelFormat, Filter, WrapMode } from '../../asset/assets/asset-enum';
 import { Texture2D, ImageAsset } from '../../asset/assets';
-=======
-import { lerp, RealCurve, CCClass, geometry, Enum, ImageAsset, Texture2D } from '../../core';
-import { Filter, PixelFormat, WrapMode } from '../../core/assets/asset-enum';
-import { AnimationCurve, constructLegacyCurveAndConvert } from '../../core/geometry/curve';
->>>>>>> f0c259b6
 
 const setClassAttr = CCClass.Attr.setClassAttr;
 
@@ -84,17 +78,11 @@
     public static Mode = Mode;
 
     /**
-<<<<<<< HEAD
      * @en Spline will create a RealCurve when mode is curve. The mode of curve range, see [[Mode]].
      * A RealCurve will be created for each spline(SplineMin & SplineMax) when mode is TwoCurves.
      * @zh 当mode为Curve时，spline创建1个RealCurve，当mode为TwoCurves时，splineMax创建1个RealCurve,splineMin创建一个RealCurve。
      */
     set mode (mode: number) {
-=======
-     * @zh 当mode为Curve时，spline创建1个RealCurve，当mode为TwoCurves时，splineMax创建1个RealCurve,splineMin创建一个RealCurve
-     */
-    set mode (mode:number) {
->>>>>>> f0c259b6
         this._mode = mode;
         switch (mode) {
         case Mode.Constant:
@@ -102,19 +90,11 @@
         case Mode.TwoConstants:
             break;
         case Mode.Curve:
-<<<<<<< HEAD
             if (!this.spline) this.spline = geometry.constructLegacyCurveAndConvert();
             break;
         case Mode.TwoCurves:
             if (!this.splineMax) this.splineMax = geometry.constructLegacyCurveAndConvert();
             if (!this.splineMin) this.splineMin = geometry.constructLegacyCurveAndConvert();
-=======
-            if (!this.spline) this.spline = constructLegacyCurveAndConvert();
-            break;
-        case Mode.TwoCurves:
-            if (!this.splineMax) this.splineMax = constructLegacyCurveAndConvert();
-            if (!this.splineMin) this.splineMin = constructLegacyCurveAndConvert();
->>>>>>> f0c259b6
             break;
         default:
             break;
@@ -123,35 +103,24 @@
     get mode () {
         return this._mode;
     }
+
     /**
      * @en The spline used when mode is Mode.Curve.
      * @zh 当 mode 为Curve时，使用的曲线。
      */
-<<<<<<< HEAD
     public declare spline: RealCurve;
-=======
-    public declare spline:RealCurve;
->>>>>>> f0c259b6
 
     /**
      * @en The min spline when mode is Mode.TwoCurves.
      * @zh 当 mode 为TwoCurves时，使用的曲线下限。
      */
-<<<<<<< HEAD
     public declare splineMin: RealCurve;
-=======
-    public declare splineMin:RealCurve;
->>>>>>> f0c259b6
 
     /**
      * @en Max spline when mode is TwoCurves.
      * @zh 当 mode 为TwoCurves时，使用的曲线上限。
      */
-<<<<<<< HEAD
     public declare splineMax: RealCurve;
-=======
-    public declare splineMax:RealCurve;
->>>>>>> f0c259b6
 
     /**
      * @en Gets/Sets the curve when use curve mode.
@@ -220,7 +189,6 @@
     public multiplier = 1;
 
     /**
-<<<<<<< HEAD
      * @en Curve mode to use.
      * @zh 曲线类型 [[Mode]]。
      */
@@ -233,18 +201,6 @@
             this.spline = geometry.constructLegacyCurveAndConvert();
             this.splineMin = geometry.constructLegacyCurveAndConvert();
             this.splineMax = geometry.constructLegacyCurveAndConvert();
-=======
-     * @zh 曲线类型[[Mode]]。
-     */
-    private _mode = Mode.Constant;
-
-    constructor () {
-        /* Only create RealCurves in Editor, in order to show the Splines in Editor,
-        in RunTime the RealCurves will only be created when it is in Curve mode*/
-        if (EDITOR) {
-            this.spline = constructLegacyCurveAndConvert();
-            this.splineMin = constructLegacyCurveAndConvert();
-            this.splineMax = constructLegacyCurveAndConvert();
         }
     }
 
@@ -299,7 +255,6 @@
             } else if (this.mode === Mode.TwoCurves && (this.maxBuff === null || this.minBuff === null)) {
                 this.createBuff();
             }
->>>>>>> f0c259b6
         }
     }
 
@@ -334,13 +289,11 @@
         }
     }
 
-<<<<<<< HEAD
     /**
      * @en Gets the max value this curve can reach.
      * @zh 获得曲线能达到的最大值。
      * @returns @en Max value of this curve @zh 曲线能达到的最大值
      */
-=======
     public evaluateOne (time: number, rndRatio: number) {
         switch (this.mode) {
         default:
@@ -363,7 +316,6 @@
         }
     }
 
->>>>>>> f0c259b6
     public getMax (): number {
         switch (this._mode) {
         default:
@@ -378,7 +330,7 @@
         }
     }
 
-<<<<<<< HEAD
+
     public isZero (): boolean {
         switch (this._mode) {
         default:
@@ -390,7 +342,9 @@
             return approx(Math.max(Math.abs(this.constantMax), Math.abs(this.constantMin)), 0.0, EPSILON);
         case Mode.TwoCurves:
             return approx(this.multiplier, 0.0, EPSILON);
-=======
+        }
+    }
+
     public getMaxAbs (): number {
         switch (this.mode) {
         default:
@@ -402,7 +356,6 @@
             return Math.max(Math.abs(this.constantMax), Math.abs(this.constantMin));
         case Mode.TwoCurves:
             return this.multiplier;
->>>>>>> f0c259b6
         }
     }
 
