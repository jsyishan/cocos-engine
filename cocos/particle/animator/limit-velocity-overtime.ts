/*
 Copyright (c) 2020-2023 Xiamen Yaji Software Co., Ltd.

 https://www.cocos.com/

 Permission is hereby granted, free of charge, to any person obtaining a copy
 of this software and associated documentation files (the "Software"), to deal
 in the Software without restriction, including without limitation the rights to
 use, copy, modify, merge, publish, distribute, sublicense, and/or sell copies
 of the Software, and to permit persons to whom the Software is furnished to do so,
 subject to the following conditions:

 The above copyright notice and this permission notice shall be included in
 all copies or substantial portions of the Software.

 THE SOFTWARE IS PROVIDED "AS IS", WITHOUT WARRANTY OF ANY KIND, EXPRESS OR
 IMPLIED, INCLUDING BUT NOT LIMITED TO THE WARRANTIES OF MERCHANTABILITY,
 FITNESS FOR A PARTICULAR PURPOSE AND NONINFRINGEMENT. IN NO EVENT SHALL THE
 AUTHORS OR COPYRIGHT HOLDERS BE LIABLE FOR ANY CLAIM, DAMAGES OR OTHER
 LIABILITY, WHETHER IN AN ACTION OF CONTRACT, TORT OR OTHERWISE, ARISING FROM,
 OUT OF OR IN CONNECTION WITH THE SOFTWARE OR THE USE OR OTHER DEALINGS IN
 THE SOFTWARE.
*/

import { ccclass, tooltip, displayOrder, range, type, serializable, visible } from 'cc.decorator';
import { lerp, pseudoRandom, Vec3, Mat4, Quat } from '../../core';
import { Space, ModuleRandSeed } from '../enum';
import { Particle, ParticleModuleBase, PARTICLE_MODULE_NAME } from '../particle';
import CurveRange from './curve-range';
<<<<<<< HEAD
import { calculateTransform, isCurveTwoValues } from '../particle-general-function';
=======
import { calculateTransform } from '../particle-general-function';
import { CCBoolean, CCFloat } from '../../core';
import { ParticleSystem } from '../particle-system';
>>>>>>> f0c259b6

const LIMIT_VELOCITY_RAND_OFFSET = ModuleRandSeed.LIMIT;
const LIMIT_DRAG_RAND_OFFSET = LIMIT_VELOCITY_RAND_OFFSET + 1;

const animatedVelocity = new Vec3();
const magVel = new Vec3();
const normalizedVel = new Vec3();

/**
 * @en
 * This module will damping particle velocity to the limit value over life time.
 * Open the separateAxes option you can damping the particle velocity on XYZ axis
 * Limit value on every axis is curve so you can modify these curves to see how it animate.
 * @zh
 * 本模块用于在粒子生命周期内对速度进行衰减，速度每次衰减比例为 dampen 持续衰减到极限速度。
 * 打开 separateAxes 就能够修改粒子在三个轴方向的极限速度大小。
 * 每个轴上的粒子极限速度大小都是可以用曲线来进行编辑，修改曲线就能够看到粒子大小变化的效果了。
 */
@ccclass('cc.LimitVelocityOvertimeModule')
export default class LimitVelocityOvertimeModule extends ParticleModuleBase {
    @serializable
    _enable = false;
    /**
     * @en Enable this module or not.
     * @zh 是否启用。
     */
    @displayOrder(0)
    public get enable () {
        return this._enable;
    }

    public set enable (val) {
        if (this._enable === val) return;
        this._enable = val;
        if (!this.target) return;
        this.target.enableModule(this.name, val, this);
    }

    /**
     * @en Limit velocity on X axis.
     * @zh X 轴方向上的速度下限。
     */
    @type(CurveRange)
    @serializable
    @displayOrder(4)
    @tooltip('i18n:limitVelocityOvertimeModule.limitX')
    @visible(function (this: LimitVelocityOvertimeModule): boolean {
        return this.separateAxes;
    })
    public limitX = new CurveRange();

    /**
     * @en Limit velocity on Y axis.
     * @zh Y 轴方向上的速度下限。
     */
    @type(CurveRange)
    @serializable
    @displayOrder(5)
    @tooltip('i18n:limitVelocityOvertimeModule.limitY')
    @visible(function (this: LimitVelocityOvertimeModule): boolean {
        return this.separateAxes;
    })
    public limitY = new CurveRange();

    /**
     * @en Limit velocity on Z axis.
     * @zh Z 轴方向上的速度下限。
     */
    @type(CurveRange)
    @serializable
    @displayOrder(6)
    @tooltip('i18n:limitVelocityOvertimeModule.limitZ')
    @visible(function (this: LimitVelocityOvertimeModule): boolean {
        return this.separateAxes;
    })
    public limitZ = new CurveRange();

    /**
     * @en Velocity limit.
     * @zh 速度下限。
     */
    @type(CurveRange)
    @serializable
    @displayOrder(3)
    @tooltip('i18n:limitVelocityOvertimeModule.limit')
    @visible(function (this: LimitVelocityOvertimeModule): boolean {
        return !this.separateAxes;
    })
    public limit = new CurveRange();

    /**
     * @en Dampen velocity percent every time.
     * @zh 速度每次衰减的比例。
     */
    @serializable
    @displayOrder(7)
    @tooltip('i18n:limitVelocityOvertimeModule.dampen')
    public dampen = 3;

    /**
     * @en Limit velocity on separate axis.
     * @zh 是否三个轴分开限制。
     */
    @serializable
    @displayOrder(2)
    @tooltip('i18n:limitVelocityOvertimeModule.separateAxes')
    public separateAxes = false;

    /**
     * @en Space used to calculate limit velocity.
     * @zh 计算速度下限时采用的坐标系 [[Space]]。
     */
    @type(Space)
    @serializable
    @displayOrder(1)
    @tooltip('i18n:limitVelocityOvertimeModule.space')
    public space = Space.Local;

    @type(CurveRange)
    @serializable
    @displayOrder(8)
    public drag = new CurveRange();

    @type(CCFloat)
    @serializable
    @displayOrder(9)
    public sizeFactor = 1.0;

    @type(CCBoolean)
    @serializable
    @displayOrder(10)
    public multiplyDragByParticleSize = false;

    @type(CCBoolean)
    @serializable
    @displayOrder(11)
    public multiplyDragByParticleVelocity = false;

    public name = PARTICLE_MODULE_NAME.LIMIT;
    private rotation: Quat;
    private invRot: Quat;
    private needTransform: boolean;

    constructor () {
        super();
        this.rotation = new Quat();
        this.invRot = new Quat();
        this.needTransform = false;
        this.needUpdate = true;
    }

<<<<<<< HEAD
    /**
     * @en Update limit velocity module calculate transform.
     * @zh 更新模块，计算坐标变换。
     * @param space @en Limit velocity module update space @zh 模块更新空间
     * @param worldTransform @en Particle system world transform @zh 粒子系统的世界变换矩阵
     * @internal
     */
    public update (space: number, worldTransform: Mat4) {
        this.needTransform = calculateTransform(space, this.space, worldTransform, this.rotation);
=======
    public update (ps:ParticleSystem, space: number, worldTransform: Mat4) {
        // this.needTransform = calculateTransform(space, this.space, worldTransform, this.rotation);
        this.drag.bake();
        this.limitX.bake();
        this.limitY.bake();
        this.limitZ.bake();
        this.limit.bake();
    }

    private applyDrag (p: Particle, dt: number, velNormalized: Vec3, velMag: number) {
        if (this.drag.getMaxAbs() === 0.0) {
            return;
        }
        const normalizedTime = 1 - p.remainingLifetime / p.startLifetime;
        const dragCoefficient = this.drag.evaluate(normalizedTime, pseudoRandom(p.randomSeed + LIMIT_DRAG_RAND_OFFSET));
        let maxDimension = p.size.x > p.size.y ? p.size.x : p.size.y;
        maxDimension = maxDimension > p.size.z ? maxDimension : p.size.z;
        maxDimension *= 0.5;
        maxDimension *= this.sizeFactor;
        const circleArea = (Math.PI * maxDimension * maxDimension);

        let dragN = dragCoefficient;
        dragN *= this.multiplyDragByParticleSize ? circleArea : 1.0;
        dragN *= this.multiplyDragByParticleVelocity ? velMag * velMag : 1.0;

        let mag = velMag - dragN * dt;
        mag = mag < 0 ? 0 : mag;

        Vec3.multiplyScalar(magVel, velNormalized, mag);
>>>>>>> f0c259b6
    }

    /**
     * @en Apply limit velocity to particle.
     * @zh 作用速度衰减到粒子上。
     * @param p @en Particle to animate @zh 模块需要更新的粒子
     * @param dt @en Update interval time @zh 粒子系统更新的间隔时间
     * @internal
     */
    public animate (p: Particle, dt: number) {
        const normalizedTime = 1 - p.remainingLifetime / p.startLifetime;

        animatedVelocity.set(p.animatedVelocity);
        Vec3.add(magVel, p.velocity, animatedVelocity);

        if (this.separateAxes) {
<<<<<<< HEAD
            const randX = isCurveTwoValues(this.limitX) ? pseudoRandom(p.randomSeed + LIMIT_VELOCITY_RAND_OFFSET) : 0;
            const randY = isCurveTwoValues(this.limitY) ? pseudoRandom(p.randomSeed + LIMIT_VELOCITY_RAND_OFFSET) : 0;
            const randZ = isCurveTwoValues(this.limitZ) ? pseudoRandom(p.randomSeed + LIMIT_VELOCITY_RAND_OFFSET) : 0;
            Vec3.set(_temp_v3_1,
                this.limitX.evaluate(normalizedTime, randX)!,
                this.limitY.evaluate(normalizedTime, randY)!,
                this.limitZ.evaluate(normalizedTime, randZ)!);
=======
            const rndSeed = pseudoRandom(p.randomSeed + LIMIT_VELOCITY_RAND_OFFSET);
            const limitX = this.limitX.evaluate(normalizedTime, rndSeed);
            const limitY = this.limitY.evaluate(normalizedTime, rndSeed);
            const limitZ = this.limitZ.evaluate(normalizedTime, rndSeed);

>>>>>>> f0c259b6
            if (this.needTransform) {
                Vec3.transformQuat(magVel, magVel, this.rotation);
            }
            Vec3.set(magVel,
                dampenBeyondLimit(magVel.x, limitX, this.dampen),
                dampenBeyondLimit(magVel.y, limitY, this.dampen),
                dampenBeyondLimit(magVel.z, limitZ, this.dampen));

            Vec3.normalize(normalizedVel, magVel);
            const velLen = magVel.length();
            this.applyDrag(p, dt, normalizedVel, velLen);

            Vec3.subtract(magVel, magVel, animatedVelocity);

            if (this.needTransform) {
                Quat.invert(this.invRot, this.rotation);
                Vec3.transformQuat(magVel, magVel, this.invRot);
            }
        } else {
<<<<<<< HEAD
            Vec3.normalize(dampedVel, p.ultimateVelocity);
            const rand = isCurveTwoValues(this.limit) ? pseudoRandom(p.randomSeed + LIMIT_VELOCITY_RAND_OFFSET) : 0;
            Vec3.multiplyScalar(dampedVel, dampedVel,
                dampenBeyondLimit(p.ultimateVelocity.length(), this.limit.evaluate(normalizedTime, rand)!, this.dampen));
        }
        Vec3.copy(p.ultimateVelocity, dampedVel);
        Vec3.copy(p.velocity, p.ultimateVelocity);
=======
            const lmt = this.limit.evaluate(normalizedTime, pseudoRandom(p.randomSeed + LIMIT_VELOCITY_RAND_OFFSET));
            let velLen = magVel.length();
            Vec3.normalize(normalizedVel, magVel);

            const damped = dampenBeyondLimit(velLen, lmt, this.dampen);
            Vec3.multiplyScalar(magVel, normalizedVel, damped);

            Vec3.normalize(normalizedVel, magVel);
            velLen = magVel.length();
            this.applyDrag(p, dt, normalizedVel, velLen);

            Vec3.subtract(magVel, magVel, animatedVelocity);
        }
        p.velocity.set(magVel);
>>>>>>> f0c259b6
    }
}

function dampenBeyondLimit (vel: number, limit: number, dampen: number) {
    const sgn = Math.sign(vel);
    let abs = Math.abs(vel);
    if (abs > limit) {
        const absToGive = abs - abs * dampen;
        if (absToGive > limit) {
            abs = absToGive;
        } else {
            abs = limit;
        }
    }
    return abs * sgn;
}<|MERGE_RESOLUTION|>--- conflicted
+++ resolved
@@ -27,13 +27,9 @@
 import { Space, ModuleRandSeed } from '../enum';
 import { Particle, ParticleModuleBase, PARTICLE_MODULE_NAME } from '../particle';
 import CurveRange from './curve-range';
-<<<<<<< HEAD
 import { calculateTransform, isCurveTwoValues } from '../particle-general-function';
-=======
-import { calculateTransform } from '../particle-general-function';
 import { CCBoolean, CCFloat } from '../../core';
 import { ParticleSystem } from '../particle-system';
->>>>>>> f0c259b6
 
 const LIMIT_VELOCITY_RAND_OFFSET = ModuleRandSeed.LIMIT;
 const LIMIT_DRAG_RAND_OFFSET = LIMIT_VELOCITY_RAND_OFFSET + 1;
@@ -185,7 +181,6 @@
         this.needUpdate = true;
     }
 
-<<<<<<< HEAD
     /**
      * @en Update limit velocity module calculate transform.
      * @zh 更新模块，计算坐标变换。
@@ -193,9 +188,6 @@
      * @param worldTransform @en Particle system world transform @zh 粒子系统的世界变换矩阵
      * @internal
      */
-    public update (space: number, worldTransform: Mat4) {
-        this.needTransform = calculateTransform(space, this.space, worldTransform, this.rotation);
-=======
     public update (ps:ParticleSystem, space: number, worldTransform: Mat4) {
         // this.needTransform = calculateTransform(space, this.space, worldTransform, this.rotation);
         this.drag.bake();
@@ -225,7 +217,6 @@
         mag = mag < 0 ? 0 : mag;
 
         Vec3.multiplyScalar(magVel, velNormalized, mag);
->>>>>>> f0c259b6
     }
 
     /**
@@ -242,21 +233,11 @@
         Vec3.add(magVel, p.velocity, animatedVelocity);
 
         if (this.separateAxes) {
-<<<<<<< HEAD
-            const randX = isCurveTwoValues(this.limitX) ? pseudoRandom(p.randomSeed + LIMIT_VELOCITY_RAND_OFFSET) : 0;
-            const randY = isCurveTwoValues(this.limitY) ? pseudoRandom(p.randomSeed + LIMIT_VELOCITY_RAND_OFFSET) : 0;
-            const randZ = isCurveTwoValues(this.limitZ) ? pseudoRandom(p.randomSeed + LIMIT_VELOCITY_RAND_OFFSET) : 0;
-            Vec3.set(_temp_v3_1,
-                this.limitX.evaluate(normalizedTime, randX)!,
-                this.limitY.evaluate(normalizedTime, randY)!,
-                this.limitZ.evaluate(normalizedTime, randZ)!);
-=======
             const rndSeed = pseudoRandom(p.randomSeed + LIMIT_VELOCITY_RAND_OFFSET);
             const limitX = this.limitX.evaluate(normalizedTime, rndSeed);
             const limitY = this.limitY.evaluate(normalizedTime, rndSeed);
             const limitZ = this.limitZ.evaluate(normalizedTime, rndSeed);
 
->>>>>>> f0c259b6
             if (this.needTransform) {
                 Vec3.transformQuat(magVel, magVel, this.rotation);
             }
@@ -276,15 +257,6 @@
                 Vec3.transformQuat(magVel, magVel, this.invRot);
             }
         } else {
-<<<<<<< HEAD
-            Vec3.normalize(dampedVel, p.ultimateVelocity);
-            const rand = isCurveTwoValues(this.limit) ? pseudoRandom(p.randomSeed + LIMIT_VELOCITY_RAND_OFFSET) : 0;
-            Vec3.multiplyScalar(dampedVel, dampedVel,
-                dampenBeyondLimit(p.ultimateVelocity.length(), this.limit.evaluate(normalizedTime, rand)!, this.dampen));
-        }
-        Vec3.copy(p.ultimateVelocity, dampedVel);
-        Vec3.copy(p.velocity, p.ultimateVelocity);
-=======
             const lmt = this.limit.evaluate(normalizedTime, pseudoRandom(p.randomSeed + LIMIT_VELOCITY_RAND_OFFSET));
             let velLen = magVel.length();
             Vec3.normalize(normalizedVel, magVel);
@@ -299,7 +271,6 @@
             Vec3.subtract(magVel, magVel, animatedVelocity);
         }
         p.velocity.set(magVel);
->>>>>>> f0c259b6
     }
 }
 
