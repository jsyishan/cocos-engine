--- conflicted
+++ resolved
@@ -67,14 +67,6 @@
     public color = new GradientRange();
     public name = PARTICLE_MODULE_NAME.COLOR;
 
-<<<<<<< HEAD
-    /**
-     * @en Apply color animation to particle.
-     * @zh 作用颜色变换到粒子上。
-     * @param particle @en Particle to animate. @zh 模块需要更新的粒子。
-     * @internal
-     */
-=======
     constructor () {
         super();
         this.needUpdate = true;
@@ -84,7 +76,12 @@
         this.color.bake();
     }
 
->>>>>>> f0c259b6
+    /**
+     * @en Apply color animation to particle.
+     * @zh 作用颜色变换到粒子上。
+     * @param particle @en Particle to animate. @zh 模块需要更新的粒子。
+     * @internal
+     */
     public animate (particle: Particle) {
         particle.color.set(particle.startColor);
         const rand = isGradientTwoValues(this.color) ? pseudoRandom(particle.randomSeed + COLOR_OVERTIME_RAND_OFFSET) : 0;
