/*
 Copyright (c) 2020-2023 Xiamen Yaji Software Co., Ltd.

 https://www.cocos.com/

 Permission is hereby granted, free of charge, to any person obtaining a copy
 of this software and associated documentation files (the "Software"), to deal
 in the Software without restriction, including without limitation the rights to
 use, copy, modify, merge, publish, distribute, sublicense, and/or sell copies
 of the Software, and to permit persons to whom the Software is furnished to do so,
 subject to the following conditions:

 The above copyright notice and this permission notice shall be included in
 all copies or substantial portions of the Software.

 THE SOFTWARE IS PROVIDED "AS IS", WITHOUT WARRANTY OF ANY KIND, EXPRESS OR
 IMPLIED, INCLUDING BUT NOT LIMITED TO THE WARRANTIES OF MERCHANTABILITY,
 FITNESS FOR A PARTICULAR PURPOSE AND NONINFRINGEMENT. IN NO EVENT SHALL THE
 AUTHORS OR COPYRIGHT HOLDERS BE LIABLE FOR ANY CLAIM, DAMAGES OR OTHER
 LIABILITY, WHETHER IN AN ACTION OF CONTRACT, TORT OR OTHERWISE, ARISING FROM,
 OUT OF OR IN CONNECTION WITH THE SOFTWARE OR THE USE OR OTHER DEALINGS IN
 THE SOFTWARE.
*/

import { EDITOR } from 'internal:constants';
<<<<<<< HEAD
import { builtinResMgr } from '../../asset/asset-manager';
import { Material } from '../../asset/assets';
import { AttributeName, Format, Attribute, FormatInfos } from '../../gfx';
import { Mat4, Vec2, Vec3, Vec4, pseudoRandom, Quat, EPSILON, approx, RecyclePool, cclegacy } from '../../core';
import { MaterialInstance, IMaterialInstanceInfo } from '../../render-scene/core/material-instance';
import { MacroRecord } from '../../render-scene/core/pass-utils';
import { AlignmentSpace, RenderMode, Space } from '../enum';
import { Particle, IParticleModule, PARTICLE_MODULE_ORDER, PARTICLE_MODULE_NAME } from '../particle';
import { ParticleSystemRendererBase } from './particle-system-renderer-base';
import { Component } from '../../scene-graph';
import { Camera } from '../../render-scene/scene/camera';
import { Pass } from '../../render-scene';
import { ParticleNoise } from '../noise';
import { NoiseModule } from '../animator/noise-module';
import { isCurveTwoValues } from '../particle-general-function';
import { Mode } from '../animator/curve-range';
=======
import { builtinResMgr } from '../../core/builtin';
import { Material } from '../../core/assets';
import { AttributeName, Format, Attribute, FormatInfos } from '../../core/gfx';
import { Mat4, Vec2, Vec3, Vec4, pseudoRandom, Quat, random, EPSILON, approx, Mat3, Color } from '../../core/math';
import { RecyclePool } from '../../core/memop';
import { MaterialInstance, IMaterialInstanceInfo } from '../../core/renderer/core/material-instance';
import { MacroRecord } from '../../core/renderer/core/pass-utils';
import { AlignmentSpace, RenderMode, Space } from '../enum';
import { Particle, IParticleModule, PARTICLE_MODULE_ORDER, PARTICLE_MODULE_NAME } from '../particle';
import { ParticleSystemRendererBase } from './particle-system-renderer-base';
import { Component } from '../../core';
import { Camera } from '../../core/renderer/scene/camera';
import { ParticleNoise } from '../noise';
import { NoiseModule } from '../animator/noise-module';
import { legacyCC } from '../../core/global-exports';
import { forceFieldManager } from '../force-field-manager';
import { ParticleSystem } from '../particle-system';
import { SubBurst } from '../burst';
>>>>>>> f0c259b6

const _tempAttribUV = new Vec3();
const _tempWorldTrans = new Mat4();
const _tempWorldInv = new Mat4();
const _node_rot = new Quat();
const _lookMat4 = new Mat4();
const _lookMat3 = new Mat3();
const _zero = new Vec3(0);
const _center = new Vec3();
const _up = new Vec3(0, 1, 0);
const _tempQuat = new Quat();
const _tempVelo = new Vec3();
const _tempSize = new Vec3();
const _tempColor = new Color();

const _anim_module = [
    '_colorOverLifetimeModule',
    '_sizeOvertimeModule',
    '_velocityOvertimeModule',
    '_forceOvertimeModule',
    '_limitVelocityOvertimeModule',
    '_rotationOvertimeModule',
    '_textureAnimationModule',
    '_noiseModule',
    '_forcefieldModule',
    '_inheritVelocityModule',
    '_customDataModule',
    '_rotationSpeedModule',
    '_sizeSpeedModule',
    '_colorSpeedModule',
];

const _uvs = [
    0, 0, // bottom-left
    1, 0, // bottom-right
    0, 1, // top-left
    1, 1, // top-right
];

const CC_USE_WORLD_SPACE = 'CC_USE_WORLD_SPACE';

const CC_RENDER_MODE = 'CC_RENDER_MODE';
const ROTATION_OVER_TIME_MODULE_ENABLE = 'ROTATION_OVER_TIME_MODULE_ENABLE';
const INSTANCE_PARTICLE = 'CC_INSTANCE_PARTICLE';
const USE_CUSTOM = 'CC_USE_CUSTOM';
const RENDER_MODE_BILLBOARD = 0;
const RENDER_MODE_STRETCHED_BILLBOARD = 1;
const RENDER_MODE_HORIZONTAL_BILLBOARD = 2;
const RENDER_MODE_VERTICAL_BILLBOARD = 3;
const RENDER_MODE_MESH = 4;

const _vertex_attrs = [
    new Attribute(AttributeName.ATTR_POSITION, Format.RGB32F),       // position
    new Attribute(AttributeName.ATTR_TEX_COORD, Format.RGB32F),      // uv,frame idx
    new Attribute(AttributeName.ATTR_TEX_COORD1, Format.RGB32F),     // size
    new Attribute(AttributeName.ATTR_TEX_COORD2, Format.RGB32F),     // rotation
    new Attribute(AttributeName.ATTR_COLOR, Format.RGBA8, true),     // color
];

const _vertex_attrs_stretch = [
    new Attribute(AttributeName.ATTR_POSITION, Format.RGB32F),       // position
    new Attribute(AttributeName.ATTR_TEX_COORD, Format.RGB32F),      // uv,frame idx
    new Attribute(AttributeName.ATTR_TEX_COORD1, Format.RGB32F),     // size
    new Attribute(AttributeName.ATTR_TEX_COORD2, Format.RGB32F),     // rotation
    new Attribute(AttributeName.ATTR_COLOR, Format.RGBA8, true),     // color
    new Attribute(AttributeName.ATTR_COLOR1, Format.RGB32F),         // particle velocity
];

const _vertex_attrs_mesh = [
    new Attribute(AttributeName.ATTR_POSITION, Format.RGB32F),       // particle position
    new Attribute(AttributeName.ATTR_TEX_COORD, Format.RGB32F),      // uv,frame idx
    new Attribute(AttributeName.ATTR_TEX_COORD1, Format.RGB32F),     // size
    new Attribute(AttributeName.ATTR_TEX_COORD2, Format.RGB32F),     // rotation
    new Attribute(AttributeName.ATTR_COLOR, Format.RGBA8, true),     // particle color
    new Attribute(AttributeName.ATTR_TEX_COORD3, Format.RGB32F),     // mesh position
    new Attribute(AttributeName.ATTR_NORMAL, Format.RGB32F),         // mesh normal
    new Attribute(AttributeName.ATTR_COLOR1, Format.RGBA8, true),    // mesh color
];

const _vertex_attrs_ins = [
    new Attribute(AttributeName.ATTR_TEX_COORD4, Format.RGBA32F, false, 0, true),    // position,frame idx
    new Attribute(AttributeName.ATTR_TEX_COORD1, Format.RGB32F, false, 0, true),     // size
    new Attribute(AttributeName.ATTR_TEX_COORD2, Format.RGB32F, false, 0, true),     // rotation
    new Attribute(AttributeName.ATTR_COLOR, Format.RGBA8, true, 0, true),            // color
    new Attribute(AttributeName.ATTR_TEX_COORD, Format.RGB32F, false, 1),            // uv
];

const _vertex_attrs_stretch_ins = [
    new Attribute(AttributeName.ATTR_TEX_COORD4, Format.RGBA32F, false, 0, true),    // position,frame idx
    new Attribute(AttributeName.ATTR_TEX_COORD1, Format.RGB32F, false, 0, true),     // size
    new Attribute(AttributeName.ATTR_TEX_COORD2, Format.RGB32F, false, 0, true),     // rotation
    new Attribute(AttributeName.ATTR_COLOR, Format.RGBA8, true, 0, true),            // color
    new Attribute(AttributeName.ATTR_COLOR1, Format.RGB32F, false, 0, true),         // particle velocity
    new Attribute(AttributeName.ATTR_TEX_COORD, Format.RGB32F, false, 1),            // uv
];

const _vertex_attrs_mesh_ins = [
    new Attribute(AttributeName.ATTR_TEX_COORD4, Format.RGBA32F, false, 0, true),    // particle position,frame idx
    new Attribute(AttributeName.ATTR_TEX_COORD1, Format.RGB32F, false, 0, true),     // size
    new Attribute(AttributeName.ATTR_TEX_COORD2, Format.RGB32F, false, 0, true),     // rotation
    new Attribute(AttributeName.ATTR_COLOR, Format.RGBA8, true, 0, true),            // particle color
    new Attribute(AttributeName.ATTR_TEX_COORD, Format.RGB32F, false, 1),            // mesh uv
    new Attribute(AttributeName.ATTR_TEX_COORD3, Format.RGB32F, false, 1),           // mesh position
    new Attribute(AttributeName.ATTR_NORMAL, Format.RGB32F, false, 1),               // mesh normal
    new Attribute(AttributeName.ATTR_COLOR1, Format.RGBA8, true, 1),                 // mesh color
];

const _vertex_attrs_cus_ins = [
    new Attribute(AttributeName.ATTR_TEX_COORD4, Format.RGBA32F, false, 0, true),    // position,frame idx
    new Attribute(AttributeName.ATTR_TEX_COORD1, Format.RGB32F, false, 0, true),     // size
    new Attribute(AttributeName.ATTR_TEX_COORD2, Format.RGB32F, false, 0, true),     // rotation
    new Attribute(AttributeName.ATTR_COLOR, Format.RGBA8, true, 0, true),            // color
    new Attribute(AttributeName.ATTR_TEX_COORD5, Format.RGBA32F, false, 0, true),
    new Attribute(AttributeName.ATTR_TEX_COORD6, Format.RGBA32F, false, 0, true),
    new Attribute(AttributeName.ATTR_TEX_COORD, Format.RGB32F, false, 1),            // uv
];

const _vertex_attrs_stretch_cus_ins = [
    new Attribute(AttributeName.ATTR_TEX_COORD4, Format.RGBA32F, false, 0, true),    // position,frame idx
    new Attribute(AttributeName.ATTR_TEX_COORD1, Format.RGB32F, false, 0, true),     // size
    new Attribute(AttributeName.ATTR_TEX_COORD2, Format.RGB32F, false, 0, true),     // rotation
    new Attribute(AttributeName.ATTR_COLOR, Format.RGBA8, true, 0, true),            // color
    new Attribute(AttributeName.ATTR_COLOR1, Format.RGB32F, false, 0, true),         // particle velocity
    new Attribute(AttributeName.ATTR_TEX_COORD5, Format.RGBA32F, false, 0, true),
    new Attribute(AttributeName.ATTR_TEX_COORD6, Format.RGBA32F, false, 0, true),
    new Attribute(AttributeName.ATTR_TEX_COORD, Format.RGB32F, false, 1),            // uv
];

const _vertex_attrs_mesh_cus_ins = [
    new Attribute(AttributeName.ATTR_TEX_COORD4, Format.RGBA32F, false, 0, true),    // particle position,frame idx
    new Attribute(AttributeName.ATTR_TEX_COORD1, Format.RGB32F, false, 0, true),     // size
    new Attribute(AttributeName.ATTR_TEX_COORD2, Format.RGB32F, false, 0, true),     // rotation
    new Attribute(AttributeName.ATTR_COLOR, Format.RGBA8, true, 0, true),            // particle color
    new Attribute(AttributeName.ATTR_TEX_COORD5, Format.RGBA32F, false, 0, true),
    new Attribute(AttributeName.ATTR_TEX_COORD6, Format.RGBA32F, false, 0, true),
    new Attribute(AttributeName.ATTR_TEX_COORD, Format.RGB32F, false, 1),            // mesh uv
    new Attribute(AttributeName.ATTR_TEX_COORD3, Format.RGB32F, false, 1),           // mesh position
    new Attribute(AttributeName.ATTR_NORMAL, Format.RGB32F, false, 1),               // mesh normal
    new Attribute(AttributeName.ATTR_COLOR1, Format.RGBA8, true, 1),                 // mesh color
];

const _matInsInfo: IMaterialInstanceInfo = {
    parent: null!,
    owner: null!,
    subModelIdx: 0,
};

export default class ParticleSystemRendererCPU extends ParticleSystemRendererBase {
    private _defines: MacroRecord;
    private _trailDefines: MacroRecord;
    private _frameTile_velLenScale: Vec4;
    private _tmp_velLenScale: Vec4;
    private _defaultMat: Material | null = null;
    private _node_scale: Vec4;
    private _scale_now: Vec4;
    private _attrs: any[];
    private _particles: RecyclePool | null = null;
    private _defaultTrailMat: Material | null = null;
    private _updateList: Map<string, IParticleModule> = new Map<string, IParticleModule>();
    private _animateList: Map<string, IParticleModule> = new Map<string, IParticleModule>();
    private _runAnimateList: IParticleModule[] = new Array<IParticleModule>();
    private _fillDataFunc: any = null;
    private _uScaleHandle: number[] = [];
    private _uLenHandle: number[] = [];
    private _uNodeRotHandle: number[] = [];
    private _alignSpace = AlignmentSpace.View;
    private _inited = false;
    private _localMat: Mat4 = new Mat4();
    private _gravity: Vec4 = new Vec4();

    constructor (info: any) {
        super(info);

        this._model = null;

        this._frameTile_velLenScale = new Vec4(1, 1, 0, 0);
        this._tmp_velLenScale = this._frameTile_velLenScale.clone();
        this._node_scale = new Vec4();
        this._scale_now = new Vec4(-1, -1, -1, -1);
        this._attrs = new Array(8);
        this._defines = {
            CC_USE_WORLD_SPACE: true,
            CC_USE_BILLBOARD: true,
            CC_USE_STRETCHED_BILLBOARD: false,
            CC_USE_HORIZONTAL_BILLBOARD: false,
            CC_USE_VERTICAL_BILLBOARD: false,
            CC_USE_CUSTOM: false,
        };
        this._trailDefines = {
            CC_USE_WORLD_SPACE: true,
            // CC_DRAW_WIRE_FRAME: true,   // <wireframe debug>
        };
    }

    public onInit (ps: Component) {
        super.onInit(ps);

        this._particles = new RecyclePool(() => new Particle(this), 16);
        this._setVertexAttrib();
        this._setFillFunc();
        this._initModuleList();
        this._initModel();
        this.updateMaterialParams();
        this.updateTrailMaterial();
        this.setVertexAttributes();
        this._inited = true;
    }

    public clear () {
        super.clear();
        this._particles!.reset();
        if (this._particleSystem._trailModule) {
            this._particleSystem._trailModule.clear();
        }
        this.updateRenderData();
        this._model!.enabled = false;
    }

    public updateRenderMode () {
        this._setVertexAttrib();
        this._setFillFunc();
        this.updateMaterialParams();
        this.setVertexAttributes();
    }

    public onDestroy (): void {
        this._particles?.destroy();
        super.onDestroy();
    }

    public getFreeParticle (): Particle | null {
        if (this._particles!.length >= this._particleSystem.capacity) {
            return null;
        }
        const p = this._particles!.add() as Particle;
        return p;
    }

    public getDefaultTrailMaterial (): any {
        return this._defaultTrailMat;
    }

    public setNewParticle (p: Particle) {
    }

    private _initModuleList () {
        _anim_module.forEach((val) => {
            const pm = this._particleSystem[val];
            if (pm && pm.enable) {
                if (pm.needUpdate) {
                    this._updateList[pm.name] = pm;
                }

                if (pm.needAnimate) {
                    this._animateList[pm.name] = pm;
                }
            }
        });

        // reorder
        this._runAnimateList.length = 0;
        for (let i = 0, len = PARTICLE_MODULE_ORDER.length; i < len; i++) {
            const p = this._animateList[PARTICLE_MODULE_ORDER[i]];
            if (p) {
                this._runAnimateList.push(p);
            }
        }
    }

    public enableModule (name: string, val: boolean, pm: IParticleModule) {
        if (val) {
            if (pm.needUpdate) {
                this._updateList[pm.name] = pm;
            }

            if (pm.needAnimate) {
                this._animateList[pm.name] = pm;
            }
        } else {
            delete this._animateList[name];
            delete this._updateList[name];
        }
        // reorder
        this._runAnimateList.length = 0;
        for (let i = 0, len = PARTICLE_MODULE_ORDER.length; i < len; i++) {
            const p = this._animateList[PARTICLE_MODULE_ORDER[i]];
            if (p) {
                this._runAnimateList.push(p);
            }
        }

        this.updateMaterialParams();
    }

    public updateAlignSpace (space) {
        this._alignSpace = space;
    }

    public getDefaultMaterial (): Material | null {
        return this._defaultMat;
    }

    public updateRotation (mat: Material | null) {
        if (mat) {
            this.doUpdateRotation(mat);
        }
    }

    private doUpdateRotation (mat: Material | null) {
        const mode = this._renderInfo!.renderMode;
        if (mode !== RenderMode.Mesh && this._alignSpace === AlignmentSpace.View) {
            return;
        }

        if (this._alignSpace === AlignmentSpace.Local) {
            this._particleSystem.node.getRotation(_node_rot);
        } else if (this._alignSpace === AlignmentSpace.World) {
            this._particleSystem.node.getWorldRotation(_node_rot);
        } else if (this._alignSpace === AlignmentSpace.View) {
            // Quat.fromEuler(_node_rot, 0.0, 0.0, 0.0);
            _node_rot.set(0.0, 0.0, 0.0, 1.0);
            const cameraLst: Camera[]|undefined = this._particleSystem.node.scene.renderScene?.cameras;
            if (cameraLst !== undefined) {
                for (let i = 0; i < cameraLst?.length; ++i) {
                    const camera: Camera = cameraLst[i];
                    // eslint-disable-next-line max-len
                    const checkCamera: boolean = (!EDITOR || cclegacy.GAME_VIEW) ? (camera.visibility & this._particleSystem.node.layer) === this._particleSystem.node.layer : camera.name === 'Editor Camera';
                    if (checkCamera) {
                        Quat.fromViewUp(_node_rot, camera.forward);
                        break;
                    }
                }
            }
        } else {
            _node_rot.set(0.0, 0.0, 0.0, 1.0);
        }
        if (mat) {
            const passLen = mat.passes.length;
            // while (this._uNodeRotHandle.length < passLen) {
            //     this._uNodeRotHandle.push(0);
            // }
            for (let p = 0; p < passLen; ++p) {
                mat.passes[p].setUniform(this._uNodeRotHandle[p], _node_rot);
            }
        }
    }

    public updateScale (mat: Material | null) {
        if (mat) {
            this.doUpdateScale(mat);
        }
    }

    private doUpdateScale (mat: Material | null) {
        switch (this._particleSystem.scaleSpace) {
        case Space.Local:
            this._particleSystem.node.getScale(this._node_scale);
            break;
        case Space.World:
            this._particleSystem.node.getWorldScale(this._node_scale);
            break;
        default:
            break;
        }
        if (mat) {
            const passLen = mat.passes.length;
            // while (this._uScaleHandle.length < passLen) {
            //     this._uScaleHandle.push(0);
            // }
            if (!Vec4.equals(this._node_scale, this._scale_now)) {
                for (let p = 0; p < passLen; ++p) {
                    mat.passes[p].setUniform(this._uScaleHandle[p], this._node_scale);
                }
                this._scale_now.set(this._node_scale);
            }
        }
    }

    private noise: ParticleNoise = new ParticleNoise();

    public clearSubemitter () {
        for (let i = this._particles!.data.length; i >= 0; --i) {
            const p: Particle = this._particles!.data[i];
            if (p === undefined || p === null) {
                continue;
            }
        }
    }

    public updateParticles (dt: number) {
        const ps = this._particleSystem;
        if (!ps) {
            return this._particles!.length;
        }
        ps.node.getWorldMatrix(_tempWorldTrans);
        const mat: Material | null = ps.getMaterialInstance(0) || this._defaultMat;
        this.doUpdateScale(mat);
        this.doUpdateRotation(mat);

        const forceFields = forceFieldManager.forceFields;
        if (forceFields.length > 0) {
            Mat4.invert(_tempWorldInv, _tempWorldTrans);
        }

        for (const key in this._updateList) {
            this._updateList[key].update(ps, ps._simulationSpace, _tempWorldTrans);
        }

        const trailModule = ps._trailModule;
        const trailEnable = trailModule && trailModule.enable;
        if (trailEnable) {
            trailModule.update();
        }

<<<<<<< HEAD
        const useGravity = !ps.gravityModifier.isZero();
        if (useGravity) {
            if (ps.simulationSpace === Space.Local) {
                const r: Quat = ps.node.getRotation();
                Mat4.fromQuat(this._localMat, r);
                this._localMat.transpose(); // just consider rotation, use transpose as invert
            }

            if (ps.node.parent) {
                const r: Quat = ps.node.parent.getWorldRotation();
                Mat4.fromQuat(_tempParentInverse, r);
                _tempParentInverse.transpose();
            }
=======
        const useGravity = !approx(ps.gravityModifier.getMaxAbs(), 0.0, EPSILON);
        if (useGravity) {
            if (ps.simulationSpace === Space.Local) {
                Mat4.invert(this._localMat, _tempWorldTrans);
                this._localMat.m12 = 0;
                this._localMat.m13 = 0;
                this._localMat.m14 = 0;
                this._localMat.m15 = 1;
            }
            ps.gravityModifier.bake();
>>>>>>> f0c259b6
        }

        for (let i = this._particles!.length; i >= 0; --i) {
            const p: Particle = this._particles!.data[i];
            if (p === undefined || p === null || !p.active) {
                continue;
            }
            p.remainingLifetime -= dt;
            Vec3.set(p.animatedVelocity, 0, 0, 0);

            if (p.remainingLifetime >= 0.0) {
                // apply gravity when both the mode is not Constant and the value is not 0.
                if (useGravity) {
                    const rand = pseudoRandom(p.randomSeed);
                    if (ps.simulationSpace === Space.Local) {
                        const time = 1 - p.remainingLifetime / p.startLifetime;
                        const gravityFactor = -ps.gravityModifier.evaluate(time, rand)! * 9.8 * dt;
                        this._gravity.x = 0.0;
                        this._gravity.y = gravityFactor;
                        this._gravity.z = 0.0;
                        this._gravity.w = 1.0;
                        if (!approx(gravityFactor, 0.0, EPSILON)) {
                            Vec4.transformMat4(this._gravity, this._gravity, this._localMat);

                            p.velocity.x += this._gravity.x;
                            p.velocity.y += this._gravity.y;
                            p.velocity.z += this._gravity.z;
                        }
                    } else {
                        // apply gravity.
                        p.velocity.y -= ps.gravityModifier.evaluate(1 - p.remainingLifetime / p.startLifetime, rand)! * 9.8 * dt;
                    }
                }

<<<<<<< HEAD
            // apply gravity when both the mode is not Constant and the value is not 0.
            if (useGravity) {
                const rand = isCurveTwoValues(ps.gravityModifier) ? pseudoRandom(p.randomSeed) : 0;
                if (ps.simulationSpace === Space.Local) {
                    const time = 1 - p.remainingLifetime / p.startLifetime;
                    const gravityFactor = -ps.gravityModifier.evaluate(time, rand)! * 9.8 * dt;
                    this._gravity.x = 0.0;
                    this._gravity.y = gravityFactor;
                    this._gravity.z = 0.0;
                    this._gravity.w = 1.0;
                    if (!approx(gravityFactor, 0.0, EPSILON)) {
                        if (ps.node.parent) {
                            this._gravity = this._gravity.transformMat4(_tempParentInverse);
                        }
                        this._gravity = this._gravity.transformMat4(this._localMat);

                        p.velocity.x += this._gravity.x;
                        p.velocity.y += this._gravity.y;
                        p.velocity.z += this._gravity.z;
                    }
                } else {
                    // apply gravity.
                    p.velocity.y -= ps.gravityModifier.evaluate(1 - p.remainingLifetime / p.startLifetime, rand)! * 9.8 * dt;
                }
            }
            Vec3.copy(p.ultimateVelocity, p.velocity);
=======
                if (ps.forceFieldModule && ps.forceFieldModule.enable) {
                    const ffList = ps.forceFieldModule.forceList;
                    for (let f = 0; f < ffList.length; ++f) {
                        const ff = ffList[f];
                        if (ff) {
                            ff.field.update(p, dt, _tempWorldTrans, _tempWorldInv);
                        }
                    }
                }

                Vec3.copy(p.ultimateVelocity, p.velocity);

                this._runAnimateList.forEach((value) => {
                    value.animate(p, dt);
                });

                Vec3.scaleAndAdd(p.position, p.position, p.ultimateVelocity, dt); // apply velocity.

                if (trailEnable) {
                    trailModule.animate(p, dt);
                }

                p.time += dt;

                if (p.particleSystem) {
                    const blen = p.particleSystem.getSubEmitters().length;
                    if (blen > 0) {
                        Vec3.normalize(_tempVelo, p.ultimateVelocity);
                        Vec3.set(_center, _tempVelo.x, _tempVelo.y, _tempVelo.z);
                        Mat4.lookAt(_lookMat4, _zero, _center, _up);
                        Mat3.fromMat4(_lookMat3, _lookMat4);
                        Mat3.transpose(_lookMat3, _lookMat3);
                        Quat.fromMat3(_tempQuat, _lookMat3);
                        Quat.normalize(_tempQuat, _tempQuat);
                        p.dir.set(_tempQuat);
                    }
                    for (let b = 0; b < blen; ++b) {
                        const subemitter: ParticleSystem = p.particleSystem.getSubEmitters()[b];
                        if (!subemitter.actDie) {
                            if (random() <= subemitter.subPercent) {
                                if (!subemitter.isPlaying) {
                                    subemitter.play();
                                }
                                // @ts-expect-error private property access
                                subemitter._emit(dt, p);
                            }
                        }
                    }
                }
            } else {
                if (trailEnable) {
                    trailModule.removeParticle(p);
                }

                p.time += dt;

                let allSubStop = true;
                if (p.particleSystem) {
                    const blen = p.particleSystem.getSubEmitters().length;
                    if (blen > 0) {
                        Vec3.normalize(_tempVelo, p.ultimateVelocity);
                        Vec3.set(_center, _tempVelo.x, _tempVelo.y, _tempVelo.z);
                        Mat4.lookAt(_lookMat4, _zero, _center, _up);
                        Mat3.fromMat4(_lookMat3, _lookMat4);
                        Mat3.transpose(_lookMat3, _lookMat3);
                        Quat.fromMat3(_tempQuat, _lookMat3);
                        Quat.normalize(_tempQuat, _tempQuat);
                        p.dir.set(_tempQuat);
                    }

                    if (p.bursts.length === 0) {
                        for (let b = 0; b < blen; ++b) {
                            const subemitter: ParticleSystem = p.particleSystem.getSubEmitters()[b];
                            if (subemitter.actDie) {
                                for (let br = 0; br < subemitter.bursts.length; ++br) {
                                    const subburst: SubBurst = new SubBurst(subemitter);
                                    subburst.copy(subemitter.bursts[br]);
                                    p.bursts.push(subburst);
                                }
                            }
                        }
                    }
>>>>>>> f0c259b6

                    for (let sb = 0; sb < p.bursts.length; ++sb) {
                        p.bursts[sb].update(dt, p);
                    }

                    for (let b = 0; b < blen; ++b) {
                        const subemitter: ParticleSystem = p.particleSystem.getSubEmitters()[b];
                        if (subemitter.getParticleCount() > 0) {
                            allSubStop = false;
                            break;
                        }
                    }
                    for (let b = 0; b < p.bursts.length; ++b) {
                        if (!p.bursts[b].finish) {
                            allSubStop = false;
                            break;
                        }
                    }
                }

                if (allSubStop) {
                    p.active = false;
                    this._particles!.removeAt(i);
                } else {
                    p.color.a = 0;
                }
            }
        }

        this._model!.enabled = this._particles!.length > 0;
        return this._particles!.length;
    }

    public getNoisePreview (out: number[], width: number, height: number) {
        this._runAnimateList.forEach((value) => {
            if (value.name === PARTICLE_MODULE_NAME.NOISE) {
                const m = value as NoiseModule;
                m.getNoisePreview(out, this._particleSystem, width, height);
            }
        });
    }

    // internal function
    public updateRenderData () {
        this._model?.ensureVBO(this._particles!.length);
        // update vertex buffer
        let idx = 0;
        for (let i = 0; i < this._particles!.length; ++i) {
            const p = this._particles!.data[i];
            let fi = 0;
            const textureModule = this._particleSystem._textureAnimationModule;
            if (textureModule && textureModule.enable) {
                fi = p.frameIndex;
            }
            idx = i * 4;
            this._fillDataFunc(p, idx, fi);
        }
    }

    public beforeRender () {
        // because we use index buffer, per particle index count = 6.
        this._model!.updateIA(this._particles!.length);
    }

    public getParticleCount (): number {
        return this._particles!.length;
    }

    public onMaterialModified (index: number, material: Material) {
        if (!this._inited) {
            return;
        }

        if (index === 0) {
            this.updateMaterialParams();
        } else {
            this.updateTrailMaterial();
        }
    }

    public onRebuildPSO (index: number, material: Material) {
        if (this._model && index === 0) {
            this._model.setSubModelMaterial(0, material);
        }
        const trailModule = this._particleSystem._trailModule;
        if (trailModule && trailModule._trailModel && index === 1) {
            trailModule._trailModel.setSubModelMaterial(0, material);
        }
    }

    private _setFillFunc () {
        if (this._renderInfo!.renderMode === RenderMode.Mesh) {
            this._fillDataFunc = this._fillMeshData;
        } else if (this._renderInfo!.renderMode === RenderMode.StrecthedBillboard) {
            this._fillDataFunc = this._fillStrecthedData;
        } else {
            this._fillDataFunc = this._fillNormalData;
        }
    }

    private _fillMeshData (p: Particle, idx: number, fi: number) {
        const i = idx / 4;
        this._attrs[0] = p.position;
        _tempAttribUV.z = fi;
        this._attrs[1] = _tempAttribUV;
        Vec3.multiply(_tempSize, p.size, p.animatedSize);
        this._attrs[2] = _tempSize;
        this._attrs[3] = p.rotation;
        _tempColor.set(p.color.r * p.animatedColor.x, p.color.g * p.animatedColor.y, p.color.b * p.animatedColor.z, p.color.a * p.animatedColor.w);
        this._attrs[4] = _tempColor._val;
        this._attrs[5] = null;
        if (this.getUseCustom()) {
            this._attrs[6] = p.custom1;
            this._attrs[7] = p.custom2;
        } else {
            this._attrs[6] = null;
            this._attrs[7] = null;
        }
        this._model!.addParticleVertexData(i, this._attrs);
    }

    private _fillStrecthedData (p: Particle, idx: number, fi: number) {
        if (!this._useInstance) {
            for (let j = 0; j < 4; ++j) { // four verts per particle.
                this._attrs[0] = p.position;
                _tempAttribUV.x = _uvs[2 * j];
                _tempAttribUV.y = _uvs[2 * j + 1];
                _tempAttribUV.z = fi;
                this._attrs[1] = _tempAttribUV;
                Vec3.multiply(_tempSize, p.size, p.animatedSize);
                this._attrs[2] = _tempSize;
                this._attrs[3] = p.rotation;
                _tempColor.set(p.color.r * p.animatedColor.x, p.color.g * p.animatedColor.y, p.color.b * p.animatedColor.z, p.color.a * p.animatedColor.w);
                this._attrs[4] = _tempColor._val;
                this._attrs[5] = p.ultimateVelocity;
                this._attrs[6] = null;
                this._model!.addParticleVertexData(idx++, this._attrs);
            }
        } else {
            this._fillStrecthedDataIns(p, idx, fi);
        }
    }

    private _fillStrecthedDataIns (p: Particle, idx: number, fi: number) {
        const i = idx / 4;
        this._attrs[0] = p.position;
        _tempAttribUV.z = fi;
        this._attrs[1] = _tempAttribUV;
        Vec3.multiply(_tempSize, p.size, p.animatedSize);
        this._attrs[2] = _tempSize;
        this._attrs[3] = p.rotation;
        _tempColor.set(p.color.r * p.animatedColor.x, p.color.g * p.animatedColor.y, p.color.b * p.animatedColor.z, p.color.a * p.animatedColor.w);
        this._attrs[4] = _tempColor._val;
        this._attrs[5] = p.ultimateVelocity;
        if (this.getUseCustom()) {
            this._attrs[6] = p.custom1;
            this._attrs[7] = p.custom2;
        } else {
            this._attrs[6] = null;
            this._attrs[7] = null;
        }
        this._model!.addParticleVertexData(i, this._attrs);
    }

    private _fillNormalData (p: Particle, idx: number, fi: number) {
        if (!this._useInstance) {
            for (let j = 0; j < 4; ++j) { // four verts per particle.
                this._attrs[0] = p.position;
                _tempAttribUV.x = _uvs[2 * j];
                _tempAttribUV.y = _uvs[2 * j + 1];
                _tempAttribUV.z = fi;
                this._attrs[1] = _tempAttribUV;
                Vec3.multiply(_tempSize, p.size, p.animatedSize);
                this._attrs[2] = _tempSize;
                this._attrs[3] = p.rotation;
                _tempColor.set(p.color.r * p.animatedColor.x, p.color.g * p.animatedColor.y, p.color.b * p.animatedColor.z, p.color.a * p.animatedColor.w);
                this._attrs[4] = _tempColor._val;
                this._attrs[5] = null;
                this._model!.addParticleVertexData(idx++, this._attrs);
            }
        } else {
            this._fillNormalDataIns(p, idx, fi);
        }
    }

    private _fillNormalDataIns (p: Particle, idx: number, fi: number) {
        const i = idx / 4;
        this._attrs[0] = p.position;
        _tempAttribUV.z = fi;
        this._attrs[1] = _tempAttribUV;
        Vec3.multiply(_tempSize, p.size, p.animatedSize);
        this._attrs[2] = _tempSize;
        this._attrs[3] = p.rotation;
        _tempColor.set(p.color.r * p.animatedColor.x, p.color.g * p.animatedColor.y, p.color.b * p.animatedColor.z, p.color.a * p.animatedColor.w);
        this._attrs[4] = _tempColor._val;
        this._attrs[5] = null;
        if (this.getUseCustom()) {
            this._attrs[6] = p.custom1;
            this._attrs[7] = p.custom2;
        } else {
            this._attrs[6] = null;
            this._attrs[7] = null;
        }
        this._model!.addParticleVertexData(i, this._attrs);
    }

    public updateVertexAttrib () {
        if (this._renderInfo!.renderMode !== RenderMode.Mesh) {
            return;
        }
        if (this._renderInfo!.mesh) {
            const format = this._renderInfo!.mesh.readAttributeFormat(0, AttributeName.ATTR_COLOR);
            if (format) {
                let type = Format.RGBA8;
                for (let i = 0; i < FormatInfos.length; ++i) {
                    if (FormatInfos[i].name === format.name) {
                        type = i;
                        break;
                    }
                }
                const colorInd = this._useCustom ? 9 : 7;
                this._vertAttrs[colorInd] = new Attribute(AttributeName.ATTR_COLOR1, type, true, !this._useInstance ? 0 : 1);
            } else { // mesh without vertex color
                const type = Format.RGBA8;
                const colorInd = this._useCustom ? 9 : 7;
                this._vertAttrs[colorInd] = new Attribute(AttributeName.ATTR_COLOR1, type, true, !this._useInstance ? 0 : 1);
            }
        }
    }

    private _setVertexAttrib () {
        if (!this._useInstance) {
            switch (this._renderInfo!.renderMode) {
            case RenderMode.StrecthedBillboard:
                this._vertAttrs = _vertex_attrs_stretch.slice();
                break;
            case RenderMode.Mesh:
                this._vertAttrs = _vertex_attrs_mesh.slice();
                break;
            default:
                this._vertAttrs = _vertex_attrs.slice();
            }
        } else {
            this._setVertexAttribIns();
        }
    }

    private _setVertexAttribIns () {
        switch (this._renderInfo!.renderMode) {
        case RenderMode.StrecthedBillboard:
            if (!this.getUseCustom()) {
                this._vertAttrs = _vertex_attrs_stretch_ins.slice();
            } else {
                this._vertAttrs = _vertex_attrs_stretch_cus_ins.slice();
            }
            break;
        case RenderMode.Mesh:
            if (!this.getUseCustom()) {
                this._vertAttrs = _vertex_attrs_mesh_ins.slice();
            } else {
                this._vertAttrs = _vertex_attrs_mesh_cus_ins.slice();
            }
            break;
        default:
            if (!this.getUseCustom()) {
                this._vertAttrs = _vertex_attrs_ins.slice();
            } else {
                this._vertAttrs = _vertex_attrs_cus_ins.slice();
            }
        }
    }

    public updateMaterialParams () {
        if (!this._particleSystem) {
            return;
        }

        const ps = this._particleSystem;
        const shareMaterial = ps.sharedMaterial;
        if (shareMaterial != null) {
            const effectName = shareMaterial._effectAsset._name;
            this._renderInfo!.mainTexture = shareMaterial.getProperty('mainTexture', 0);
        }

        if (ps.sharedMaterial == null && this._defaultMat == null) {
            _matInsInfo.parent = builtinResMgr.get<Material>('default-particle-material');
            _matInsInfo.owner = this._particleSystem;
            _matInsInfo.subModelIdx = 0;
            this._defaultMat = new MaterialInstance(_matInsInfo);
            _matInsInfo.parent = null!;
            _matInsInfo.owner = null!;
            _matInsInfo.subModelIdx = 0;
            if (this._renderInfo!.mainTexture !== null) {
                this._defaultMat.setProperty('mainTexture', this._renderInfo!.mainTexture);
            }
        }
        const mat: Material = ps.getMaterialInstance(0) || this._defaultMat;
        if (ps._simulationSpace === Space.World) {
            this._defines[CC_USE_WORLD_SPACE] = true;
        } else {
            this._defines[CC_USE_WORLD_SPACE] = false;
        }

        const passLen = mat.passes.length;

        while (this._uScaleHandle.length < passLen) {
            this._uScaleHandle.push(0);
        }
        while (this._uLenHandle.length < passLen) {
            this._uLenHandle.push(0);
        }
        while (this._uNodeRotHandle.length < passLen) {
            this._uNodeRotHandle.push(0);
        }
        for (let p = 0; p < passLen; ++p) {
            const pass = mat.passes[p];
            this._uScaleHandle[p] = pass.getHandle('scale');
            this._uLenHandle[p] = pass.getHandle('frameTile_velLenScale');
            this._uNodeRotHandle[p] = pass.getHandle('nodeRotation');
        }

        const renderMode = this._renderInfo!.renderMode;
        const vlenScale = this._frameTile_velLenScale;
        if (renderMode === RenderMode.Billboard) {
            this._defines[CC_RENDER_MODE] = RENDER_MODE_BILLBOARD;
        } else if (renderMode === RenderMode.StrecthedBillboard) {
            this._defines[CC_RENDER_MODE] = RENDER_MODE_STRETCHED_BILLBOARD;
            vlenScale.z = this._renderInfo!.velocityScale;
            vlenScale.w = this._renderInfo!.lengthScale;
        } else if (renderMode === RenderMode.HorizontalBillboard) {
            this._defines[CC_RENDER_MODE] = RENDER_MODE_HORIZONTAL_BILLBOARD;
        } else if (renderMode === RenderMode.VerticalBillboard) {
            this._defines[CC_RENDER_MODE] = RENDER_MODE_VERTICAL_BILLBOARD;
        } else if (renderMode === RenderMode.Mesh) {
            this._defines[CC_RENDER_MODE] = RENDER_MODE_MESH;
        } else {
            console.warn(`particle system renderMode ${renderMode} not support.`);
        }
        const textureModule = ps._textureAnimationModule;
        if (textureModule && textureModule.enable) {
            Vec4.copy(this._tmp_velLenScale, vlenScale); // fix textureModule switch bug
            Vec2.set(this._tmp_velLenScale, textureModule.numTilesX, textureModule.numTilesY);
            for (let p = 0; p < passLen; ++p) {
                mat.passes[p].setUniform(this._uLenHandle[p], this._tmp_velLenScale);
            }
        } else {
            for (let p = 0; p < passLen; ++p) {
                mat.passes[p].setUniform(this._uLenHandle[p], vlenScale);
            }
        }

        let enable = false;
        const roationModule = this._particleSystem._rotationOvertimeModule;
<<<<<<< HEAD
        enable = roationModule ? roationModule.enable : false;
        this._defines[ROTATION_OVER_TIME_MODULE_ENABLE] = enable;
=======
        const roationSpeedModule = this._particleSystem._rotationSpeedModule;
        enable = (roationModule && roationModule.enable) || (roationSpeedModule && roationSpeedModule.enable);
        this._defines[ROTATION_OVER_TIME_MODULE_ENABLE] = false;
>>>>>>> f0c259b6
        this._defines[INSTANCE_PARTICLE] = this._useInstance;
        this._defines[USE_CUSTOM] = this._useCustom;

        mat.recompileShaders(this._defines);
        if (this._model) {
            this._model.updateMaterial(mat);
        }
    }

    public updateTrailMaterial () {
        if (!this._particleSystem) {
            return;
        }
        const ps = this._particleSystem;
        const trailModule = ps._trailModule;
        if (trailModule && trailModule.enable) {
            if (ps.simulationSpace === Space.World || trailModule.space === Space.World) {
                this._trailDefines[CC_USE_WORLD_SPACE] = true;
            } else {
                this._trailDefines[CC_USE_WORLD_SPACE] = false;
            }
            let mat = ps.getMaterialInstance(1);
            if (mat === null && this._defaultTrailMat === null) {
                _matInsInfo.parent = builtinResMgr.get<Material>('default-trail-material');
                _matInsInfo.owner = this._particleSystem;
                _matInsInfo.subModelIdx = 1;
                this._defaultTrailMat = new MaterialInstance(_matInsInfo);
                _matInsInfo.parent = null!;
                _matInsInfo.owner = null!;
                _matInsInfo.subModelIdx = 0;
            }
            mat = mat || this._defaultTrailMat;
            mat.recompileShaders(this._trailDefines);
            trailModule.updateMaterial();
        }
    }

    public setUseInstance (value: boolean) {
        if (this._useInstance === value) {
            return;
        }
        this._useInstance = value;
        if (this._model) {
            this._model.useInstance = value;
            this._model.doDestroy();
        }
        this.updateRenderMode();
    }
}<|MERGE_RESOLUTION|>--- conflicted
+++ resolved
@@ -23,11 +23,10 @@
 */
 
 import { EDITOR } from 'internal:constants';
-<<<<<<< HEAD
 import { builtinResMgr } from '../../asset/asset-manager';
 import { Material } from '../../asset/assets';
 import { AttributeName, Format, Attribute, FormatInfos } from '../../gfx';
-import { Mat4, Vec2, Vec3, Vec4, pseudoRandom, Quat, EPSILON, approx, RecyclePool, cclegacy } from '../../core';
+import { Mat4, Vec2, Vec3, Vec4, pseudoRandom, Quat, EPSILON, approx, RecyclePool, cclegacy, Mat3, Color, random } from '../../core';
 import { MaterialInstance, IMaterialInstanceInfo } from '../../render-scene/core/material-instance';
 import { MacroRecord } from '../../render-scene/core/pass-utils';
 import { AlignmentSpace, RenderMode, Space } from '../enum';
@@ -40,26 +39,9 @@
 import { NoiseModule } from '../animator/noise-module';
 import { isCurveTwoValues } from '../particle-general-function';
 import { Mode } from '../animator/curve-range';
-=======
-import { builtinResMgr } from '../../core/builtin';
-import { Material } from '../../core/assets';
-import { AttributeName, Format, Attribute, FormatInfos } from '../../core/gfx';
-import { Mat4, Vec2, Vec3, Vec4, pseudoRandom, Quat, random, EPSILON, approx, Mat3, Color } from '../../core/math';
-import { RecyclePool } from '../../core/memop';
-import { MaterialInstance, IMaterialInstanceInfo } from '../../core/renderer/core/material-instance';
-import { MacroRecord } from '../../core/renderer/core/pass-utils';
-import { AlignmentSpace, RenderMode, Space } from '../enum';
-import { Particle, IParticleModule, PARTICLE_MODULE_ORDER, PARTICLE_MODULE_NAME } from '../particle';
-import { ParticleSystemRendererBase } from './particle-system-renderer-base';
-import { Component } from '../../core';
-import { Camera } from '../../core/renderer/scene/camera';
-import { ParticleNoise } from '../noise';
-import { NoiseModule } from '../animator/noise-module';
-import { legacyCC } from '../../core/global-exports';
 import { forceFieldManager } from '../force-field-manager';
 import { ParticleSystem } from '../particle-system';
 import { SubBurst } from '../burst';
->>>>>>> f0c259b6
 
 const _tempAttribUV = new Vec3();
 const _tempWorldTrans = new Mat4();
@@ -474,21 +456,6 @@
             trailModule.update();
         }
 
-<<<<<<< HEAD
-        const useGravity = !ps.gravityModifier.isZero();
-        if (useGravity) {
-            if (ps.simulationSpace === Space.Local) {
-                const r: Quat = ps.node.getRotation();
-                Mat4.fromQuat(this._localMat, r);
-                this._localMat.transpose(); // just consider rotation, use transpose as invert
-            }
-
-            if (ps.node.parent) {
-                const r: Quat = ps.node.parent.getWorldRotation();
-                Mat4.fromQuat(_tempParentInverse, r);
-                _tempParentInverse.transpose();
-            }
-=======
         const useGravity = !approx(ps.gravityModifier.getMaxAbs(), 0.0, EPSILON);
         if (useGravity) {
             if (ps.simulationSpace === Space.Local) {
@@ -499,7 +466,6 @@
                 this._localMat.m15 = 1;
             }
             ps.gravityModifier.bake();
->>>>>>> f0c259b6
         }
 
         for (let i = this._particles!.length; i >= 0; --i) {
@@ -534,34 +500,6 @@
                     }
                 }
 
-<<<<<<< HEAD
-            // apply gravity when both the mode is not Constant and the value is not 0.
-            if (useGravity) {
-                const rand = isCurveTwoValues(ps.gravityModifier) ? pseudoRandom(p.randomSeed) : 0;
-                if (ps.simulationSpace === Space.Local) {
-                    const time = 1 - p.remainingLifetime / p.startLifetime;
-                    const gravityFactor = -ps.gravityModifier.evaluate(time, rand)! * 9.8 * dt;
-                    this._gravity.x = 0.0;
-                    this._gravity.y = gravityFactor;
-                    this._gravity.z = 0.0;
-                    this._gravity.w = 1.0;
-                    if (!approx(gravityFactor, 0.0, EPSILON)) {
-                        if (ps.node.parent) {
-                            this._gravity = this._gravity.transformMat4(_tempParentInverse);
-                        }
-                        this._gravity = this._gravity.transformMat4(this._localMat);
-
-                        p.velocity.x += this._gravity.x;
-                        p.velocity.y += this._gravity.y;
-                        p.velocity.z += this._gravity.z;
-                    }
-                } else {
-                    // apply gravity.
-                    p.velocity.y -= ps.gravityModifier.evaluate(1 - p.remainingLifetime / p.startLifetime, rand)! * 9.8 * dt;
-                }
-            }
-            Vec3.copy(p.ultimateVelocity, p.velocity);
-=======
                 if (ps.forceFieldModule && ps.forceFieldModule.enable) {
                     const ffList = ps.forceFieldModule.forceList;
                     for (let f = 0; f < ffList.length; ++f) {
@@ -644,7 +582,6 @@
                             }
                         }
                     }
->>>>>>> f0c259b6
 
                     for (let sb = 0; sb < p.bursts.length; ++sb) {
                         p.bursts[sb].update(dt, p);
@@ -998,14 +935,9 @@
 
         let enable = false;
         const roationModule = this._particleSystem._rotationOvertimeModule;
-<<<<<<< HEAD
-        enable = roationModule ? roationModule.enable : false;
-        this._defines[ROTATION_OVER_TIME_MODULE_ENABLE] = enable;
-=======
         const roationSpeedModule = this._particleSystem._rotationSpeedModule;
         enable = (roationModule && roationModule.enable) || (roationSpeedModule && roationSpeedModule.enable);
         this._defines[ROTATION_OVER_TIME_MODULE_ENABLE] = false;
->>>>>>> f0c259b6
         this._defines[INSTANCE_PARTICLE] = this._useInstance;
         this._defines[USE_CUSTOM] = this._useCustom;
 
