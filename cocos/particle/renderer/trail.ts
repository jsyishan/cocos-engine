--- conflicted
+++ resolved
@@ -104,11 +104,7 @@
 
     public addElement (): ITrailElement | null {
         if (this.trailElements.length === 0) {
-<<<<<<< HEAD
-            return null!;
-=======
             return null;
->>>>>>> e0cb168c
         }
         if (this.start === -1) {
             this.start = 0;
