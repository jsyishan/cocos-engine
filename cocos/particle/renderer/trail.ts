
/**
 * @category particle
 */

import { Material } from '../../core/assets/material';
import { RenderingSubMesh } from '../../core/assets/mesh';
import { ccclass, property, tooltip } from '../../core/data/class-decorator';
import { director } from '../../core/director';
import { GFX_DRAW_INFO_SIZE, GFXBuffer, IGFXIndirectBuffer } from '../../core/gfx/buffer';
import { GFXAttributeName, GFXBufferUsageBit, GFXFormat, GFXFormatInfos, GFXMemoryUsageBit, GFXPrimitiveMode } from '../../core/gfx/define';
import { GFXDevice } from '../../core/gfx/device';
import { IGFXAttribute } from '../../core/gfx/input-assembler';
import { Color, Mat4, Quat, toRadian, Vec3 } from '../../core/math';
import { Pool } from '../../core/memop';
import { Model } from '../../core/renderer';
import CurveRange from '../animator/curve-range';
import GradientRange from '../animator/gradient-range';
import { Space, TextureMode, TrailMode } from '../enum';
import { Particle } from '../particle';
import { legacyCC } from '../../core/global-exports';

// tslint:disable: max-line-length
const PRE_TRIANGLE_INDEX = 1;
const NEXT_TRIANGLE_INDEX = 1 << 2;
const DIRECTION_THRESHOLD = Math.cos(toRadian(100));

const _temp_trailEle = { position: new Vec3(), velocity: new Vec3() } as ITrailElement;
const _temp_quat = new Quat();
const _temp_xform = new Mat4();
const _temp_vec3 = new Vec3();
const _temp_vec3_1 = new Vec3();
const _temp_color = new Color();

const barycentric = [1, 0, 0, 0, 1, 0, 0, 0, 1]; // <wireframe debug>
// tslint:disable-next-line: prefer-const
let _bcIdx = 0;

interface ITrailElement {
    position: Vec3;
    lifetime: number;
    width: number;
    velocity: Vec3;
    direction: number; // if one element's direction differs from the previous one,it means the trail's direction reverse.
    color: Color;
}

// the valid element is in [start,end) range.if start equals -1,it represents the array is empty.
class TrailSegment {
    public start: number;
    public end: number;
    public trailElements: ITrailElement[];

    constructor (maxTrailElementNum: number) {
        this.start = -1;
        this.end = -1;
        this.trailElements = [];
        while (maxTrailElementNum--) {
            this.trailElements.push({
                position: new Vec3(),
                lifetime: 0,
                width: 0,
                velocity: new Vec3(),
                direction: 0,
                color: new Color(),
            });
        }
    }

    public getElement (idx: number) {
        if (this.start === -1) {
            return null;
        }
        if (idx < 0) {
            idx = (idx + this.trailElements.length) % this.trailElements.length;
        }
        if (idx >= this.trailElements.length) {
            idx %= this.trailElements.length;
        }
        return this.trailElements[idx];
    }

    public addElement (): ITrailElement {
        if (this.trailElements.length === 0) {
            return null as any;
        }
        if (this.start === -1) {
            this.start = 0;
            this.end = 1;
            return this.trailElements[0];
        }
        if (this.start === this.end) {
            this.trailElements.splice(this.end, 0, {
                position: new Vec3(),
                lifetime: 0,
                width: 0,
                velocity: new Vec3(),
                direction: 0,
                color: new Color(),
            });
            this.start++;
            this.start %= this.trailElements.length;
        }
        const newEleLoc = this.end++;
        this.end %= this.trailElements.length;
        return this.trailElements[newEleLoc];
    }

    public iterateElement (target: object, f: (target: object, e: ITrailElement, p: Particle, dt: number) => boolean, p: Particle, dt: number) {
        const end = this.start >= this.end ? this.end + this.trailElements.length : this.end;
        for (let i = this.start; i < end; i++) {
            if (f(target, this.trailElements[i % this.trailElements.length], p, dt)) {
                this.start++;
                this.start %= this.trailElements.length;
            }
        }
        if (this.start === end) {
            this.start = -1;
            this.end = -1;
        }
    }

    public count () {
        if (this.start < this.end) {
            return this.end - this.start;
        } else {
            return this.trailElements.length + this.end - this.start;
        }
    }

    public clear () {
        this.start = -1;
        this.end = -1;
    }

    // <debug>
    // public _print () {
    //     let msg = String();
    //     this.iterateElement(this, (target: object, e: ITrailElement, p: Particle, dt: number) => {
    //         msg += 'pos:' + e.position.toString() + ' lifetime:' + e.lifetime + ' dir:' + e.direction + ' velocity:' + e.velocity.toString() + '\n';
    //         return false;
    //     }, null, 0);
    //     console.log(msg);
    // }
}

@ccclass('cc.TrailModule')
export default class TrailModule {

    /**
     * 是否启用。
     */
    @property({
        displayOrder: 0,
    })
    public get enable () {
        return this._enable;
    }

    public set enable (val) {
        if (val === this._enable && this._trailModel) {
            return;
        }
        if (val && !this._trailModel) {
            this._createModel();
        }
        if (val && !this._enable) {
            this._enable = val;
            this._particleSystem.processor.updateTrailMaterial();
        }
        this._enable = val;
        if (this._trailModel) {
            this._trailModel.enabled = val;
        }

        val ? this.onEnable() : this.onDisable();
    }

    @property
    public _enable = false;

    /**
     * 设定粒子生成轨迹的方式。
     */
    @property({
        type: TrailMode,
        displayOrder: 1,
    })
    @tooltip('Particle在每个粒子的运动轨迹上形成拖尾效果')
    public mode = TrailMode.Particles;

    /**
     * 轨迹存在的生命周期。
     */
    @property({
        type: CurveRange,
        displayOrder: 3,
    })
    @tooltip('拖尾的生命周期')
    public lifeTime = new CurveRange();

    @property
    public _minParticleDistance = 0.1;

    /**
     * 每个轨迹粒子之间的最小间距。
     */
    @property({
        displayOrder: 5,
    })
    @tooltip('粒子每生成一个拖尾节点所运行的最短距离')
    public get minParticleDistance () {
        return this._minParticleDistance;
    }

    public set minParticleDistance (val) {
        this._minParticleDistance = val;
        this._minSquaredDistance = val * val;
    }

    @property({
        type: Space,
        displayOrder: 6,
    })
    @tooltip('拖尾所在的坐标系，World在世界坐标系中运行，Local在本地坐标系中运行')
    public get space () {
        return this._space;
    }

    public set space (val) {
        this._space = val;
        if (this._particleSystem) {
            this._particleSystem.processor.updateTrailMaterial();
        }
    }

    /**
     * 粒子本身是否存在。
     */
    @property({
        displayOrder: 7,
        visible: false,
    })
    @tooltip('拖尾是否跟随粒子一起消失')
    public existWithParticles = true;

    /**
     * 设定纹理填充方式。
     */
    @property({
        type: TextureMode,
        displayOrder: 8,
    })
    @tooltip('贴图在拖尾上的展开形式，Stretch贴图覆盖在整条拖尾上，Repeat贴图覆盖在一段拖尾上')
    public textureMode = TextureMode.Stretch;

    @property({
        displayOrder: 9,
    })
    @tooltip('拖尾宽度继承自粒子大小')
    public widthFromParticle = true;

    /**
     * 控制轨迹长度的曲线。
     */
    @property({
        type: CurveRange,
        displayOrder: 10,
    })
    @tooltip('拖尾宽度，如果继承自粒子则是粒子大小的比例')
    public widthRatio = new CurveRange();

    @property({
        displayOrder: 11,
    })
    @tooltip('拖尾颜色是否继承自粒子')
    public colorFromParticle = false;

    @property({
        type: GradientRange,
        displayOrder: 12,
    })
    @tooltip('拖尾颜色随拖尾自身长度的颜色渐变')
    public colorOverTrail = new GradientRange();

    @property({
        type: GradientRange,
        displayOrder: 13,
    })
    @tooltip('拖尾颜色随时间的颜色渐变')
    public colorOvertime = new GradientRange();

    /**
     * 轨迹设定时的坐标系。
     */
    @property({
        type: Space,
    })
    private _space = Space.World;

    @property
    private _particleSystem: any = null;

    private _minSquaredDistance: number = 0;
    private _vertSize: number;
    private _trailNum: number = 0;
    private _trailLifetime: number = 0;
    private vbOffset: number = 0;
    private ibOffset: number = 0;
    private _trailSegments: Pool<TrailSegment> | null = null;
    private _particleTrail: Map<Particle, TrailSegment>;
    private _trailModel: Model | null = null;
    private _iaInfo: IGFXIndirectBuffer;
    private _iaInfoBuffer: GFXBuffer | null = null;
    private _subMeshData: RenderingSubMesh | null = null;
    private _vertAttrs: IGFXAttribute[];
    private _vbF32: Float32Array | null = null;
    private _vbUint32: Uint32Array | null = null;
    private _iBuffer: Uint16Array | null = null;
    private _needTransform: boolean = false;
    private _defaultMat: Material | null = null;

    constructor () {
        this._iaInfo = {
            drawInfos: [{
                vertexCount: 0,
                firstVertex: 0,
                indexCount: 0,
                firstIndex: 0,
                vertexOffset: 0,
                instanceCount: 0,
                firstInstance: 0,
            }],
        };

        this._vertAttrs = [
            { name: GFXAttributeName.ATTR_POSITION, format: GFXFormat.RGB32F }, // xyz:position
            { name: GFXAttributeName.ATTR_TEX_COORD, format: GFXFormat.RGBA32F }, // x:index y:size zw:texcoord
            // { name: GFXAttributeName.ATTR_TEX_COORD2, format: GFXFormat.RGB32F }, // <wireframe debug>
            { name: GFXAttributeName.ATTR_TEX_COORD1, format: GFXFormat.RGB32F }, // xyz:velocity
            { name: GFXAttributeName.ATTR_COLOR, format: GFXFormat.RGBA8, isNormalized: true },
        ];
        this._vertSize = 0;
        for (const a of this._vertAttrs) {
            this._vertSize += GFXFormatInfos[a.format].size;
        }

        this._particleTrail = new Map<Particle, TrailSegment>();
    }

    public onInit (ps) {
        this._particleSystem = ps;
        this.minParticleDistance = this._minParticleDistance;
        let burstCount = 0;
        const psTime = ps.startLifetime.getMax();
        const psRate = ps.rateOverTime.getMax();
        const duration = ps.duration;
        for (let i = 0, len = ps.bursts.length; i < len; i++) {
            const b = ps.bursts[i];
            burstCount += b.getMaxCount(ps) * Math.ceil(psTime / duration);
        }
        this._trailNum = Math.ceil(psTime * this.lifeTime.getMax() * 60 * (psRate * duration + burstCount));
        this._trailSegments = new Pool(() => new TrailSegment(10), Math.ceil(psRate * duration));
        if (this._enable) {
            this.enable = this._enable;
            this._updateMaterial();
        }
    }

    public onEnable () {
        this._attachToScene();
    }

    public onDisable () {
        this._particleTrail.clear();
        this._detachFromScene();
    }

    public _attachToScene () {
        if (this._trailModel) {
            if (this._trailModel.scene) {
                this._detachFromScene();
            }
            this._particleSystem._getRenderScene().addModel(this._trailModel);
        }
    }

    public _detachFromScene () {
        if (this._trailModel && this._trailModel.scene) {
            this._trailModel.scene.removeModel(this._trailModel);
        }
    }

    public destroy () {
        this.destroySubMeshData();
        if (this._trailModel) {
<<<<<<< HEAD
            legacyCC.director.root.destroyModel(this._trailModel);
=======
            director.root!.destroyModel(this._trailModel);
>>>>>>> f5eb94f8
            this._trailModel = null;
        }
        if (this._trailSegments) {
            this._trailSegments.clear((obj: TrailSegment) => { obj.trailElements.length = 0; });
            this._trailSegments = null;
        }
    }

    public clear () {
        if (this.enable) {
            const trailIter = this._particleTrail.values();
            let trail = trailIter.next();
            while (!trail.done) {
                trail.value.clear();
                trail = trailIter.next();
            }
            this._particleTrail.clear();
            this.updateRenderData();
        }
    }

    public _updateMaterial () {
        if (this._particleSystem && this._trailModel) {
            const mat = this._particleSystem.getMaterialInstance(1);
            if (mat) {
                this._trailModel.setSubModelMaterial(0, mat);
            } else {
                this._trailModel.setSubModelMaterial(0, this._particleSystem.processor._defaultTrailMat);
            }
        }
    }

    public update () {
        this._trailLifetime = this.lifeTime.evaluate(this._particleSystem._time, 1)!;
        if (this.space === Space.World && this._particleSystem._simulationSpace === Space.Local) {
            this._needTransform = true;
            this._particleSystem.node.getWorldMatrix(_temp_xform);
            this._particleSystem.node.getWorldRotation(_temp_quat);
        } else {
            this._needTransform = false;
        }
    }

    public animate (p: Particle, scaledDt: number) {
        if (!this._trailSegments) {
            return;
        }
        let trail = this._particleTrail.get(p);
        if (!trail) {
            trail = this._trailSegments.alloc();
            this._particleTrail.set(p, trail);
            // Avoid position and trail are one frame apart at the end of the particle animation.
            return;
        }
        let lastSeg = trail.getElement(trail.end - 1);
        if (this._needTransform) {
            Vec3.transformMat4(_temp_vec3, p.position, _temp_xform);
        } else {
            Vec3.copy(_temp_vec3, p.position);
        }
        if (lastSeg) {
            trail.iterateElement(this, this._updateTrailElement, p, scaledDt);
            if (Vec3.squaredDistance(lastSeg.position, _temp_vec3) < this._minSquaredDistance) {
                return;
            }
        }
        lastSeg = trail.addElement();
        if (!lastSeg) {
            return;
        }
        Vec3.copy(lastSeg.position, _temp_vec3);
        lastSeg.lifetime = 0;
        if (this.widthFromParticle) {
            lastSeg.width = p.size.x * this.widthRatio.evaluate(0, 1)!;
        } else {
            lastSeg.width = this.widthRatio.evaluate(0, 1)!;
        }
        const trailNum = trail.count();
        if (trailNum === 2) {
            const lastSecondTrail = trail.getElement(trail.end - 2)!;
            Vec3.subtract(lastSecondTrail.velocity, lastSeg.position, lastSecondTrail.position);
        } else if (trailNum > 2) {
            const lastSecondTrail = trail.getElement(trail.end - 2)!;
            const lastThirdTrail = trail.getElement(trail.end - 3)!;
            Vec3.subtract(_temp_vec3, lastThirdTrail.position, lastSecondTrail.position);
            Vec3.subtract(_temp_vec3_1, lastSeg.position, lastSecondTrail.position);
            Vec3.subtract(lastSecondTrail.velocity, _temp_vec3_1, _temp_vec3);
            if (Vec3.equals(Vec3.ZERO, lastSecondTrail.velocity)) {
                Vec3.copy(lastSecondTrail.velocity, _temp_vec3);
            }
            Vec3.normalize(lastSecondTrail.velocity, lastSecondTrail.velocity);
            this._checkDirectionReverse(lastSecondTrail, lastThirdTrail);
        }
        if (this.colorFromParticle) {
            lastSeg.color.set(p.color);
        } else {
            lastSeg.color.set(this.colorOvertime.evaluate(0, 1));
        }
    }

    public removeParticle (p: Particle) {
        const trail = this._particleTrail.get(p);
        if (trail && this._trailSegments) {
            trail.clear();
            this._trailSegments.free(trail);
            this._particleTrail.delete(p);
        }
    }

    public updateRenderData () {
        this.vbOffset = 0;
        this.ibOffset = 0;
        for (const p of this._particleTrail.keys()) {
            const trailSeg = this._particleTrail.get(p)!;
            if (trailSeg.start === -1) {
                continue;
            }
            const indexOffset = this.vbOffset * 4 / this._vertSize;
            const end = trailSeg.start >= trailSeg.end ? trailSeg.end + trailSeg.trailElements.length : trailSeg.end;
            const trailNum = end - trailSeg.start;
            // const lastSegRatio = vec3.distance(trailSeg.getTailElement()!.position, p.position) / this._minParticleDistance;
            const textCoordSeg = 1 / (trailNum /*- 1 + lastSegRatio*/);
            const startSegEle = trailSeg.trailElements[trailSeg.start];
            this._fillVertexBuffer(startSegEle, this.colorOverTrail.evaluate(1, 1), indexOffset, 1, 0, NEXT_TRIANGLE_INDEX);
            for (let i = trailSeg.start + 1; i < end; i++) {
                const segEle = trailSeg.trailElements[i % trailSeg.trailElements.length];
                const j = i - trailSeg.start;
                this._fillVertexBuffer(segEle, this.colorOverTrail.evaluate(1 - j / trailNum, 1), indexOffset, 1 - j * textCoordSeg, j, PRE_TRIANGLE_INDEX | NEXT_TRIANGLE_INDEX);
            }
            if (this._needTransform) {
                Vec3.transformMat4(_temp_trailEle.position, p.position, _temp_xform);
            } else {
                Vec3.copy(_temp_trailEle.position, p.position);
            }
            if (trailNum === 1 || trailNum === 2) {
                const lastSecondTrail = trailSeg.getElement(trailSeg.end - 1)!;
                Vec3.subtract(lastSecondTrail.velocity, _temp_trailEle.position, lastSecondTrail.position);
                this._vbF32![this.vbOffset - this._vertSize / 4 - 4] = lastSecondTrail.velocity.x;
                this._vbF32![this.vbOffset - this._vertSize / 4 - 3] = lastSecondTrail.velocity.y;
                this._vbF32![this.vbOffset - this._vertSize / 4 - 2] = lastSecondTrail.velocity.z;
                this._vbF32![this.vbOffset - 4] = lastSecondTrail.velocity.x;
                this._vbF32![this.vbOffset - 3] = lastSecondTrail.velocity.y;
                this._vbF32![this.vbOffset - 2] = lastSecondTrail.velocity.z;
                Vec3.subtract(_temp_trailEle.velocity, _temp_trailEle.position, lastSecondTrail.position);
                this._checkDirectionReverse(_temp_trailEle, lastSecondTrail);
            } else if (trailNum > 2) {
                const lastSecondTrail = trailSeg.getElement(trailSeg.end - 1)!;
                const lastThirdTrail = trailSeg.getElement(trailSeg.end - 2)!;
                Vec3.subtract(_temp_vec3, lastThirdTrail.position, lastSecondTrail.position);
                Vec3.subtract(_temp_vec3_1, _temp_trailEle.position, lastSecondTrail.position);
                Vec3.normalize(_temp_vec3, _temp_vec3);
                Vec3.normalize(_temp_vec3_1, _temp_vec3_1);
                Vec3.subtract(lastSecondTrail.velocity, _temp_vec3_1, _temp_vec3);
                Vec3.normalize(lastSecondTrail.velocity, lastSecondTrail.velocity);
                this._checkDirectionReverse(lastSecondTrail, lastThirdTrail);
                // refresh last trail segment data
                this.vbOffset -= this._vertSize / 4 * 2;
                this.ibOffset -= 6;
                // _bcIdx = (_bcIdx - 6 + 9) % 9;  // <wireframe debug>
                this._fillVertexBuffer(lastSecondTrail, this.colorOverTrail.evaluate(textCoordSeg, 1), indexOffset, textCoordSeg, trailNum - 1, PRE_TRIANGLE_INDEX | NEXT_TRIANGLE_INDEX);
                Vec3.subtract(_temp_trailEle.velocity, _temp_trailEle.position, lastSecondTrail.position);
                Vec3.normalize(_temp_trailEle.velocity, _temp_trailEle.velocity);
                this._checkDirectionReverse(_temp_trailEle, lastSecondTrail);
            }
            if (this.widthFromParticle) {
                _temp_trailEle.width = p.size.x * this.widthRatio.evaluate(0, 1)!;
            } else {
                _temp_trailEle.width = this.widthRatio.evaluate(0, 1)!;
            }
            _temp_trailEle.color = p.color;

            if (Vec3.equals(_temp_trailEle.velocity, Vec3.ZERO)) {
                this.ibOffset -= 3;
            } else {
                this._fillVertexBuffer(_temp_trailEle, this.colorOverTrail.evaluate(0, 1), indexOffset, 0, trailNum, PRE_TRIANGLE_INDEX);
            }
        }
        this.updateIA(this.ibOffset);
    }

    public updateIA (count: number) {
        if (this._trailModel && this._trailModel.subModelNum > 0) {
            const subModel = this._trailModel.getSubModel(0);
            subModel.inputAssembler!.vertexBuffers[0].update(this._vbF32!);
            subModel.inputAssembler!.indexBuffer!.update(this._iBuffer!);
            subModel.inputAssembler!.indexCount = count;
            this._iaInfo.drawInfos[0] = subModel.inputAssembler!;
            this._iaInfoBuffer!.update(this._iaInfo);
        }
    }

    private _createModel () {
        if (this._trailModel) {
            return;
        }
        const device: GFXDevice = director.root!.device;
        const vertexBuffer = device.createBuffer({
            usage: GFXBufferUsageBit.VERTEX | GFXBufferUsageBit.TRANSFER_DST,
            memUsage: GFXMemoryUsageBit.HOST | GFXMemoryUsageBit.DEVICE,
            size: this._vertSize * (this._trailNum + 1) * 2,
            stride: this._vertSize,
        });
        const vBuffer: ArrayBuffer = new ArrayBuffer(this._vertSize * (this._trailNum + 1) * 2);
        this._vbF32 = new Float32Array(vBuffer);
        this._vbUint32 = new Uint32Array(vBuffer);
        vertexBuffer.update(vBuffer);

        const indexBuffer = device.createBuffer({
            usage: GFXBufferUsageBit.INDEX | GFXBufferUsageBit.TRANSFER_DST,
            memUsage: GFXMemoryUsageBit.HOST | GFXMemoryUsageBit.DEVICE,
            size: this._trailNum * 6 * Uint16Array.BYTES_PER_ELEMENT,
            stride: Uint16Array.BYTES_PER_ELEMENT,
        });
        this._iBuffer = new Uint16Array(this._trailNum * 6);
        indexBuffer.update(this._iBuffer);

        this._iaInfoBuffer = device.createBuffer({
            usage: GFXBufferUsageBit.INDIRECT,
            memUsage: GFXMemoryUsageBit.HOST | GFXMemoryUsageBit.DEVICE,
            size: GFX_DRAW_INFO_SIZE,
            stride: GFX_DRAW_INFO_SIZE,
        });
        this._iaInfo.drawInfos[0].vertexCount = (this._trailNum + 1) * 2;
        this._iaInfo.drawInfos[0].indexCount = this._trailNum * 6;
        this._iaInfoBuffer.update(this._iaInfo);

        this._subMeshData = new RenderingSubMesh([vertexBuffer], this._vertAttrs!, GFXPrimitiveMode.TRIANGLE_LIST);
        this._subMeshData.indexBuffer = indexBuffer;
        this._subMeshData.indirectBuffer = this._iaInfoBuffer;

<<<<<<< HEAD
        this._trailModel = legacyCC.director.root.createModel(Model);
=======
        this._trailModel = director.root!.createModel(Model);
>>>>>>> f5eb94f8
        this._trailModel!.initialize(this._particleSystem.node);
        this._trailModel!.visFlags = this._particleSystem.visibility;
        this._trailModel!.setSubModelMesh(0, this._subMeshData);
        this._trailModel!.enabled = true;
    }

    private _updateTrailElement (module: any, trailEle: ITrailElement, p: Particle, dt: number): boolean {
        trailEle.lifetime += dt;
        if (module.colorFromParticle) {
            trailEle.color.set(p.color);
            trailEle.color.multiply(module.colorOvertime.evaluate(1.0 - p.remainingLifetime / p.startLifetime, 1));
        } else {
            trailEle.color.set(module.colorOvertime.evaluate(1.0 - p.remainingLifetime / p.startLifetime, 1));
        }
        if (module.widthFromParticle) {
            trailEle.width = p.size.x * module.widthRatio.evaluate(trailEle.lifetime / module._trailLifetime, 1)!;
        } else {
            trailEle.width = module.widthRatio.evaluate(trailEle.lifetime / module._trailLifetime, 1)!;
        }
        return trailEle.lifetime > module._trailLifetime;
    }

    private _fillVertexBuffer (trailSeg: ITrailElement, colorModifer: Color, indexOffset: number, xTexCoord: number, trailEleIdx: number, indexSet: number) {
        this._vbF32![this.vbOffset++] = trailSeg.position.x;
        this._vbF32![this.vbOffset++] = trailSeg.position.y;
        this._vbF32![this.vbOffset++] = trailSeg.position.z;
        this._vbF32![this.vbOffset++] = trailSeg.direction;
        this._vbF32![this.vbOffset++] = trailSeg.width;
        this._vbF32![this.vbOffset++] = xTexCoord;
        this._vbF32![this.vbOffset++] = 0;
        // this._vbF32![this.vbOffset++] = barycentric[_bcIdx++];  // <wireframe debug>
        // this._vbF32![this.vbOffset++] = barycentric[_bcIdx++];
        // this._vbF32![this.vbOffset++] = barycentric[_bcIdx++];
        // _bcIdx %= 9;
        this._vbF32![this.vbOffset++] = trailSeg.velocity.x;
        this._vbF32![this.vbOffset++] = trailSeg.velocity.y;
        this._vbF32![this.vbOffset++] = trailSeg.velocity.z;
        _temp_color.set(trailSeg.color);
        _temp_color.multiply(colorModifer);
        this._vbUint32![this.vbOffset++] = _temp_color._val;
        this._vbF32![this.vbOffset++] = trailSeg.position.x;
        this._vbF32![this.vbOffset++] = trailSeg.position.y;
        this._vbF32![this.vbOffset++] = trailSeg.position.z;
        this._vbF32![this.vbOffset++] = 1 - trailSeg.direction;
        this._vbF32![this.vbOffset++] = trailSeg.width;
        this._vbF32![this.vbOffset++] = xTexCoord;
        this._vbF32![this.vbOffset++] = 1;
        // this._vbF32![this.vbOffset++] = barycentric[_bcIdx++];  // <wireframe debug>
        // this._vbF32![this.vbOffset++] = barycentric[_bcIdx++];
        // this._vbF32![this.vbOffset++] = barycentric[_bcIdx++];
        // _bcIdx %= 9;
        this._vbF32![this.vbOffset++] = trailSeg.velocity.x;
        this._vbF32![this.vbOffset++] = trailSeg.velocity.y;
        this._vbF32![this.vbOffset++] = trailSeg.velocity.z;
        this._vbUint32![this.vbOffset++] = _temp_color._val;
        if (indexSet & PRE_TRIANGLE_INDEX) {
            this._iBuffer![this.ibOffset++] = indexOffset + 2 * trailEleIdx;
            this._iBuffer![this.ibOffset++] = indexOffset + 2 * trailEleIdx - 1;
            this._iBuffer![this.ibOffset++] = indexOffset + 2 * trailEleIdx + 1;
        }
        if (indexSet & NEXT_TRIANGLE_INDEX) {
            this._iBuffer![this.ibOffset++] = indexOffset + 2 * trailEleIdx;
            this._iBuffer![this.ibOffset++] = indexOffset + 2 * trailEleIdx + 1;
            this._iBuffer![this.ibOffset++] = indexOffset + 2 * trailEleIdx + 2;
        }
    }

    private _checkDirectionReverse (currElement: ITrailElement, prevElement: ITrailElement) {
        if (Vec3.dot(currElement.velocity, prevElement.velocity) < DIRECTION_THRESHOLD) {
            currElement.direction = 1 - prevElement.direction;
        } else {
            currElement.direction = prevElement.direction;
        }
    }

    private destroySubMeshData () {
        if (this._subMeshData) {
            this._subMeshData.destroy();
            this._subMeshData = null;
        }
    }

    // <debug use>
    // private _printVB() {
    //     let log = new String();
    //     for (let i = 0; i < this.vbOffset; i++) {
    //         log += 'pos:' + this._vbF32![i++].toFixed(2) + ',' + this._vbF32![i++].toFixed(2) + ',' + this._vbF32![i++].toFixed(2) + ' dir:' + this._vbF32![i++].toFixed(0) + ' ';
    //         i += 6;
    //         log += 'vel:' + this._vbF32![i++].toFixed(2) + ',' + this._vbF32![i++].toFixed(2) + ',' + this._vbF32![i++].toFixed(2) + '\n';
    //     }
    //     if (log.length > 0) {
    //         console.log(log);
    //     }
    // }
}<|MERGE_RESOLUTION|>--- conflicted
+++ resolved
@@ -394,11 +394,7 @@
     public destroy () {
         this.destroySubMeshData();
         if (this._trailModel) {
-<<<<<<< HEAD
-            legacyCC.director.root.destroyModel(this._trailModel);
-=======
             director.root!.destroyModel(this._trailModel);
->>>>>>> f5eb94f8
             this._trailModel = null;
         }
         if (this._trailSegments) {
@@ -629,11 +625,7 @@
         this._subMeshData.indexBuffer = indexBuffer;
         this._subMeshData.indirectBuffer = this._iaInfoBuffer;
 
-<<<<<<< HEAD
-        this._trailModel = legacyCC.director.root.createModel(Model);
-=======
         this._trailModel = director.root!.createModel(Model);
->>>>>>> f5eb94f8
         this._trailModel!.initialize(this._particleSystem.node);
         this._trailModel!.visFlags = this._particleSystem.visibility;
         this._trailModel!.setSubModelMesh(0, this._subMeshData);
