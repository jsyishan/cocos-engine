--- conflicted
+++ resolved
@@ -29,11 +29,7 @@
  */
 /* eslint-disable max-len */
 import { getPhaseID, InstancedBuffer, PipelineStateManager } from '..';
-<<<<<<< HEAD
-import { assert, cclegacy, RecyclePool } from '../../core';
-=======
-import { assert, cclegacy, geometry } from '../../core';
->>>>>>> 9538714d
+import { assert, cclegacy, RecyclePool, geometry } from '../../core';
 import intersect from '../../core/geometry/intersect';
 import { Sphere } from '../../core/geometry/sphere';
 import { AccessFlagBit, Attribute, Buffer, BufferInfo, BufferUsageBit, BufferViewInfo, Color, ColorAttachment, CommandBuffer, DepthStencilAttachment, DescriptorSet, DescriptorSetInfo, Device, deviceManager, Format, Framebuffer,
