--- conflicted
+++ resolved
@@ -32,13 +32,8 @@
 import { SkeletonTexture } from '../skeleton-texture';
 import { getAttributeStride, vfmtPosUvColor4B, vfmtPosUvTwoColor4B } from '../../2d/renderer/vertex-format';
 import { Skeleton, SpineMaterialType } from '../skeleton';
-<<<<<<< HEAD
-import { Color } from '../../core';
+import { Color, Vec3 } from '../../core';
 import { BlendFactor } from '../../gfx';
-=======
-import { Color, director, Mat4, Node, Texture2D, Vec3 } from '../../core';
-import { BlendFactor } from '../../core/gfx';
->>>>>>> 080ad42b
 import { legacyCC } from '../../core/global-exports';
 import { StaticVBAccessor } from '../../2d/renderer/static-vb-accessor';
 import { RenderData } from '../../2d/renderer/render-data';
