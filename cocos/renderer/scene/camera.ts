--- conflicted
+++ resolved
@@ -244,11 +244,7 @@
 
         if (this._proj === CameraProjection.PERSPECTIVE) {
             // camera origin
-<<<<<<< HEAD
-            this.node.getWorldPosition(v_b);
-=======
             if (this._node) { this._node.getWorldPosition(v_b); }
->>>>>>> 2b1d5df1
         } else {
             // near plane intersection
             vec3.set(v_b, (x - cx) / cw * 2 - 1, (y - cy) / ch * 2 - 1, -1);
@@ -279,11 +275,7 @@
             vec3.transformMat4(out, out, this._matViewProjInv);
 
             // lerp to depth z
-<<<<<<< HEAD
-            this.node.getWorldPosition(v_a);
-=======
             if (this._node) { this._node.getWorldPosition(v_a); }
->>>>>>> 2b1d5df1
 
             vec3.lerp(out, v_a, out, lerp(this._nearClip / this._farClip, 1, screenPos.z));
         } else {
