--- conflicted
+++ resolved
@@ -46,11 +46,8 @@
                 "cocos/core/gfx/pipeline-state.ts": "cocos/core/gfx/pipeline-state.jsb.ts",
                 "cocos/spine/index.ts": "cocos/spine/index.jsb.ts",
                 "cocos/dragon-bones/index.ts": "cocos/dragon-bones/index.jsb.ts",
-<<<<<<< HEAD
-                "cocos/core/renderer/scene/native-scene.ts": "cocos/core/renderer/scene/native-scene.jsb.ts"
-=======
+                "cocos/core/renderer/scene/native-scene.ts": "cocos/core/renderer/scene/native-scene.jsb.ts",
                 "cocos/physics/physx/instantiate.ts": "cocos/physics/physx/instantiate.jsb.ts"
->>>>>>> c7cd28f0
             }
         },
         {
