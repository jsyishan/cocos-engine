{
    "features": {
        "base": { "modules": [ "base" ] },
        "gfx-webgl": { "modules": [ "gfx-webgl" ] },
        "gfx-webgl2": { "modules": [ "gfx-webgl2" ] },
<<<<<<< HEAD
        "3d": { "modules": [ "3d" ], "dependentAssets": ["0835f102-5471-47a3-9a76-01c07ac9cdb2", "b5475517-23b9-4873-bc1a-968d96616081", "0ed97c56-390e-4dd1-96b7-e7f2d93a98ed", "b23391b6-52eb-46a6-8da1-6244d9d315fb"] },
=======
        "3d": { "modules": [ "3d" ] },
        "animation": { "modules": ["animation"] },
        "skeletal-animation": { "modules": ["animation", "skeletal-animation"] },
>>>>>>> e0d52b3a
        "2d": { "modules": [ "2d" ] },
        "ui": { "modules": [ "ui", "2d" ] },
        "particle": { "modules": [ "particle" ] },
        "particle-2d": { "modules": [ "particle-2d" ] },
        "physics-framework": { "modules": [ "physics-framework" ] },
        "physics-cannon": { "modules": [ "physics-cannon", "physics-framework" ] },
        "physics-physx": { "modules": [ "physics-physx", "physics-framework" ] },
        "physics-ammo": { "modules": [ "physics-ammo", "physics-framework", "wait-for-ammo-instantiation" ] },
        "physics-builtin": { "modules": [ "physics-builtin", "physics-framework" ] },
        "physics-2d-framework": { "modules": [ "physics-2d-framework" ] },
        "physics-2d-box2d": { "modules": [ "physics-2d-box2d", "physics-2d-framework" ] },
        "physics-2d-builtin": { "modules": [ "physics-2d-builtin", "physics-2d-framework" ] },
        "intersection-2d": { "modules": [ "intersection-2d" ] },
        "primitive": { "modules": [ "primitive" ] },
        "profiler": { "modules": [ "profiler" ] },
        "audio": { "modules": [ "audio" ] },
        "video": { "modules": [ "video" ] },
        "terrain": { "modules": [ "terrain" ] },
        "webview": { "modules": [ "webview" ] },
        "tween": { "modules": [ "tween" ] },
        "tiled-map": { "modules": [ "tiled-map" ] },
        "spine": { "modules": [ "spine" ] },
        "dragon-bones": { "modules": [ "dragon-bones" ] },
        "marionette": {
            "modules": [],
            "intrinsicFlags": {
                "MARIONETTE": true
            }
        }
    },
    "moduleOverrides": [
        {
            "test": "context.mode === 'BUILD'",
            "isVirtualModule": false,
            "overrides": {
            }
        },
        {
            "test": "context.platform === 'NATIVE'",
            "isVirtualModule": false,
            "overrides": {
                "cocos/core/pipeline/index.ts": "cocos/core/pipeline/index.jsb.ts",
                "cocos/core/pipeline/render-pipeline.ts": "cocos/core/pipeline/render-pipeline.jsb.ts",
                "cocos/core/pipeline/geometry-renderer.ts": "cocos/core/pipeline/geometry-renderer.jsb.ts",
                "cocos/core/pipeline/custom/index.ts": "cocos/core/pipeline/custom/index.jsb.ts",
                "cocos/core/renderer/core/native-pools.ts": "cocos/core/renderer/core/native-pools.jsb.ts",
                "cocos/core/renderer/core/material-instance.ts": "cocos/core/renderer/core/material-instance.jsb.ts",
                "cocos/core/renderer/core/pass.ts": "cocos/core/renderer/core/pass.jsb.ts",
                "cocos/core/renderer/core/program-lib.ts": "cocos/core/renderer/core/program-lib.jsb.ts",
                "cocos/core/renderer/core/render-window.ts": "cocos/core/renderer/core/render-window.jsb.ts",
                "cocos/core/renderer/core/sampler-lib.ts": "cocos/core/renderer/core/sampler.jsb.ts",
                "cocos/core/renderer/scene/camera.ts": "cocos/core/renderer/scene/camera.jsb.ts",
                "cocos/core/renderer/scene/model.ts": "cocos/core/renderer/scene/model.jsb.ts",
                "cocos/core/renderer/scene/render-scene.ts": "cocos/core/renderer/scene/render-scene.jsb.ts",
                "cocos/core/renderer/scene/submodel.ts": "cocos/core/renderer/scene/submodel.jsb.ts",
                "cocos/core/renderer/scene/index.ts": "cocos/core/renderer/scene/index.jsb.ts",
                "cocos/core/gfx/index.ts": "cocos/core/gfx/index.jsb.ts",
                "cocos/core/gfx/pipeline-state.ts": "cocos/core/gfx/pipeline-state.jsb.ts",
                "cocos/spine/index.ts": "cocos/spine/index.jsb.ts",
                "cocos/dragon-bones/index.ts": "cocos/dragon-bones/index.jsb.ts",
                "cocos/physics/physx/instantiate.ts": "cocos/physics/physx/instantiate.jsb.ts",
                "cocos/core/scene-graph/base-node.ts": "cocos/core/scene-graph/base-node.jsb.ts",
                "cocos/core/scene-graph/node.ts": "cocos/core/scene-graph/node.jsb.ts",
                "cocos/core/scene-graph/scene.ts": "cocos/core/scene-graph/scene.jsb.ts",
                "cocos/core/scene-graph/scene-globals.ts": "cocos/core/scene-graph/scene-globals.jsb.ts",
                "cocos/core/scene-graph/index.ts": "cocos/core/scene-graph/index.jsb.ts",
                "cocos/core/root.ts": "cocos/core/root.jsb.ts",
                "cocos/core/builtin/builtin-res-mgr.ts": "cocos/core/builtin/builtin-res-mgr.jsb.ts",
                "cocos/core/assets/index.ts": "cocos/core/assets/index.jsb.ts",
                "cocos/core/assets/asset.ts": "cocos/core/assets/asset.jsb.ts",
                "cocos/core/assets/buffer-asset.ts": "cocos/core/assets/buffer-asset.jsb.ts",
                "cocos/core/assets/render-texture.ts": "cocos/core/assets/render-texture.jsb.ts",
                "cocos/core/assets/simple-texture.ts": "cocos/core/assets/simple-texture.jsb.ts",
                "cocos/core/assets/scene-asset.ts": "cocos/core/assets/scene-asset.jsb.ts",
                "cocos/core/assets/effect-asset.ts": "cocos/core/assets/effect-asset.jsb.ts",
                "cocos/core/assets/image-asset.ts": "cocos/core/assets/image-asset.jsb.ts",
                "cocos/core/assets/texture-base.ts": "cocos/core/assets/texture-base.jsb.ts",
                "cocos/core/assets/texture-asset.ts": "cocos/core/assets/texture-asset.jsb.ts",
                "cocos/core/assets/texture-2d.ts": "cocos/core/assets/texture-2d.jsb.ts",
                "cocos/core/assets/texture-cube.ts": "cocos/core/assets/texture-cube.jsb.ts",
                "cocos/core/assets/material.ts": "cocos/core/assets/material.jsb.ts",
                "cocos/core/assets/rendering-sub-mesh.ts": "cocos/core/assets/rendering-sub-mesh.jsb.ts",
                "cocos/3d/assets/mesh.ts":"cocos/3d/assets/mesh.jsb.ts",
                "cocos/3d/assets/skeleton.ts":"cocos/3d/assets/skeleton.jsb.ts",
                "cocos/3d/models/morph-model.ts":"cocos/3d/models/morph-model.jsb.ts",
                "cocos/3d/models/skinning-model.ts":"cocos/3d/models/skinning-model.jsb.ts",
                "cocos/3d/models/baked-skinning-model.ts":"cocos/3d/models/baked-skinning-model.jsb.ts",
                "cocos/3d/misc/create-mesh.ts":"cocos/3d/misc/create-mesh.jsb.ts"
            }
        },
        {
            "test": "context.buildTimeConstants && context.buildTimeConstants.HTML5",
            "isVirtualModule": true,
            "overrides": {
                "pal/minigame": "pal/minigame/non-minigame.ts",
                "pal/audio": "pal/audio/web/player.ts",
                "pal/system-info": "pal/system-info/web/system-info.ts",
                "pal/screen-adapter": "pal/screen-adapter/web/screen-adapter.ts",
                "pal/input": "pal/input/web/index.ts"
            }
        },
        {
            "test": "context.buildTimeConstants && context.buildTimeConstants.NATIVE",
            "isVirtualModule": true,
            "overrides": {
                "pal/minigame": "pal/minigame/non-minigame.ts",
                "pal/audio": "pal/audio/native/player.ts",
                "pal/system-info": "pal/system-info/native/system-info.ts",
                "pal/screen-adapter": "pal/screen-adapter/native/screen-adapter.ts",
                "pal/input": "pal/input/native/index.ts"
            }
        },
        {
            "test": "context.buildTimeConstants && context.buildTimeConstants.MINIGAME",
            "isVirtualModule": true,
            "overrides": {
                "pal/minigame": "pal/minigame/{{context.platform.toLowerCase()}}.ts",
                "pal/audio": "pal/audio/minigame/player.ts",
                "pal/system-info": "pal/system-info/minigame/system-info.ts",
                "pal/screen-adapter": "pal/screen-adapter/minigame/screen-adapter.ts",
                "pal/input": "pal/input/minigame/index.ts"
            }
        },
        {
            "test": "context.buildTimeConstants && context.buildTimeConstants.RUNTIME_BASED",
            "isVirtualModule": true,
            "overrides": {
                "pal/minigame": "pal/minigame/runtime.ts",
                "pal/audio": "pal/audio/minigame/player.ts",
                "pal/system-info": "pal/system-info/minigame/system-info.ts",
                "pal/screen-adapter": "pal/screen-adapter/minigame/screen-adapter.ts",
                "pal/input": "pal/input/minigame/index.ts"
            }
        },
        {
            "test": "context.buildTimeConstants && context.buildTimeConstants.NOT_PACK_PHYSX_LIBS",
            "isVirtualModule": false,
            "overrides": {
                "cocos/physics/physx/physx.asmjs.ts": "cocos/physics/physx/physx.null.ts"
            }
        },
        {
            "test": "!context.buildTimeConstants.MARIONETTE",
            "isVirtualModule": false,
            "overrides": {
                "cocos/core/animation/marionette/runtime-exports.ts": "cocos/core/animation/marionette/index-empty.ts"
            }
        }
    ],
    "includes": [
        "./exports/**/*.{ts,js,json}",
        "./editor/exports/**/*.{ts,js,json}",
        "./cocos/**/*.{ts,js,json}",
        "./pal/**/*.{ts,js,json}"
    ]
}<|MERGE_RESOLUTION|>--- conflicted
+++ resolved
@@ -3,13 +3,9 @@
         "base": { "modules": [ "base" ] },
         "gfx-webgl": { "modules": [ "gfx-webgl" ] },
         "gfx-webgl2": { "modules": [ "gfx-webgl2" ] },
-<<<<<<< HEAD
         "3d": { "modules": [ "3d" ], "dependentAssets": ["0835f102-5471-47a3-9a76-01c07ac9cdb2", "b5475517-23b9-4873-bc1a-968d96616081", "0ed97c56-390e-4dd1-96b7-e7f2d93a98ed", "b23391b6-52eb-46a6-8da1-6244d9d315fb"] },
-=======
-        "3d": { "modules": [ "3d" ] },
         "animation": { "modules": ["animation"] },
         "skeletal-animation": { "modules": ["animation", "skeletal-animation"] },
->>>>>>> e0d52b3a
         "2d": { "modules": [ "2d" ] },
         "ui": { "modules": [ "ui", "2d" ] },
         "particle": { "modules": [ "particle" ] },
