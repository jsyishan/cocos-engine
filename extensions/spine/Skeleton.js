/****************************************************************************
 Copyright (c) 2013-2016 Chukong Technologies Inc.
 Copyright (c) 2017-2018 Xiamen Yaji Software Co., Ltd.

 https://www.cocos.com/

 Permission is hereby granted, free of charge, to any person obtaining a copy
 of this software and associated engine source code (the "Software"), a limited,
  worldwide, royalty-free, non-assignable, revocable and non-exclusive license
 to use Cocos Creator solely to develop games on your target platforms. You shall
  not use Cocos Creator software for developing other software or tools that's
  used for developing games. You are not granted to publish, distribute,
  sublicense, and/or sell copies of Cocos Creator.

 The software or tools in this License Agreement are licensed, not sold.
 Xiamen Yaji Software Co., Ltd. reserves all rights not expressly granted to you.

 THE SOFTWARE IS PROVIDED "AS IS", WITHOUT WARRANTY OF ANY KIND, EXPRESS OR
 IMPLIED, INCLUDING BUT NOT LIMITED TO THE WARRANTIES OF MERCHANTABILITY,
 FITNESS FOR A PARTICULAR PURPOSE AND NONINFRINGEMENT. IN NO EVENT SHALL THE
 AUTHORS OR COPYRIGHT HOLDERS BE LIABLE FOR ANY CLAIM, DAMAGES OR OTHER
 LIABILITY, WHETHER IN AN ACTION OF CONTRACT, TORT OR OTHERWISE, ARISING FROM,
 OUT OF OR IN CONNECTION WITH THE SOFTWARE OR THE USE OR OTHER DEALINGS IN
 THE SOFTWARE.
 ****************************************************************************/

const TrackEntryListeners = require('./track-entry-listeners');
const RenderComponent = require('../../cocos2d/core/components/CCRenderComponent');
const spine = require('./lib/spine');
const Material = require('../../cocos2d/core/assets/material/CCMaterial');
const Graphics = require('../../cocos2d/core/graphics/graphics');

let SkeletonCache = require('./skeleton-cache');

/**
 * @module sp
 */
let DefaultSkinsEnum = cc.Enum({ 'default': -1 });
let DefaultAnimsEnum = cc.Enum({ '<None>': 0 });

/**
 * !#en Enum for animation cache mode type.
 * !#zh Spine动画缓存类型
 * @enum Skeleton.AnimationCacheMode
 */
let AnimationCacheMode = cc.Enum({
    /**
     * !#en The realtime mode.
     * !#zh 实时计算模式。
     * @property {Number} REALTIME
     */
    REALTIME: 0,
    /**
     * !#en The shared cache mode.
     * !#zh 共享缓存模式。
     * @property {Number} SHARED_CACHE
     */
    SHARED_CACHE: 1,
    /**
     * !#en The private cache mode.
     * !#zh 私有缓存模式。
     * @property {Number} PRIVATE_CACHE
     */
    PRIVATE_CACHE: 2 
});

function setEnumAttr (obj, propName, enumDef) {
    cc.Class.attr(obj, propName, {
        type: 'Enum',
        enumList: cc.Enum.getList(enumDef)
    });
}

/**
 * !#en
 * The skeleton of Spine <br/>
 * <br/>
 * (Skeleton has a reference to a SkeletonData and stores the state for skeleton instance,
 * which consists of the current pose's bone SRT, slot colors, and which slot attachments are visible. <br/>
 * Multiple skeletons can use the same SkeletonData which includes all animations, skins, and attachments.) <br/>
 * !#zh
 * Spine 骨骼动画 <br/>
 * <br/>
 * (Skeleton 具有对骨骼数据的引用并且存储了骨骼实例的状态，
 * 它由当前的骨骼动作，slot 颜色，和可见的 slot attachments 组成。<br/>
 * 多个 Skeleton 可以使用相同的骨骼数据，其中包括所有的动画，皮肤和 attachments。
 *
 * @class Skeleton
 * @extends RenderComponent
 */
sp.Skeleton = cc.Class({
    name: 'sp.Skeleton',
    extends: RenderComponent,
    editor: CC_EDITOR && {
        menu: 'i18n:MAIN_MENU.component.renderers/Spine Skeleton',
        help: 'app://docs/html/components/spine.html',
        //playOnFocus: true
    },

    statics: {
        AnimationCacheMode: AnimationCacheMode,
    },

    properties: {
        /**
         * !#en The skeletal animation is paused?
         * !#zh 该骨骼动画是否暂停。
         * @property paused
         * @type {Boolean}
         * @readOnly
         * @default false
         */
        paused: {
            default: false,
            visible: false
        },

        /**
         * !#en
         * The skeleton data contains the skeleton information (bind pose bones, slots, draw order,
         * attachments, skins, etc) and animations but does not hold any state.<br/>
         * Multiple skeletons can share the same skeleton data.
         * !#zh
         * 骨骼数据包含了骨骼信息（绑定骨骼动作，slots，渲染顺序，
         * attachments，皮肤等等）和动画但不持有任何状态。<br/>
         * 多个 Skeleton 可以共用相同的骨骼数据。
         * @property {SkeletonData} skeletonData
         */
        skeletonData: {
            default: null,
            type: sp.SkeletonData,
            notify () {
                this.defaultSkin = '';
                this.defaultAnimation = '';
                if (CC_EDITOR) {
                    this._refreshInspector();
                }
                this._updateSkeletonData();
            },
            tooltip: CC_DEV && 'i18n:COMPONENT.skeleton.skeleton_data'
        },

        // 由于 spine 的 skin 是无法二次替换的，所以只能设置默认的 skin
        /**
         * !#en The name of default skin.
         * !#zh 默认的皮肤名称。
         * @property {String} defaultSkin
         */
        defaultSkin: {
            default: '',
            visible: false
        },

        /**
         * !#en The name of default animation.
         * !#zh 默认的动画名称。
         * @property {String} defaultAnimation
         */
        defaultAnimation: {
            default: '',
            visible: false
        },

        /**
         * !#en The name of current playing animation.
         * !#zh 当前播放的动画名称。
         * @property {String} animation
         */
        animation: {
            get () {
                if (this.isAnimationCached()) {
                    return this._animationName;
                } else {
                    var entry = this.getCurrent(0);
                    return (entry && entry.animation.name) || "";
                }
            },
            set (value) {
                this.defaultAnimation = value;
                if (value) {
                    this.setAnimation(0, value, this.loop);
                }
                else if (!this.isAnimationCached()) {
                    this.clearTrack(0);
                    this.setToSetupPose();
                }
            },
            visible: false
        },

        /**
         * @property {Number} _defaultSkinIndex
         */
        _defaultSkinIndex: {
            get () {
                if (this.skeletonData && this.defaultSkin) {
                    var skinsEnum = this.skeletonData.getSkinsEnum();
                    if (skinsEnum) {
                        var skinIndex = skinsEnum[this.defaultSkin];
                        if (skinIndex !== undefined) {
                            return skinIndex;
                        }
                    }
                }
                return 0;
            },
            set (value) {
                var skinsEnum;
                if (this.skeletonData) {
                    skinsEnum = this.skeletonData.getSkinsEnum();
                }
                if ( !skinsEnum ) {
                    return cc.errorID('',
                        this.name);
                }
                var skinName = skinsEnum[value];
                if (skinName !== undefined) {
                    this.defaultSkin = skinName;
                    this.setSkin(this.defaultSkin);
                    if (CC_EDITOR && !cc.engine.isPlaying) {
                        this._refreshInspector();
                    }
                }
                else {
                    cc.errorID(7501, this.name);
                }
            },
            type: DefaultSkinsEnum,
            visible: true,
            displayName: "Default Skin",
            tooltip: CC_DEV && 'i18n:COMPONENT.skeleton.default_skin'
        },

        // value of 0 represents no animation
        _animationIndex: {
            get () {
                var animationName = (!CC_EDITOR || cc.engine.isPlaying) ? this.animation : this.defaultAnimation;
                if (this.skeletonData && animationName) {
                    var animsEnum = this.skeletonData.getAnimsEnum();
                    if (animsEnum) {
                        var animIndex = animsEnum[animationName];
                        if (animIndex !== undefined) {
                            return animIndex;
                        }
                    }
                }
                return 0;
            },
            set (value) {
                if (value === 0) {
                    this.animation = '';
                    return;
                }
                var animsEnum;
                if (this.skeletonData) {
                    animsEnum = this.skeletonData.getAnimsEnum();
                }
                if ( !animsEnum ) {
                    return cc.errorID(7502, this.name);
                }
                var animName = animsEnum[value];
                if (animName !== undefined) {
                    this.animation = animName;
                }
                else {
                    cc.errorID(7503, this.name);
                }

            },
            type: DefaultAnimsEnum,
            visible: true,
            displayName: 'Animation',
            tooltip: CC_DEV && 'i18n:COMPONENT.skeleton.animation'
        },

        // Record pre cache mode.
        _preCacheMode: -1,
        _cacheMode: AnimationCacheMode.REALTIME,
        _defaultCacheMode: {
            default: 0,
            type: AnimationCacheMode,
            notify () {
                this.setAnimationCacheMode(this._defaultCacheMode);
            },
            editorOnly: true,
            visible: true,
            animatable: false,
            displayName: "Animation Cache Mode",
            tooltip: CC_DEV && 'i18n:COMPONENT.skeleton.animation_cache_mode'
        },

        /**
         * !#en TODO
         * !#zh 是否循环播放当前骨骼动画。
         * @property {Boolean} loop
         * @default true
         */
        loop: {
            default: true,
            tooltip: CC_DEV && 'i18n:COMPONENT.skeleton.loop'
        },

        /**
         * !#en Indicates whether to enable premultiplied alpha.
         * You should disable this option when image's transparent area appears to have opaque pixels,
         * or enable this option when image's half transparent area appears to be darken.
         * !#zh 是否启用贴图预乘。
         * 当图片的透明区域出现色块时需要关闭该选项，当图片的半透明区域颜色变黑时需要启用该选项。
         * @property {Boolean} premultipliedAlpha
         * @default true
         */
        premultipliedAlpha: {
            default: true,
            tooltip: CC_DEV && 'i18n:COMPONENT.skeleton.premultipliedAlpha'
        },

        /**
         * !#en The time scale of this skeleton.
         * !#zh 当前骨骼中所有动画的时间缩放率。
         * @property {Number} timeScale
         * @default 1
         */
        timeScale: {
            default: 1,
            tooltip: CC_DEV && 'i18n:COMPONENT.skeleton.time_scale'
        },

        /**
         * !#en Indicates whether open debug slots.
         * !#zh 是否显示 slot 的 debug 信息。
         * @property {Boolean} debugSlots
         * @default false
         */
        debugSlots: {
            default: false,
            editorOnly: true,
            tooltip: CC_DEV && 'i18n:COMPONENT.skeleton.debug_slots',
            notify () {
                this._updateDebugDraw();
            }
        },

        /**
         * !#en Indicates whether open debug bones.
         * !#zh 是否显示 bone 的 debug 信息。
         * @property {Boolean} debugBones
         * @default false
         */
        debugBones: {
            default: false,
            editorOnly: true,
            tooltip: CC_DEV && 'i18n:COMPONENT.skeleton.debug_bones',
            notify () {
                this._updateDebugDraw();
            }
        },

        /**
         * !#en Indicates whether open debug mesh.
         * !#zh 是否显示 mesh 的 debug 信息。
         * @property {Boolean} debugMesh
         * @default false
         */
        debugMesh: {
            default: false,
            editorOnly: true,
            tooltip: CC_DEV && 'i18n:COMPONENT.skeleton.debug_mesh',
            notify () {
                this._updateDebugDraw();
            }
        },

        /**
         * !#en Enabled two color tint.
         * !#zh 是否启用染色效果。
         * @property {Boolean} useTint
         * @default false
         */
        useTint: {
            default: false,
            tooltip: CC_DEV && 'i18n:COMPONENT.skeleton.use_tint',
            notify () {
                this._updateUseTint();
            }
        },

        /**
         * !#en Enabled batch model, if skeleton is complex, do not enable batch, or will lower performance.
         * !#zh 开启合批，如果渲染大量相同纹理，且结构简单的骨骼动画，开启合批可以降低drawcall，否则请不要开启，cpu消耗会上升。
         * @property {Boolean} enableBatch
         * @default false
         */
        enableBatch: {
            default: false,
            notify () {
                this._updateBatch();
            },
            tooltip: CC_DEV && 'i18n:COMPONENT.skeleton.enabled_batch'
        },

        // Below properties will effect when cache mode is SHARED_CACHE or PRIVATE_CACHE.
        // accumulate time
        _accTime: 0,
        // Play times counter
        _playCount: 0,
        // Frame cache
        _frameCache: null,
        // Cur frame
        _curFrame: null,
        // Skeleton cache
        _skeletonCache : null,
        // Aimation name
        _animationName : "",
        // Animation queue
        _animationQueue : [],
        // Head animation info of 
        _headAniInfo : null,
        // Play times
        _playTimes : 0,
        // Is animation complete.
        _isAniComplete : true,
    },

    // CONSTRUCTOR
    ctor () {
        this._effectDelegate = null;
        this._skeleton = null;
        this._rootBone = null;
        this._listener = null;
        this._boundingBox = cc.rect();
        this._materialCache = {};
        this._debugRenderer = null;
        this._startSlotIndex = -1;
        this._endSlotIndex = -1;
        this._startEntry = {animation : {name : ""}, trackIndex : 0};
        this._endEntry = {animation : {name : ""}, trackIndex : 0};
    },

    // override
    setMaterial (index, material) {
        this._super(index, material);
        this._materialCache = {};
    },

    _updateUseTint () {
        var cache = this._materialCache;
        for (var mKey in cache) {
            var material = cache[mKey];
            if (material) {
                material.define('USE_TINT', this.useTint);
            }
        }
    },

    _updateBatch () {
        let cache = this._materialCache;
        for (let mKey in cache) {
            let material = cache[mKey];
            if (material) {
                material.define('_USE_MODEL', !this.enableBatch);
            }
        }
    },

    /**
     * !#en
     * Sets runtime skeleton data to sp.Skeleton.<br>
     * This method is different from the `skeletonData` property. This method is passed in the raw data provided by the Spine runtime, and the skeletonData type is the asset type provided by Creator.
     * !#zh
     * 设置底层运行时用到的 SkeletonData。<br>
     * 这个接口有别于 `skeletonData` 属性，这个接口传入的是 Spine runtime 提供的原始数据，而 skeletonData 的类型是 Creator 提供的资源类型。
     * @method setSkeletonData
     * @param {sp.spine.SkeletonData} skeletonData
     */
    setSkeletonData (skeletonData) {
        if (skeletonData.width != null && skeletonData.height != null) {
            this.node.setContentSize(skeletonData.width, skeletonData.height);
        }

        if (!CC_EDITOR) {
            if (this._cacheMode === AnimationCacheMode.SHARED_CACHE) {
                this._skeletonCache = SkeletonCache.sharedCache;
            } else if (this._cacheMode === AnimationCacheMode.PRIVATE_CACHE) {
                this._skeletonCache = new SkeletonCache;
            }
        }

        if (this.isAnimationCached()) {
            if (this.debugBones || this.debugSlots) {
                cc.warn("Debug bones or slots is invalid in cached mode");
            }
            let skeletonInfo = this._skeletonCache.getSkeletonCache(this.skeletonData._uuid, skeletonData);
            this._skeleton = skeletonInfo.skeleton;
            this._clipper = skeletonInfo.clipper;
            this._rootBone = this._skeleton.getRootBone();
        } else {
            this._skeleton = new spine.Skeleton(skeletonData);
            this._clipper = new spine.SkeletonClipping();
            this._rootBone = this._skeleton.getRootBone();
        }

        this._activateMaterial();
    },

    /**
     * !#en Sets slots visible range.
     * !#zh 设置骨骼插槽可视范围。
     * @method setSlotsRange
     * @param {sp.spine.SkeletonData} skeletonData
     */
    setSlotsRange (startSlotIndex, endSlotIndex) {
        if (this.isAnimationCached()) {
            console.warn("Slots visible range can not be modified in cached mode.");
        } else {
            this._startSlotIndex = startSlotIndex;
            this._endSlotIndex = endSlotIndex;
        }
    },

    /**
     * !#en Sets animation state data.<br>
     * The parameter type is {{#crossLinkModule "sp.spine"}}sp.spine{{/crossLinkModule}}.AnimationStateData.
     * !#zh 设置动画状态数据。<br>
     * 参数是 {{#crossLinkModule "sp.spine"}}sp.spine{{/crossLinkModule}}.AnimationStateData。
     * @method setAnimationStateData
     * @param {sp.spine.AnimationStateData} stateData
     */
    setAnimationStateData (stateData) {
        if (this.isAnimationCached()) {
            console.warn("'setAnimationStateData' interface can not be invoked in cached mode.");
        } else {
            var state = new spine.AnimationState(stateData);
            if (this._listener) {
                if (this._state) {
                    this._state.removeListener(this._listener);
                }
                state.addListener(this._listener);
            }
            this._state = state;
        }
        
    },

    // IMPLEMENT
    __preload () {
        if (CC_EDITOR) {
            var Flags = cc.Object.Flags;
            this._objFlags |= (Flags.IsAnchorLocked | Flags.IsSizeLocked);
            
            this._refreshInspector();
        }

        var children = this.node.children;
        for (var i = 0, n = children.length; i < n; i++) {
            var child = children[i];
            if (child && child._name === "DEBUG_DRAW_NODE" ) {
                child.destroy();
            }
        }

        if (CC_JSB) {
            this._cacheMode = AnimationCacheMode.REALTIME;
        }

        this._updateSkeletonData();
        this._updateDebugDraw();
        this._updateUseTint();
        this._updateBatch();
    },

    /**
     * !#en
     * It's best to set cache mode before set property 'dragonAsset', or will waste some cpu time.
     * If set the mode in editor, then no need to worry about order problem.
     * !#zh 
     * 若想切换渲染模式，最好在设置'dragonAsset'之前，先设置好渲染模式，否则有运行时开销。
     * 若在编辑中设置渲染模式，则无需担心设置次序的问题。
     * 
     * @method setAnimationCacheMode
     * @param {AnimationCacheMode} cacheMode
     * @example
     * skeleton.setAnimationCacheMode(sp.Skeleton.AnimationCacheMode.SHARED_CACHE);
     */
    setAnimationCacheMode (cacheMode) {
        if (CC_JSB) return;
        if (this._preCacheMode !== cacheMode) {
            this._cacheMode = cacheMode;
            this._updateSkeletonData();
        }
    },

    /**
     * !#en Whether in cached mode.
     * !#zh 当前是否处于缓存模式。
     * @method isAnimationCached
     */
    isAnimationCached () {
        if (CC_EDITOR) return false;
        return this._cacheMode !== AnimationCacheMode.REALTIME;
    },

    update (dt) {
        if (CC_EDITOR) return;
        if (this.paused) return;

        dt *= this.timeScale * sp.timeScale;

        if (this.isAnimationCached()) {

            // Cache mode and has animation queue.
            if (this._isAniComplete) {
                if (this._animationQueue.length === 0 && !this._headAniInfo) return;
                if (!this._headAniInfo) {
                    this._headAniInfo = this._animationQueue.shift();
                }
                this._accTime += dt;
                if (this._accTime > this._headAniInfo.delay) {
                    let aniInfo = this._headAniInfo;
                    this._headAniInfo = null;
                    this.setAnimation (0, aniInfo.animationName, aniInfo.loop);
                }
                return;
            }

            this._updateCache(dt);
        } else {
            this._updateRealtime(dt);
        }
    },

    _updateCache (dt) {
        let frameCache = this._frameCache;
        let frames = frameCache.frames;
        let frameTime = SkeletonCache.FrameTime;

        // Animation Start, the event diffrent from dragonbones inner event,
        // It has no event object.
        if (this._accTime == 0 && this._playCount == 0) {
            this._startEntry.animation.name = this._animationName;
            this._listener && this._listener.start && this._listener.start(this._startEntry);
        }

        this._accTime += dt;
        let frameIdx = Math.floor(this._accTime / frameTime);
        if (!frameCache.isCompleted) {
            frameCache.updateToFrame(frameIdx);
        }

        if (frameCache.isCompleted && frameIdx >= frames.length) {

            // Animation complete, the event diffrent from dragonbones inner event,
            // It has no event object.
            this._endEntry.animation.name = this._animationName;
            this._listener && this._listener.complete && this._listener.complete(this._endEntry);
            this._listener && this._listener.end && this._listener.end(this._endEntry);

            this._playCount ++;
            if (this._playTimes > 0 && this._playCount >= this._playTimes) {
                // set frame to end frame.
                this._curFrame = frames[frames.length - 1];
                this._accTime = 0;
                this._playCount = 0;
                this._isAniComplete = true;
                return;
            }
            this._accTime = 0;
            frameIdx = 0;
        }
        this._curFrame = frames[frameIdx];
    },

    _updateRealtime (dt) {
        let skeleton = this._skeleton;
        let state = this._state;
        if (skeleton) {
            skeleton.update(dt);
            if (state) {
                state.update(dt);
                state.apply(skeleton);
            }
        }
    },

    _activateMaterial () {
<<<<<<< HEAD
        if (!this.skeletonData) {
            this.disableRender();
            return;
=======
        let material = this.sharedMaterials[0];
        if (!material) {
            material = Material.getInstantiatedBuiltinMaterial('2d-spine', this);
        } else {
            material = Material.getInstantiatedMaterial(material, this);
>>>>>>> 5f1d553d
        }
        
        this.skeletonData.ensureTexturesLoaded(function (result) {
            if (!result) {
                this.disableRender();
                return;
            }
            
            let material = this.sharedMaterials[0];
            if (!material) {
                material = Material.getInstantiatedBuiltinMaterial('2d-spine', this);
            }
            else {
                material = Material.getInstantiatedMaterial(material, this);
            }

            material.define('_USE_MODEL', true);

            this.setMaterial(0, material);
            this.markForRender(true);
        }, this);
    },

    onEnable () {
        this._super();
        this._activateMaterial();
    },

    onRestore () {
        // Destroyed and restored in Editor
        this._boundingBox = cc.rect();
    },

    /**
     * !#en Sets vertex effect delegate.
     * !#zh 设置顶点动画代理
     * @method setVertexEffectDelegate
     * @param {sp.VertexEffectDelegate} effectDelegate
     */
    setVertexEffectDelegate (effectDelegate) {
        this._effectDelegate = effectDelegate;
    },

    // RENDERER

    /**
     * !#en Computes the world SRT from the local SRT for each bone.
     * !#zh 重新更新所有骨骼的世界 Transform，
     * 当获取 bone 的数值未更新时，即可使用该函数进行更新数值。
     * @method updateWorldTransform
     * @example
     * var bone = spine.findBone('head');
     * cc.log(bone.worldX); // return 0;
     * spine.updateWorldTransform();
     * bone = spine.findBone('head');
     * cc.log(bone.worldX); // return -23.12;
     */
    updateWorldTransform () {
        if (!this.isAnimationCached()) return;

        if (this._skeleton) {
            this._skeleton.updateWorldTransform();
        }
    },

    /**
     * !#en Sets the bones and slots to the setup pose.
     * !#zh 还原到起始动作
     * @method setToSetupPose
     */
    setToSetupPose () {
        if (this.isAnimationCached()) {
            cc.warn("'SetToSetupPose' interface can not be invoked in cached mode.");
        } else {
            if (this._skeleton) {
                this._skeleton.setToSetupPose();
            }
        }
    },

    /**
     * !#en
     * Sets the bones to the setup pose,
     * using the values from the `BoneData` list in the `SkeletonData`.
     * !#zh
     * 设置 bone 到起始动作
     * 使用 SkeletonData 中的 BoneData 列表中的值。
     * @method setBonesToSetupPose
     */
    setBonesToSetupPose () {
        if (this.isAnimationCached()) {
            cc.warn("'setBonesToSetupPose' interface can not be invoked in cached mode.");
        } else {
            if (this._skeleton) {
                this._skeleton.setBonesToSetupPose();
            }
        }
    },

    /**
     * !#en
     * Sets the slots to the setup pose,
     * using the values from the `SlotData` list in the `SkeletonData`.
     * !#zh
     * 设置 slot 到起始动作。
     * 使用 SkeletonData 中的 SlotData 列表中的值。
     * @method setSlotsToSetupPose
     */
    setSlotsToSetupPose () {
        if (this.isAnimationCached()) {
            cc.warn("'setSlotsToSetupPose' interface can not be invoked in cached mode.");
        } else {
            if (this._skeleton) {
                this._skeleton.setSlotsToSetupPose();
            }
        }
    },

    /**
     * !#en
     * Update an animation cache.
     * !#zh
     * 更新某个动画缓存。
     * @method updateAnimationCache
     * @param {String} animName
     */
    updateAnimationCache (animName) {
        if (!this.isAnimationCached()) return;
        let cache = this._skeletonCache.updateAnimationCache(this.skeletonData._uuid, animName);
        this._frameCache = cache || this._frameCache;
    },

    /**
     * !#en
     * Finds a bone by name.
     * This does a string comparison for every bone.<br>
     * Returns a {{#crossLinkModule "sp.spine"}}sp.spine{{/crossLinkModule}}.Bone object.
     * !#zh
     * 通过名称查找 bone。
     * 这里对每个 bone 的名称进行了对比。<br>
     * 返回一个 {{#crossLinkModule "sp.spine"}}sp.spine{{/crossLinkModule}}.Bone 对象。
     *
     * @method findBone
     * @param {String} boneName
     * @return {sp.spine.Bone}
     */
    findBone (boneName) {
        if (this._skeleton) {
            return this._skeleton.findBone(boneName);
        }
        return null;
    },

    /**
     * !#en
     * Finds a slot by name. This does a string comparison for every slot.<br>
     * Returns a {{#crossLinkModule "sp.spine"}}sp.spine{{/crossLinkModule}}.Slot object.
     * !#zh
     * 通过名称查找 slot。这里对每个 slot 的名称进行了比较。<br>
     * 返回一个 {{#crossLinkModule "sp.spine"}}sp.spine{{/crossLinkModule}}.Slot 对象。
     *
     * @method findSlot
     * @param {String} slotName
     * @return {sp.spine.Slot}
     */
    findSlot (slotName) {
        if (this._skeleton) {
            return this._skeleton.findSlot(slotName);
        }
        return null;
    },

    /**
     * !#en
     * Finds a skin by name and makes it the active skin.
     * This does a string comparison for every skin.<br>
     * Note that setting the skin does not change which attachments are visible.<br>
     * Returns a {{#crossLinkModule "sp.spine"}}sp.spine{{/crossLinkModule}}.Skin object.
     * !#zh
     * 按名称查找皮肤，激活该皮肤。这里对每个皮肤的名称进行了比较。<br>
     * 注意：设置皮肤不会改变 attachment 的可见性。<br>
     * 返回一个 {{#crossLinkModule "sp.spine"}}sp.spine{{/crossLinkModule}}.Skin 对象。
     *
     * @method setSkin
     * @param {String} skinName
     */
    setSkin (skinName) {
        if (this.isAnimationCached()) {
            this._skeletonCache.updateSkeletonSkin(this.skeletonData._uuid, skinName);
        } else {
            if (this._skeleton) {
                this._skeleton.setSkinByName(skinName);
                this._skeleton.setSlotsToSetupPose();
            }
        }
    },

    /**
     * !#en
     * Returns the attachment for the slot and attachment name.
     * The skeleton looks first in its skin, then in the skeleton data’s default skin.<br>
     * Returns a {{#crossLinkModule "sp.spine"}}sp.spine{{/crossLinkModule}}.Attachment object.
     * !#zh
     * 通过 slot 和 attachment 的名称获取 attachment。Skeleton 优先查找它的皮肤，然后才是 Skeleton Data 中默认的皮肤。<br>
     * 返回一个 {{#crossLinkModule "sp.spine"}}sp.spine{{/crossLinkModule}}.Attachment 对象。
     *
     * @method getAttachment
     * @param {String} slotName
     * @param {String} attachmentName
     * @return {sp.spine.Attachment}
     */
    getAttachment (slotName, attachmentName) {
        if (this._skeleton) {
            return this._skeleton.getAttachmentByName(slotName, attachmentName);
        }
        return null;
    },

    /**
     * !#en
     * Sets the attachment for the slot and attachment name.
     * The skeleton looks first in its skin, then in the skeleton data’s default skin.
     * !#zh
     * 通过 slot 和 attachment 的名字来设置 attachment。
     * Skeleton 优先查找它的皮肤，然后才是 Skeleton Data 中默认的皮肤。
     * @method setAttachment
     * @param {String} slotName
     * @param {String} attachmentName
     */
    setAttachment (slotName, attachmentName) {
        if (this._skeleton) {
            this._skeleton.setAttachment(slotName, attachmentName);
        }
    },

    /**
    * Return the renderer of attachment.
    * @method getTextureAtlas
    * @param {sp.spine.RegionAttachment|spine.BoundingBoxAttachment} regionAttachment
    * @return {sp.spine.TextureAtlasRegion}
    */
    getTextureAtlas (regionAttachment) {
        return regionAttachment.region;
    },

    // ANIMATION
    /**
     * !#en
     * Mix applies all keyframe values,
     * interpolated for the specified time and mixed with the current values.
     * !#zh 为所有关键帧设定混合及混合时间（从当前值开始差值）。
     * @method setMix
     * @param {String} fromAnimation
     * @param {String} toAnimation
     * @param {Number} duration
     */
    setMix (fromAnimation, toAnimation, duration) {
        if (this._state) {
            this._state.data.setMix(fromAnimation, toAnimation, duration);
        }
    },

    /**
     * !#en Set the current animation. Any queued animations are cleared.<br>
     * Returns a {{#crossLinkModule "sp.spine"}}sp.spine{{/crossLinkModule}}.TrackEntry object.
     * !#zh 设置当前动画。队列中的任何的动画将被清除。<br>
     * 返回一个 {{#crossLinkModule "sp.spine"}}sp.spine{{/crossLinkModule}}.TrackEntry 对象。
     * @method setAnimation
     * @param {Number} trackIndex
     * @param {String} name
     * @param {Boolean} loop
     * @return {sp.spine.TrackEntry}
     */
    setAnimation (trackIndex, name, loop) {

        this._playTimes = loop ? 0 : 1;
        this._animationName = name;

        if (this.isAnimationCached()) {
            if (trackIndex !== 0) {
                cc.warn("Track index can not greater than 0 in cached mode.");
            }
            let cache = this._skeletonCache.getAnimationCache(this.skeletonData._uuid, name);
            if (!cache) {
                cache = this._skeletonCache.initAnimationCache(this.skeletonData._uuid, name);
                cache.begin();
            }
            if (cache) {
                this._isAniComplete = false;
                this._accTime = 0;
                this._playCount = 0;
                this._frameCache = cache;
                this._curFrame = this._frameCache.frames[0];
            }
        } else {
            if (this._skeleton) {
                var animation = this._skeleton.data.findAnimation(name);
                if (!animation) {
                    cc.logID(7509, name);
                    return null;
                }
                var res = this._state.setAnimationWith(trackIndex, animation, loop);
                this._state.apply(this._skeleton);
                return res;
            }
        }
        return null;
    },

    /**
     * !#en Adds an animation to be played delay seconds after the current or last queued animation.<br>
     * Returns a {{#crossLinkModule "sp.spine"}}sp.spine{{/crossLinkModule}}.TrackEntry object.
     * !#zh 添加一个动画到动画队列尾部，还可以延迟指定的秒数。<br>
     * 返回一个 {{#crossLinkModule "sp.spine"}}sp.spine{{/crossLinkModule}}.TrackEntry 对象。
     * @method addAnimation
     * @param {Number} trackIndex
     * @param {String} name
     * @param {Boolean} loop
     * @param {Number} [delay=0]
     * @return {sp.spine.TrackEntry}
     */
    addAnimation (trackIndex, name, loop, delay) {
        delay = delay || 0;
        if (this.isAnimationCached()) {
            if (trackIndex !== 0) {
                cc.warn("Track index can not greater than 0 in cached mode.");
            }
            this._animationQueue.push({animationName : name, loop: loop, delay : delay});
        } else {
            if (this._skeleton) {
                var animation = this._skeleton.data.findAnimation(name);
                if (!animation) {
                    cc.logID(7510, name);
                    return null;
                }
                return this._state.addAnimationWith(trackIndex, animation, loop, delay);
            }
        }
        return null;
    },

    /**
     * !#en Find animation with specified name.
     * !#zh 查找指定名称的动画
     * @method findAnimation
     * @param {String} name
     * @returns {sp.spine.Animation}
     */
    findAnimation (name) {
        if (this._skeleton) {
            return this._skeleton.data.findAnimation(name);
        }
        return null;
    },

    /**
     * !#en Returns track entry by trackIndex.<br>
     * Returns a {{#crossLinkModule "sp.spine"}}sp.spine{{/crossLinkModule}}.TrackEntry object.
     * !#zh 通过 track 索引获取 TrackEntry。<br>
     * 返回一个 {{#crossLinkModule "sp.spine"}}sp.spine{{/crossLinkModule}}.TrackEntry 对象。
     * @method getCurrent
     * @param trackIndex
     * @return {sp.spine.TrackEntry}
     */
    getCurrent (trackIndex) {
        if (this.isAnimationCached()) {
            console.warn("'getCurrent' interface can not be invoked in cached mode.");
        } else {
            if (this._state) {
                return this._state.getCurrent(trackIndex);
            }
        }
        return null;
    },

    /**
     * !#en Clears all tracks of animation state.
     * !#zh 清除所有 track 的动画状态。
     * @method clearTracks
     */
    clearTracks () {
        if (this.isAnimationCached()) {
            console.warn("'clearTracks' interface can not be invoked in cached mode.");
        } else {
            if (this._state) {
                this._state.clearTracks();
            }
        }
    },

    /**
     * !#en Clears track of animation state by trackIndex.
     * !#zh 清除出指定 track 的动画状态。
     * @method clearTrack
     * @param {number} trackIndex
     */
    clearTrack (trackIndex) {
        if (this.isAnimationCached()) {
            console.warn("'clearTrack' interface can not be invoked in cached mode.");
        } else {
            if (this._state) {
                this._state.clearTrack(trackIndex);
                if (CC_EDITOR && !cc.engine.isPlaying) {
                    this._state.update(0);
                }
            }
        }
    },

    /**
     * !#en Set the start event listener.
     * !#zh 用来设置开始播放动画的事件监听。
     * @method setStartListener
     * @param {function} listener
     */
    setStartListener (listener) {
        this._ensureListener();
        this._listener.start = listener;
    },

    /**
     * !#en Set the interrupt event listener.
     * !#zh 用来设置动画被打断的事件监听。
     * @method setInterruptListener
     * @param {function} listener
     */
    setInterruptListener (listener) {
        this._ensureListener();
        this._listener.interrupt = listener;
    },

    /**
     * !#en Set the end event listener.
     * !#zh 用来设置动画播放完后的事件监听。
     * @method setEndListener
     * @param {function} listener
     */
    setEndListener (listener) {
        this._ensureListener();
        this._listener.end = listener;
    },

    /**
     * !#en Set the dispose event listener.
     * !#zh 用来设置动画将被销毁的事件监听。
     * @method setDisposeListener
     * @param {function} listener
     */
    setDisposeListener (listener) {
        this._ensureListener();
        this._listener.dispose = listener;
    },

    /**
     * !#en Set the complete event listener.
     * !#zh 用来设置动画播放一次循环结束后的事件监听。
     * @method setCompleteListener
     * @param {function} listener
     */
    setCompleteListener (listener) {
        this._ensureListener();
        this._listener.complete = listener;
    },

    /**
     * !#en Set the animation event listener.
     * !#zh 用来设置动画播放过程中帧事件的监听。
     * @method setEventListener
     * @param {function} listener
     */
    setEventListener (listener) {
        this._ensureListener();
        this._listener.event = listener;
    },

    /**
     * !#en Set the start event listener for specified TrackEntry.
     * !#zh 用来为指定的 TrackEntry 设置动画开始播放的事件监听。
     * @method setTrackStartListener
     * @param {sp.spine.TrackEntry} entry
     * @param {function} listener
     */
    setTrackStartListener (entry, listener) {
        TrackEntryListeners.getListeners(entry).start = listener;
    },

    /**
     * !#en Set the interrupt event listener for specified TrackEntry.
     * !#zh 用来为指定的 TrackEntry 设置动画被打断的事件监听。
     * @method setTrackInterruptListener
     * @param {sp.spine.TrackEntry} entry
     * @param {function} listener
     */
    setTrackInterruptListener (entry, listener) {
        TrackEntryListeners.getListeners(entry).interrupt = listener;
    },

    /**
     * !#en Set the end event listener for specified TrackEntry.
     * !#zh 用来为指定的 TrackEntry 设置动画播放结束的事件监听。
     * @method setTrackEndListener
     * @param {sp.spine.TrackEntry} entry
     * @param {function} listener
     */
    setTrackEndListener (entry, listener) {
        TrackEntryListeners.getListeners(entry).end = listener;
    },

    /**
     * !#en Set the dispose event listener for specified TrackEntry.
     * !#zh 用来为指定的 TrackEntry 设置动画即将被销毁的事件监听。
     * @method setTrackDisposeListener
     * @param {sp.spine.TrackEntry} entry
     * @param {function} listener
     */
    setTrackDisposeListener(entry, listener){
        TrackEntryListeners.getListeners(entry).dispose = listener;
    },

    /**
     * !#en Set the complete event listener for specified TrackEntry.
     * !#zh 用来为指定的 TrackEntry 设置动画一次循环播放结束的事件监听。
     * @method setTrackCompleteListener
     * @param {sp.spine.TrackEntry} entry
     * @param {function} listener
     * @param {sp.spine.TrackEntry} listener.entry
     * @param {Number} listener.loopCount
     */
    setTrackCompleteListener (entry, listener) {
        TrackEntryListeners.getListeners(entry).complete = function (trackEntry) {
            var loopCount = Math.floor(trackEntry.trackTime / trackEntry.animationEnd); 
            listener(trackEntry, loopCount);
        };
    },

    /**
     * !#en Set the event listener for specified TrackEntry.
     * !#zh 用来为指定的 TrackEntry 设置动画帧事件的监听。
     * @method setTrackEventListener
     * @param {sp.spine.TrackEntry} entry
     * @param {function} listener
     */
    setTrackEventListener (entry, listener) {
        TrackEntryListeners.getListeners(entry).event = listener;
    },

    /**
     * !#en Get the animation state object
     * !#zh 获取
     * @method setTrackEventListener
     * @return {sp.spine.AnimationState} state
     */
    getState () {
        return this._state;
    },

    // update animation list for editor
    _updateAnimEnum: CC_EDITOR && function () {
        var animEnum;
        if (this.skeletonData) {
            animEnum = this.skeletonData.getAnimsEnum();
        }
        // change enum
        setEnumAttr(this, '_animationIndex', animEnum || DefaultAnimsEnum);
    },
    // update skin list for editor
    _updateSkinEnum: CC_EDITOR && function () {
        var skinEnum;
        if (this.skeletonData) {
            skinEnum = this.skeletonData.getSkinsEnum();
        }
        // change enum
        setEnumAttr(this, '_defaultSkinIndex', skinEnum || DefaultSkinsEnum);
    },

    _ensureListener () {
        if (!this._listener) {
            this._listener = new TrackEntryListeners();
            if (this._state) {
                this._state.addListener(this._listener);
            }
        }
    },

    _updateSkeletonData () {
        if (!this.skeletonData) return;
        let data = this.skeletonData.getRuntimeData();
        if (!data) return;
        
        try {
            this.setSkeletonData(data);
            if (!this.isAnimationCached()) {
                this.setAnimationStateData(new spine.AnimationStateData(this._skeleton.data));
            }
            this.defaultSkin && this.setSkin(this.defaultSkin);
        }
        catch (e) {
            cc.warn(e);
        }
        
        this._preCacheMode = this._cacheMode;
        this.animation = this.defaultAnimation;
    },

    _refreshInspector () {
        // update inspector
        this._updateAnimEnum();
        this._updateSkinEnum();
        Editor.Utils.refreshSelectedInspector('node', this.node.uuid);
    },

    _updateDebugDraw: function () {
        if (this.debugBones || this.debugSlots) {
            if (!this._debugRenderer) {
                let debugDrawNode = new cc.PrivateNode();
                debugDrawNode.name = 'DEBUG_DRAW_NODE';
                let debugDraw = debugDrawNode.addComponent(Graphics);
                debugDraw.lineWidth = 1;
                debugDraw.strokeColor = cc.color(255, 0, 0, 255);
                
                this._debugRenderer = debugDraw;
            }

            this._debugRenderer.node.parent = this.node;
            if (this.isAnimationCached()) {
                cc.warn("Debug bones or slots is invalid in cached mode");
            }
        }
        else if (this._debugRenderer) {
            this._debugRenderer.node.parent = null;
        }
    },
});

module.exports = sp.Skeleton;<|MERGE_RESOLUTION|>--- conflicted
+++ resolved
@@ -682,17 +682,9 @@
     },
 
     _activateMaterial () {
-<<<<<<< HEAD
         if (!this.skeletonData) {
             this.disableRender();
             return;
-=======
-        let material = this.sharedMaterials[0];
-        if (!material) {
-            material = Material.getInstantiatedBuiltinMaterial('2d-spine', this);
-        } else {
-            material = Material.getInstantiatedMaterial(material, this);
->>>>>>> 5f1d553d
         }
         
         this.skeletonData.ensureTexturesLoaded(function (result) {
