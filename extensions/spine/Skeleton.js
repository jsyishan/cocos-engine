/****************************************************************************
 Copyright (c) 2013-2016 Chukong Technologies Inc.
 Copyright (c) 2017-2018 Xiamen Yaji Software Co., Ltd.

 https://www.cocos.com/

 Permission is hereby granted, free of charge, to any person obtaining a copy
 of this software and associated engine source code (the "Software"), a limited,
  worldwide, royalty-free, non-assignable, revocable and non-exclusive license
 to use Cocos Creator solely to develop games on your target platforms. You shall
  not use Cocos Creator software for developing other software or tools that's
  used for developing games. You are not granted to publish, distribute,
  sublicense, and/or sell copies of Cocos Creator.

 The software or tools in this License Agreement are licensed, not sold.
 Xiamen Yaji Software Co., Ltd. reserves all rights not expressly granted to you.

 THE SOFTWARE IS PROVIDED "AS IS", WITHOUT WARRANTY OF ANY KIND, EXPRESS OR
 IMPLIED, INCLUDING BUT NOT LIMITED TO THE WARRANTIES OF MERCHANTABILITY,
 FITNESS FOR A PARTICULAR PURPOSE AND NONINFRINGEMENT. IN NO EVENT SHALL THE
 AUTHORS OR COPYRIGHT HOLDERS BE LIABLE FOR ANY CLAIM, DAMAGES OR OTHER
 LIABILITY, WHETHER IN AN ACTION OF CONTRACT, TORT OR OTHERWISE, ARISING FROM,
 OUT OF OR IN CONNECTION WITH THE SOFTWARE OR THE USE OR OTHER DEALINGS IN
 THE SOFTWARE.
 ****************************************************************************/

const TrackEntryListeners = require('./track-entry-listeners');
const RenderComponent = require('../../cocos2d/core/components/CCRenderComponent');
const spine = require('./lib/spine');
const Material = require('../../cocos2d/core/assets/material/CCMaterial');
const Graphics = require('../../cocos2d/core/graphics/graphics');
const BlendFactor = require('../../cocos2d/core/platform/CCMacro').BlendFactor;

/**
 * @module sp
 */
let DefaultSkinsEnum = cc.Enum({ 'default': -1 });
let DefaultAnimsEnum = cc.Enum({ '<None>': 0 });

function setEnumAttr (obj, propName, enumDef) {
    cc.Class.attr(obj, propName, {
        type: 'Enum',
        enumList: cc.Enum.getList(enumDef)
    });
}

/**
 * !#en
 * The skeleton of Spine <br/>
 * <br/>
 * (Skeleton has a reference to a SkeletonData and stores the state for skeleton instance,
 * which consists of the current pose's bone SRT, slot colors, and which slot attachments are visible. <br/>
 * Multiple skeletons can use the same SkeletonData which includes all animations, skins, and attachments.) <br/>
 * !#zh
 * Spine 骨骼动画 <br/>
 * <br/>
 * (Skeleton 具有对骨骼数据的引用并且存储了骨骼实例的状态，
 * 它由当前的骨骼动作，slot 颜色，和可见的 slot attachments 组成。<br/>
 * 多个 Skeleton 可以使用相同的骨骼数据，其中包括所有的动画，皮肤和 attachments。
 *
 * @class Skeleton
 * @extends RenderComponent
 */
sp.Skeleton = cc.Class({
    name: 'sp.Skeleton',
    extends: RenderComponent,
    editor: CC_EDITOR && {
        menu: 'i18n:MAIN_MENU.component.renderers/Spine Skeleton',
        help: 'app://docs/html/components/spine.html',
        //playOnFocus: true
    },

    properties: {
        /**
         * !#en The skeletal animation is paused?
         * !#zh 该骨骼动画是否暂停。
         * @property paused
         * @type {Boolean}
         * @readOnly
         * @default false
         */
        paused: {
            default: false,
            visible: false
        },

        /**
         * !#en don't try to get or set srcBlendFactor,it doesn't affect,if you want to change spine blend mode,please set it in spine editor directly.
         * !#zh 不要试图去获取或者设置 srcBlendFactor，没有意义，如果你想设置 spine 的 blendMode，直接在 spine 编辑器中设置即可。
         * @property srcBlendFactor
         * @type {macro.BlendFactor}
         */
        srcBlendFactor: {
            get: function() {
                return this._srcBlendFactor;
            },
            set: function(value) {
                // shield set _srcBlendFactor
            },
            animatable: false,
            type:BlendFactor,
            override: true,
            visible: false
        },

        /**
         * !#en don't try to get or set dstBlendFactor,it doesn't affect,if you want to change spine blend mode,please set it in spine editor directly.
         * !#zh 不要试图去获取或者设置 dstBlendFactor，没有意义，如果想设置 spine 的 blendMode，直接在 spine 编辑器中设置即可。
         * @property dstBlendFactor
         * @type {macro.BlendFactor}
         */
        dstBlendFactor: {
            get: function() {
                return this._dstBlendFactor;
            },
            set: function(value) {
                // shield set _dstBlendFactor
            },
            animatable: false,
            type: BlendFactor,
            override: true,
            visible: false
        },

        /**
         * !#en
         * The skeleton data contains the skeleton information (bind pose bones, slots, draw order,
         * attachments, skins, etc) and animations but does not hold any state.<br/>
         * Multiple skeletons can share the same skeleton data.
         * !#zh
         * 骨骼数据包含了骨骼信息（绑定骨骼动作，slots，渲染顺序，
         * attachments，皮肤等等）和动画但不持有任何状态。<br/>
         * 多个 Skeleton 可以共用相同的骨骼数据。
         * @property {SkeletonData} skeletonData
         */
        skeletonData: {
            default: null,
            type: sp.SkeletonData,
            notify () {
                this.defaultSkin = '';
                this.defaultAnimation = '';
                if (CC_EDITOR) {
                    this._refreshInspector();
                }
                this._updateSkeletonData();
            },
            tooltip: CC_DEV && 'i18n:COMPONENT.skeleton.skeleton_data'
        },

        // 由于 spine 的 skin 是无法二次替换的，所以只能设置默认的 skin
        /**
         * !#en The name of default skin.
         * !#zh 默认的皮肤名称。
         * @property {String} defaultSkin
         */
        defaultSkin: {
            default: '',
            visible: false
        },

        /**
         * !#en The name of default animation.
         * !#zh 默认的动画名称。
         * @property {String} defaultAnimation
         */
        defaultAnimation: {
            default: '',
            visible: false
        },

        /**
         * !#en The name of current playing animation.
         * !#zh 当前播放的动画名称。
         * @property {String} animation
         */
        animation: {
            get () {
                var entry = this.getCurrent(0);
                return (entry && entry.animation.name) || "";
            },
            set (value) {
                this.defaultAnimation = value;
                if (value) {
                    this.setAnimation(0, value, this.loop);
                }
                else {
                    this.clearTrack(0);
                    this.setToSetupPose();
                }
            },
            visible: false
        },

        /**
         * @property {Number} _defaultSkinIndex
         */
        _defaultSkinIndex: {
            get () {
                if (this.skeletonData && this.defaultSkin) {
                    var skinsEnum = this.skeletonData.getSkinsEnum();
                    if (skinsEnum) {
                        var skinIndex = skinsEnum[this.defaultSkin];
                        if (skinIndex !== undefined) {
                            return skinIndex;
                        }
                    }
                }
                return 0;
            },
            set (value) {
                var skinsEnum;
                if (this.skeletonData) {
                    skinsEnum = this.skeletonData.getSkinsEnum();
                }
                if ( !skinsEnum ) {
                    return cc.errorID('',
                        this.name);
                }
                var skinName = skinsEnum[value];
                if (skinName !== undefined) {
                    this.defaultSkin = skinName;
                    if (CC_EDITOR && !cc.engine.isPlaying) {
                        this._refreshInspector();
                    }
                }
                else {
                    cc.errorID(7501, this.name);
                }
            },
            type: DefaultSkinsEnum,
            visible: true,
            displayName: "Default Skin",
            tooltip: CC_DEV && 'i18n:COMPONENT.skeleton.default_skin'
        },

        // value of 0 represents no animation
        _animationIndex: {
            get () {
                var animationName = (!CC_EDITOR || cc.engine.isPlaying) ? this.animation : this.defaultAnimation;
                if (this.skeletonData && animationName) {
                    var animsEnum = this.skeletonData.getAnimsEnum();
                    if (animsEnum) {
                        var animIndex = animsEnum[animationName];
                        if (animIndex !== undefined) {
                            return animIndex;
                        }
                    }
                }
                return 0;
            },
            set (value) {
                if (value === 0) {
                    this.animation = '';
                    return;
                }
                var animsEnum;
                if (this.skeletonData) {
                    animsEnum = this.skeletonData.getAnimsEnum();
                }
                if ( !animsEnum ) {
                    return cc.errorID(7502, this.name);
                }
                var animName = animsEnum[value];
                if (animName !== undefined) {
                    this.animation = animName;
                }
                else {
                    cc.errorID(7503, this.name);
                }

            },
            type: DefaultAnimsEnum,
            visible: true,
            displayName: 'Animation',
            tooltip: CC_DEV && 'i18n:COMPONENT.skeleton.animation'
        },

        //// for inspector
        //_animationList: {
        //    default: [],
        //    type: cc.String,
        //    serializable: false
        //},
        //
        //// for inspector
        //_skinList: {
        //    default: [],
        //    type: cc.String,
        //    serializable: false
        //},

        /**
         * !#en TODO
         * !#zh 是否循环播放当前骨骼动画。
         * @property {Boolean} loop
         * @default true
         */
        loop: {
            default: true,
            tooltip: CC_DEV && 'i18n:COMPONENT.skeleton.loop'
        },

        /**
         * !#en Indicates whether to enable premultiplied alpha.
         * You should disable this option when image's transparent area appears to have opaque pixels,
         * or enable this option when image's half transparent area appears to be darken.
         * !#zh 是否启用贴图预乘。
         * 当图片的透明区域出现色块时需要关闭该选项，当图片的半透明区域颜色变黑时需要启用该选项。
         * @property {Boolean} premultipliedAlpha
         * @default true
         */
        premultipliedAlpha: {
            default: true,
            tooltip: CC_DEV && 'i18n:COMPONENT.skeleton.premultipliedAlpha'
        },

        /**
         * !#en The time scale of this skeleton.
         * !#zh 当前骨骼中所有动画的时间缩放率。
         * @property {Number} timeScale
         * @default 1
         */
        timeScale: {
            default: 1,
            tooltip: CC_DEV && 'i18n:COMPONENT.skeleton.time_scale'
        },

        /**
         * !#en Indicates whether open debug slots.
         * !#zh 是否显示 slot 的 debug 信息。
         * @property {Boolean} debugSlots
         * @default false
         */
        debugSlots: {
            default: false,
            editorOnly: true,
            tooltip: CC_DEV && 'i18n:COMPONENT.skeleton.debug_slots',
            notify () {
                this._initDebugDraw();
            }
        },

        /**
         * !#en Indicates whether open debug bones.
         * !#zh 是否显示 bone 的 debug 信息。
         * @property {Boolean} debugBones
         * @default false
         */
        debugBones: {
            default: false,
            editorOnly: true,
            tooltip: CC_DEV && 'i18n:COMPONENT.skeleton.debug_bones',
            notify () {
                this._initDebugDraw();
            }
        },
    },

    // CONSTRUCTOR
    ctor () {
        this._skeleton = null;
        this._rootBone = null;
        this._listener = null;
        this._boundingBox = cc.rect();
<<<<<<< HEAD
        this._material = new SpriteMaterial();
=======
        this._material = Material.getInstantiatedBuiltinMaterial('sprite', this);
>>>>>>> f3824926
        this._materialCache = {};
        this._renderDatas = [];
        this._debugRenderer = null;
    },

    // override
    _updateMaterial (material) {
        this._super(material);
        this._materialCache = {};
    },

    /**
     * !#en
     * Sets runtime skeleton data to sp.Skeleton.<br>
     * This method is different from the `skeletonData` property. This method is passed in the raw data provided by the Spine runtime, and the skeletonData type is the asset type provided by Creator.
     * !#zh
     * 设置底层运行时用到的 SkeletonData。<br>
     * 这个接口有别于 `skeletonData` 属性，这个接口传入的是 Spine runtime 提供的原始数据，而 skeletonData 的类型是 Creator 提供的资源类型。
     * @method setSkeletonData
     * @param {sp.spine.SkeletonData} skeletonData
     */
    setSkeletonData (skeletonData) {
        if (skeletonData.width != null && skeletonData.height != null) {
            this.node.setContentSize(skeletonData.width, skeletonData.height);
        }

        this._skeleton = new spine.Skeleton(skeletonData);
        // this._skeleton.updateWorldTransform();
        this._rootBone = this._skeleton.getRootBone();
    },

    /**
     * !#en Sets animation state data.<br>
     * The parameter type is {{#crossLinkModule "sp.spine"}}sp.spine{{/crossLinkModule}}.AnimationStateData.
     * !#zh 设置动画状态数据。<br>
     * 参数是 {{#crossLinkModule "sp.spine"}}sp.spine{{/crossLinkModule}}.AnimationStateData。
     * @method setAnimationStateData
     * @param {sp.spine.AnimationStateData} stateData
     */
    setAnimationStateData (stateData) {
        var state = new spine.AnimationState(stateData);
        if (this._listener) {
            if (this._state) {
                this._state.removeListener(this._listener);
            }
            state.addListener(this._listener);
        }
        this._state = state;
    },

    // IMPLEMENT
    __preload () {
        if (CC_EDITOR) {
            var Flags = cc.Object.Flags;
            this._objFlags |= (Flags.IsAnchorLocked | Flags.IsSizeLocked);
            
            this._refreshInspector();
        }

        this._updateSkeletonData();
    },

    update (dt) {
        if (CC_EDITOR) return;
        if (this.paused) return;
        let skeleton = this._skeleton;
        let state = this._state;
        if (skeleton) {
            skeleton.update(dt);
            if (state) {
                dt *= this.timeScale;
                state.update(dt);
                state.apply(skeleton);
            }
        }
    },

    onRestore () {
        // Destroyed and restored in Editor
        if (!this._material) {
            this._boundingBox = cc.rect();
<<<<<<< HEAD
	        this._material = new SpriteMaterial();
=======
            this._material = Material.getInstantiatedBuiltinMaterial('sprite', this);
>>>>>>> f3824926
            this._materialCache = {};
            this._renderDatas = [];
        }
    },

    onDestroy () {
        this._super();
        // Render datas will be destroyed automatically by RenderComponent.onDestroy
        this._renderDatas.length = 0;
    },

    // _getLocalBounds: CC_EDITOR && function (out_rect) {
    //     var rect = this._boundingBox;
    //     out_rect.x = rect.x;
    //     out_rect.y = rect.y;
    //     out_rect.width = rect.width;
    //     out_rect.height = rect.height;
    // },

    // RENDERER

    /**
     * !#en Computes the world SRT from the local SRT for each bone.
     * !#zh 重新更新所有骨骼的世界 Transform，
     * 当获取 bone 的数值未更新时，即可使用该函数进行更新数值。
     * @method updateWorldTransform
     * @example
     * var bone = spine.findBone('head');
     * cc.log(bone.worldX); // return 0;
     * spine.updateWorldTransform();
     * bone = spine.findBone('head');
     * cc.log(bone.worldX); // return -23.12;
     */
    updateWorldTransform () {
        if (this._skeleton) {
            this._skeleton.updateWorldTransform();
        }
    },

    /**
     * !#en Sets the bones and slots to the setup pose.
     * !#zh 还原到起始动作
     * @method setToSetupPose
     */
    setToSetupPose () {
        if (this._skeleton) {
            this._skeleton.setToSetupPose();
        }
    },

    /**
     * !#en
     * Sets the bones to the setup pose,
     * using the values from the `BoneData` list in the `SkeletonData`.
     * !#zh
     * 设置 bone 到起始动作
     * 使用 SkeletonData 中的 BoneData 列表中的值。
     * @method setBonesToSetupPose
     */
    setBonesToSetupPose () {
        if (this._skeleton) {
            this._skeleton.setBonesToSetupPose();
        }
    },

    /**
     * !#en
     * Sets the slots to the setup pose,
     * using the values from the `SlotData` list in the `SkeletonData`.
     * !#zh
     * 设置 slot 到起始动作。
     * 使用 SkeletonData 中的 SlotData 列表中的值。
     * @method setSlotsToSetupPose
     */
    setSlotsToSetupPose () {
        if (this._skeleton) {
            this._skeleton.setSlotsToSetupPose();
        }
    },

    /**
     * !#en
     * Finds a bone by name.
     * This does a string comparison for every bone.<br>
     * Returns a {{#crossLinkModule "sp.spine"}}sp.spine{{/crossLinkModule}}.Bone object.
     * !#zh
     * 通过名称查找 bone。
     * 这里对每个 bone 的名称进行了对比。<br>
     * 返回一个 {{#crossLinkModule "sp.spine"}}sp.spine{{/crossLinkModule}}.Bone 对象。
     *
     * @method findBone
     * @param {String} boneName
     * @return {sp.spine.Bone}
     */
    findBone (boneName) {
        if (this._skeleton) {
            return this._skeleton.findBone(boneName);
        }
        return null;
    },

    /**
     * !#en
     * Finds a slot by name. This does a string comparison for every slot.<br>
     * Returns a {{#crossLinkModule "sp.spine"}}sp.spine{{/crossLinkModule}}.Slot object.
     * !#zh
     * 通过名称查找 slot。这里对每个 slot 的名称进行了比较。<br>
     * 返回一个 {{#crossLinkModule "sp.spine"}}sp.spine{{/crossLinkModule}}.Slot 对象。
     *
     * @method findSlot
     * @param {String} slotName
     * @return {sp.spine.Slot}
     */
    findSlot (slotName) {
        if (this._skeleton) {
            return this._skeleton.findSlot(slotName);
        }
        return null;
    },

    /**
     * !#en
     * Finds a skin by name and makes it the active skin.
     * This does a string comparison for every skin.<br>
     * Note that setting the skin does not change which attachments are visible.<br>
     * Returns a {{#crossLinkModule "sp.spine"}}sp.spine{{/crossLinkModule}}.Skin object.
     * !#zh
     * 按名称查找皮肤，激活该皮肤。这里对每个皮肤的名称进行了比较。<br>
     * 注意：设置皮肤不会改变 attachment 的可见性。<br>
     * 返回一个 {{#crossLinkModule "sp.spine"}}sp.spine{{/crossLinkModule}}.Skin 对象。
     *
     * @method setSkin
     * @param {String} skinName
     * @return {sp.spine.Skin}
     */
    setSkin (skinName) {
        if (this._skeleton) {
            return this._skeleton.setSkinByName(skinName);
        }
        return null;
    },

    /**
     * !#en
     * Returns the attachment for the slot and attachment name.
     * The skeleton looks first in its skin, then in the skeleton data’s default skin.<br>
     * Returns a {{#crossLinkModule "sp.spine"}}sp.spine{{/crossLinkModule}}.Attachment object.
     * !#zh
     * 通过 slot 和 attachment 的名称获取 attachment。Skeleton 优先查找它的皮肤，然后才是 Skeleton Data 中默认的皮肤。<br>
     * 返回一个 {{#crossLinkModule "sp.spine"}}sp.spine{{/crossLinkModule}}.Attachment 对象。
     *
     * @method getAttachment
     * @param {String} slotName
     * @param {String} attachmentName
     * @return {sp.spine.Attachment}
     */
    getAttachment (slotName, attachmentName) {
        if (this._skeleton) {
            return this._skeleton.getAttachmentByName(slotName, attachmentName);
        }
        return null;
    },

    /**
     * !#en
     * Sets the attachment for the slot and attachment name.
     * The skeleton looks first in its skin, then in the skeleton data’s default skin.
     * !#zh
     * 通过 slot 和 attachment 的名字来设置 attachment。
     * Skeleton 优先查找它的皮肤，然后才是 Skeleton Data 中默认的皮肤。
     * @method setAttachment
     * @param {String} slotName
     * @param {String} attachmentName
     */
    setAttachment (slotName, attachmentName) {
        if (this._skeleton) {
            this._skeleton.setAttachment(slotName, attachmentName);
        }
    },

    /**
    * Return the renderer of attachment.
    * @method getTextureAtlas
    * @param {sp.spine.RegionAttachment|spine.BoundingBoxAttachment} regionAttachment
    * @return {sp.spine.TextureAtlasRegion}
    */
    getTextureAtlas (regionAttachment) {
        return regionAttachment.region;
    },

    // ANIMATION
    /**
     * !#en
     * Mix applies all keyframe values,
     * interpolated for the specified time and mixed with the current values.
     * !#zh 为所有关键帧设定混合及混合时间（从当前值开始差值）。
     * @method setMix
     * @param {String} fromAnimation
     * @param {String} toAnimation
     * @param {Number} duration
     */
    setMix (fromAnimation, toAnimation, duration) {
        if (this._state) {
            this._state.data.setMix(fromAnimation, toAnimation, duration);
        }
    },

    /**
     * !#en Set the current animation. Any queued animations are cleared.<br>
     * Returns a {{#crossLinkModule "sp.spine"}}sp.spine{{/crossLinkModule}}.TrackEntry object.
     * !#zh 设置当前动画。队列中的任何的动画将被清除。<br>
     * 返回一个 {{#crossLinkModule "sp.spine"}}sp.spine{{/crossLinkModule}}.TrackEntry 对象。
     * @method setAnimation
     * @param {Number} trackIndex
     * @param {String} name
     * @param {Boolean} loop
     * @return {sp.spine.TrackEntry}
     */
    setAnimation (trackIndex, name, loop) {
        if (this._skeleton) {
            var animation = this._skeleton.data.findAnimation(name);
            if (!animation) {
                cc.logID(7509, name);
                return null;
            }
            var res = this._state.setAnimationWith(trackIndex, animation, loop);
            if (CC_EDITOR && !cc.engine.isPlaying) {
                this._state.update(0);
                this._state.apply(this._skeleton);
            }
            return res;
        }
        return null;
    },

    /**
     * !#en Adds an animation to be played delay seconds after the current or last queued animation.<br>
     * Returns a {{#crossLinkModule "sp.spine"}}sp.spine{{/crossLinkModule}}.TrackEntry object.
     * !#zh 添加一个动画到动画队列尾部，还可以延迟指定的秒数。<br>
     * 返回一个 {{#crossLinkModule "sp.spine"}}sp.spine{{/crossLinkModule}}.TrackEntry 对象。
     * @method addAnimation
     * @param {Number} trackIndex
     * @param {String} name
     * @param {Boolean} loop
     * @param {Number} [delay=0]
     * @return {sp.spine.TrackEntry}
     */
    addAnimation (trackIndex, name, loop, delay) {
        if (this._skeleton) {
            delay = delay || 0;
            var animation = this._skeleton.data.findAnimation(name);
            if (!animation) {
                cc.logID(7510, name);
                return null;
            }
            return this._state.addAnimationWith(trackIndex, animation, loop, delay);
        }
        return null;
    },

    /**
     * !#en Find animation with specified name.
     * !#zh 查找指定名称的动画
     * @method findAnimation
     * @param {String} name
     * @returns {sp.spine.Animation}
     */
    findAnimation (name) {
        if (this._skeleton) {
            return this._skeleton.data.findAnimation(name);
        }
        return null;
    },

    /**
     * !#en Returns track entry by trackIndex.<br>
     * Returns a {{#crossLinkModule "sp.spine"}}sp.spine{{/crossLinkModule}}.TrackEntry object.
     * !#zh 通过 track 索引获取 TrackEntry。<br>
     * 返回一个 {{#crossLinkModule "sp.spine"}}sp.spine{{/crossLinkModule}}.TrackEntry 对象。
     * @method getCurrent
     * @param trackIndex
     * @return {sp.spine.TrackEntry}
     */
    getCurrent (trackIndex) {
        if (this._state) {
            return this._state.getCurrent(trackIndex);
        }
        return null;
    },

    /**
     * !#en Clears all tracks of animation state.
     * !#zh 清除所有 track 的动画状态。
     * @method clearTracks
     */
    clearTracks () {
        if (this._state) {
            this._state.clearTracks();
        }
    },

    /**
     * !#en Clears track of animation state by trackIndex.
     * !#zh 清除出指定 track 的动画状态。
     * @method clearTrack
     * @param {number} trackIndex
     */
    clearTrack (trackIndex) {
        if (this._state) {
            this._state.clearTrack(trackIndex);
            if (CC_EDITOR && !cc.engine.isPlaying) {
                this._state.update(0);
            }
        }
    },

    /**
     * !#en Set the start event listener.
     * !#zh 用来设置开始播放动画的事件监听。
     * @method setStartListener
     * @param {function} listener
     */
    setStartListener (listener) {
        this._ensureListener();
        this._listener.start = listener;
    },

    /**
     * !#en Set the interrupt event listener.
     * !#zh 用来设置动画被打断的事件监听。
     * @method setInterruptListener
     * @param {function} listener
     */
    setInterruptListener (listener) {
        this._ensureListener();
        this._listener.interrupt = listener;
    },

    /**
     * !#en Set the end event listener.
     * !#zh 用来设置动画播放完后的事件监听。
     * @method setEndListener
     * @param {function} listener
     */
    setEndListener (listener) {
        this._ensureListener();
        this._listener.end = listener;
    },

    /**
     * !#en Set the dispose event listener.
     * !#zh 用来设置动画将被销毁的事件监听。
     * @method setDisposeListener
     * @param {function} listener
     */
    setDisposeListener (listener) {
        this._ensureListener();
        this._listener.dispose = listener;
    },

    /**
     * !#en Set the complete event listener.
     * !#zh 用来设置动画播放一次循环结束后的事件监听。
     * @method setCompleteListener
     * @param {function} listener
     */
    setCompleteListener (listener) {
        this._ensureListener();
        this._listener.complete = listener;
    },

    /**
     * !#en Set the animation event listener.
     * !#zh 用来设置动画播放过程中帧事件的监听。
     * @method setEventListener
     * @param {function} listener
     */
    setEventListener (listener) {
        this._ensureListener();
        this._listener.event = listener;
    },

    /**
     * !#en Set the start event listener for specified TrackEntry.
     * !#zh 用来为指定的 TrackEntry 设置动画开始播放的事件监听。
     * @method setTrackStartListener
     * @param {sp.spine.TrackEntry} entry
     * @param {function} listener
     */
    setTrackStartListener (entry, listener) {
        TrackEntryListeners.getListeners(entry).start = listener;
    },

    /**
     * !#en Set the interrupt event listener for specified TrackEntry.
     * !#zh 用来为指定的 TrackEntry 设置动画被打断的事件监听。
     * @method setTrackInterruptListener
     * @param {sp.spine.TrackEntry} entry
     * @param {function} listener
     */
    setTrackInterruptListener (entry, listener) {
        TrackEntryListeners.getListeners(entry).interrupt = listener;
    },

    /**
     * !#en Set the end event listener for specified TrackEntry.
     * !#zh 用来为指定的 TrackEntry 设置动画播放结束的事件监听。
     * @method setTrackEndListener
     * @param {sp.spine.TrackEntry} entry
     * @param {function} listener
     */
    setTrackEndListener (entry, listener) {
        TrackEntryListeners.getListeners(entry).end = listener;
    },

    /**
     * !#en Set the dispose event listener for specified TrackEntry.
     * !#zh 用来为指定的 TrackEntry 设置动画即将被销毁的事件监听。
     * @method setTrackDisposeListener
     * @param {sp.spine.TrackEntry} entry
     * @param {function} listener
     */
    setTrackDisposeListener(entry, listener){
        TrackEntryListeners.getListeners(entry).dispose = listener;
    },

    /**
     * !#en Set the complete event listener for specified TrackEntry.
     * !#zh 用来为指定的 TrackEntry 设置动画一次循环播放结束的事件监听。
     * @method setTrackCompleteListener
     * @param {sp.spine.TrackEntry} entry
     * @param {function} listener
     * @param {sp.spine.TrackEntry} listener.entry
     * @param {Number} listener.loopCount
     */
    setTrackCompleteListener (entry, listener) {
        TrackEntryListeners.getListeners(entry).complete = function (trackEntry) {
            var loopCount = Math.floor(trackEntry.trackTime / trackEntry.animationEnd); 
            listener(trackEntry, loopCount);
        };
    },

    /**
     * !#en Set the event listener for specified TrackEntry.
     * !#zh 用来为指定的 TrackEntry 设置动画帧事件的监听。
     * @method setTrackEventListener
     * @param {sp.spine.TrackEntry} entry
     * @param {function} listener
     */
    setTrackEventListener (entry, listener) {
        TrackEntryListeners.getListeners(entry).event = listener;
    },

    /**
     * !#en Get the animation state object
     * !#zh 获取
     * @method setTrackEventListener
     * @return {sp.spine.AnimationState} state
     */
    getState () {
        return this._state;
    },

    // update animation list for editor
    _updateAnimEnum: CC_EDITOR && function () {
        var animEnum;
        if (this.skeletonData) {
            animEnum = this.skeletonData.getAnimsEnum();
        }
        // change enum
        setEnumAttr(this, '_animationIndex', animEnum || DefaultAnimsEnum);
    },
    // update skin list for editor
    _updateSkinEnum: CC_EDITOR && function () {
        var skinEnum;
        if (this.skeletonData) {
            skinEnum = this.skeletonData.getSkinsEnum();
        }
        // change enum
        setEnumAttr(this, '_defaultSkinIndex', skinEnum || DefaultSkinsEnum);
    },

    _ensureListener () {
        if (!this._listener) {
            this._listener = new TrackEntryListeners();
            if (this._state) {
                this._state.addListener(this._listener);
            }
        }
    },

    _updateSkeletonData () {
        if (this.skeletonData/* && this.atlasFile*/) {
            let data = this.skeletonData.getRuntimeData();
            if (data) {
                try {
                    this.setSkeletonData(data);
                    this.setAnimationStateData(new spine.AnimationStateData(this._skeleton.data));
                    if (this.defaultSkin) {
                        this._skeleton.setSkinByName(this.defaultSkin);
                    }
                }
                catch (e) {
                    cc.warn(e);
                }
                this.animation = this.defaultAnimation;
            }
        }
    },

    _refreshInspector () {
        // update inspector
        this._updateAnimEnum();
        this._updateSkinEnum();
        Editor.Utils.refreshSelectedInspector('node', this.node.uuid);
    },

    _initDebugDraw: function () {
        if (this.debugBones || this.debugSlots) {
            if (!this._debugRenderer) {
                let debugDrawNode = new cc.PrivateNode();
                debugDrawNode.name = 'DEBUG_DRAW_NODE';
                let debugDraw = debugDrawNode.addComponent(Graphics);
                debugDraw.lineWidth = 1;
                debugDraw.strokeColor = cc.color(255, 0, 0, 255);
                
                this._debugRenderer = debugDraw;
            }

            this._debugRenderer.node.parent = this.node;
        }
        else if (this._debugRenderer) {
            this._debugRenderer.node.parent = null;
        }
    },
});

module.exports = sp.Skeleton;<|MERGE_RESOLUTION|>--- conflicted
+++ resolved
@@ -362,11 +362,7 @@
         this._rootBone = null;
         this._listener = null;
         this._boundingBox = cc.rect();
-<<<<<<< HEAD
-        this._material = new SpriteMaterial();
-=======
         this._material = Material.getInstantiatedBuiltinMaterial('sprite', this);
->>>>>>> f3824926
         this._materialCache = {};
         this._renderDatas = [];
         this._debugRenderer = null;
@@ -448,11 +444,7 @@
         // Destroyed and restored in Editor
         if (!this._material) {
             this._boundingBox = cc.rect();
-<<<<<<< HEAD
-	        this._material = new SpriteMaterial();
-=======
             this._material = Material.getInstantiatedBuiltinMaterial('sprite', this);
->>>>>>> f3824926
             this._materialCache = {};
             this._renderDatas = [];
         }
