/****************************************************************************
 Copyright (c) 2017-2018 Xiamen Yaji Software Co., Ltd.

 https://www.cocos.com/

 Permission is hereby granted, free of charge, to any person obtaining a copy
 of this software and associated engine source code (the "Software"), a limited,
 worldwide, royalty-free, non-assignable, revocable and non-exclusive license
 to use Cocos Creator solely to develop games on your target platforms. You shall
 not use Cocos Creator software for developing other software or tools that's
 used for developing games. You are not granted to publish, distribute,
 sublicense, and/or sell copies of Cocos Creator.

 The software or tools in this License Agreement are licensed, not sold.
 Xiamen Yaji Software Co., Ltd. reserves all rights not expressly granted to you.

 THE SOFTWARE IS PROVIDED "AS IS", WITHOUT WARRANTY OF ANY KIND, EXPRESS OR
 IMPLIED, INCLUDING BUT NOT LIMITED TO THE WARRANTIES OF MERCHANTABILITY,
 FITNESS FOR A PARTICULAR PURPOSE AND NONINFRINGEMENT. IN NO EVENT SHALL THE
 AUTHORS OR COPYRIGHT HOLDERS BE LIABLE FOR ANY CLAIM, DAMAGES OR OTHER
 LIABILITY, WHETHER IN AN ACTION OF CONTRACT, TORT OR OTHERWISE, ARISING FROM,
 OUT OF OR IN CONNECTION WITH THE SOFTWARE OR THE USE OR OTHER DEALINGS IN
 THE SOFTWARE.
 ****************************************************************************/

const Skeleton = require('./Skeleton');
const spine = require('./lib/spine');
const RenderFlow = require('../../cocos2d/core/renderer/render-flow');
<<<<<<< HEAD
const Material = require('../../cocos2d/core/assets/material/CCMaterial');
import gfx from '../../cocos2d/renderer/gfx';

const STENCIL_SEP = '@';
=======
const renderEngine = renderer.renderEngine;
const gfx = renderEngine.gfx;
const SpineMaterial = renderEngine.SpineMaterial;
const VertexFormat = require('../../cocos2d/core/renderer/webgl/vertex-format')
const VFOneColor = VertexFormat.vfmtPosUvColor;
const VFTwoColor = VertexFormat.vfmtPosUvTwoColor;
>>>>>>> 27a71e60

let _quadTriangles = [0, 1, 2, 2, 3, 0];
let _slotColor = cc.color(0, 0, 255, 255);
let _boneColor = cc.color(255, 0, 0, 255);
let _originColor = cc.color(0, 255, 0, 255);

<<<<<<< HEAD
function _updateKeyWithStencilRef (key, stencilRef) {
    return key.replace(/@\d+$/, STENCIL_SEP + stencilRef);
=======
let _finalColor = undefined;
let _darkColor = undefined;
if (!CC_JSB) {
    _finalColor = new spine.Color(1, 1, 1, 1);
    _darkColor = new spine.Color(1, 1, 1, 1);
>>>>>>> 27a71e60
}

let _premultipliedAlpha;
let _multiplier;
let _slotRangeStart;
let _slotRangeEnd;
let _useTint;
let _debugSlots;
let _debugBones;
let _nodeR,
    _nodeG,
    _nodeB,
    _nodeA;
let _finalColor32, _darkColor32;
let _vertexFormat;
let _perVertexSize;
let _perClipVertexSize;
let _vertexFloatCount = 0, _vertexFloatOffset = 0, _vertexOffset = 0,
    _indexCount = 0, _indexOffset = 0;
let _tempr, _tempg, _tempb, _tempa;
let _inRange;

function _getSlotMaterial (comp, slot, tex) {
    let src, dst;
    switch (slot.data.blendMode) {
        case spine.BlendMode.Additive:
            src = _premultipliedAlpha ? cc.macro.ONE : cc.macro.SRC_ALPHA;
            dst = cc.macro.ONE;
            break;
        case spine.BlendMode.Multiply:
            src = cc.macro.DST_COLOR;
            dst = cc.macro.ONE_MINUS_SRC_ALPHA;
            break;
        case spine.BlendMode.Screen:
            src = cc.macro.ONE;
            dst = cc.macro.ONE_MINUS_SRC_COLOR;
            break;
        case spine.BlendMode.Normal:
        default:
            src = _premultipliedAlpha ? cc.macro.ONE : cc.macro.SRC_ALPHA;
            dst = cc.macro.ONE_MINUS_SRC_ALPHA;
            break;
    }

<<<<<<< HEAD
    let key = tex.url + src + dst + STENCIL_SEP + '0';
    comp._material = comp._material || new Material();
=======
    let key = tex.url + src + dst;
    comp._material = comp._material || new SpineMaterial();
>>>>>>> 27a71e60
    let baseMaterial = comp._material;
    let materialCache = comp._materialCache;
    let material = materialCache[key];
    if (!material) {
        var baseKey = baseMaterial.getHash();
        if (!materialCache[baseKey]) {
            material = baseMaterial;
        } else {
            material = new Material();
            material.copy(baseMaterial);
        }

<<<<<<< HEAD
        material.define('_USE_MODEL', true);
        material.define('USE_TEXTURE', true);
        // update texture
        material.setProperty('texture', tex);

        // update blend function
        let pass = material.effect.getDefaultTechnique().passes[0];
=======
        material.useModel = true;
        // Update texture.
        material.texture = tex;
        // Update tint.
        material.useTint = _useTint;

        // Update blend function.
        let pass = material._mainTech.passes[0];
>>>>>>> 27a71e60
        pass.setBlend(
            true,
            gfx.BLEND_FUNC_ADD,
            src, dst,
            gfx.BLEND_FUNC_ADD,
            src, dst
        );
        material.updateHash(key);
        materialCache[key] = material;
    }
<<<<<<< HEAD
    else if (material.getProperty('texture') !== tex) {
        material.setProperty('texture', tex);
=======
    else if (material.texture !== tex) {
        if (materialCache[material._hash]) {
            delete materialCache[material._hash];
        }
        material.texture = tex;
>>>>>>> 27a71e60
        material.updateHash(key);
        materialCache[key] = material;
    }
    return material;
}

var spineAssembler = {
<<<<<<< HEAD
    _readAttachmentData (comp, attachment, slot, premultipliedAlpha, renderData, dataOffset) {
        // the vertices in format:
        // X1, Y1, C1R, C1G, C1B, C1A, U1, V1
        // get the vertex data
        let vertices = attachment.updateWorldVertices(slot, premultipliedAlpha);
        let vertexCount = vertices.length / 8;
        // augment render data size to ensure capacity
        renderData.dataLength += vertexCount;
        let verts = renderData.vertices;
        let nodeColor = comp.node._color;
        let nodeR = nodeColor.r,
            nodeG = nodeColor.g,
            nodeB = nodeColor.b,
            nodeA = nodeColor.a;
        for (let i = 0, n = vertices.length; i < n; i += 8) {
            let r = vertices[i + 2] * nodeR,
                g = vertices[i + 3] * nodeG,
                b = vertices[i + 4] * nodeB,
                a = vertices[i + 5] * nodeA;
            let color = ((a<<24) >>> 0) + (b<<16) + (g<<8) + r;
            let content = verts[dataOffset];
            content.x = vertices[i];
            content.y = vertices[i + 1];
            content.color = color;
            content.u = vertices[i + 6];
            content.v = vertices[i + 7];
            dataOffset++;
=======
    // Use model to avoid per vertex transform.
    useModel: true,

    updateRenderData (comp, batchData) {
        let skeleton = comp._skeleton;
        if (skeleton) {
            skeleton.updateWorldTransform();
>>>>>>> 27a71e60
        }
    },

    fillVertices (skeletonColor, attachmentColor, slotColor, clipper, buffer) {

        let vbuf = buffer._vData,
            ibuf = buffer._iData,
            uintVData = buffer._uintVData;

        _tempa = slotColor.a * attachmentColor.a * skeletonColor.a * 255;
        _multiplier = _premultipliedAlpha? _tempa : 255;
        _tempr = _nodeR * attachmentColor.r * skeletonColor.r * _multiplier;
        _tempg = _nodeG * attachmentColor.g * skeletonColor.g * _multiplier;
        _tempb = _nodeB * attachmentColor.b * skeletonColor.b * _multiplier;
        
        _finalColor.r = _tempr * slotColor.r;
        _finalColor.g = _tempg * slotColor.g;
        _finalColor.b = _tempb * slotColor.b;
        _finalColor.a = _tempa * _nodeA;

        if (slot.darkColor == null) {
            _darkColor.set(0.0, 0, 0, 1.0);
        } else {
            _darkColor.r = slot.darkColor.r * _tempr;
            _darkColor.g = slot.darkColor.g * _tempg;
            _darkColor.b = slot.darkColor.b * _tempb;
        }
        _darkColor.a = _premultipliedAlpha ? 255 : 0;

        if (!clipper.isClipping()) {

            _finalColor32 = ((_finalColor.a<<24) >>> 0) + (_finalColor.b<<16) + (_finalColor.g<<8) + _finalColor.r;
            _darkColor32 = ((_darkColor.a<<24) >>> 0) + (_darkColor.b<<16) + (_darkColor.g<<8) + _darkColor.r;

            if (!_useTint) {
                for (let v = _vertexFloatOffset, n = _vertexFloatOffset + _vertexFloatCount, u = 0; v < n; v += _perVertexSize, u += 2) {
                    uintVData[v + 4] = _finalColor32;
                }
            } else {
                for (let v = _vertexFloatOffset, n = _vertexFloatOffset + _vertexFloatCount, u = 0; v < n; v += _perVertexSize, u += 2) {
                    uintVData[v + 4]  = _finalColor32;     // light color
                    uintVData[v + 5]  = _darkColor32;      // dark color
                }
            }

        } else {
            let uvs = vbuf.subarray(_vertexFloatOffset + 2);
            clipper.clipTriangles(vbuf.subarray(_vertexFloatOffset), _vertexFloatCount, ibuf.subarray(_indexOffset), _indexCount, uvs, _finalColor, _darkColor, _useTint, _perVertexSize);
            let clippedVertices = new Float32Array(clipper.clippedVertices);
            let clippedTriangles = clipper.clippedTriangles;
            
            // insure capacity
            _indexCount = clippedTriangles.length;
            _vertexFloatCount = clippedVertices.length / _perClipVertexSize * _perVertexSize;

            buffer.request(_vertexFloatCount / _perVertexSize, _indexCount);
            vbuf = buffer._vData,
            ibuf = buffer._iData;
            uintVData = buffer._uintVData;

            // fill indices
            ibuf.set(clippedTriangles, _indexOffset);

            // fill vertices contain x y u v light color dark color
            if (!_useTint) {
                for (let v = 0, n = clippedVertices.length, offset = _vertexFloatOffset; v < n; v += 8, offset += _perVertexSize) {
                    vbuf[offset]     = clippedVertices[v];        // x
                    vbuf[offset + 1] = clippedVertices[v + 1];    // y
                    vbuf[offset + 2] = clippedVertices[v + 6];    // u
                    vbuf[offset + 3] = clippedVertices[v + 7];    // v

                    _finalColor32 = ((clippedVertices[v + 5]<<24) >>> 0) + (clippedVertices[v + 4]<<16) + (clippedVertices[v + 3]<<8) + clippedVertices[v + 2];
                    uintVData[offset + 4] = _finalColor32;
                }
            } else {
                for (let v = 0, n = clippedVertices.length, offset = _vertexFloatOffset; v < n; v += 12, offset += _perVertexSize) {
                    vbuf[offset] = clippedVertices[v];                 // x
                    vbuf[offset + 1] = clippedVertices[v + 1];         // y
                    vbuf[offset + 2] = clippedVertices[v + 6];         // u
                    vbuf[offset + 3] = clippedVertices[v + 7];         // v

                    _finalColor32 = ((clippedVertices[v + 5]<<24) >>> 0) + (clippedVertices[v + 4]<<16) + (clippedVertices[v + 3]<<8) + clippedVertices[v + 2];
                    uintVData[offset + 4] = _finalColor32;

                    _darkColor32 = ((clippedVertices[v + 11]<<24) >>> 0) + (clippedVertices[v + 10]<<16) + (clippedVertices[v + 9]<<8) + clippedVertices[v + 8];
                    uintVData[offset + 5] = _darkColor32;
                }
            }
        }
    },

    fillBuffers (comp, renderer) {
        
        let node = comp.node;
        node._renderFlag |= RenderFlow.FLAG_UPDATE_RENDER_DATA;

        let nodeColor = node._color;
        _nodeR = nodeColor.r / 255;
        _nodeG = nodeColor.g / 255;
        _nodeB = nodeColor.b / 255;
        _nodeA = nodeColor.a / 255;

        _useTint = comp.useTint;
        _vertexFormat = _useTint? VFTwoColor : VFOneColor;
        let buffer = renderer.getBuffer('spine', _vertexFormat);
        let vbuf;
        let ibuf;

        let locSkeleton = comp._skeleton;
        let skeletonColor = locSkeleton.color;
        let graphics = comp._debugRenderer;
        let clipper = comp._clipper;
        let material = null;
        let attachment, attachmentColor, slotColor, uvs, triangles;
        let hasFlush = false;
        let isRegion, isMesh, isClip;

        _premultipliedAlpha = comp.premultipliedAlpha;
        _multiplier = 1.0;

        _slotRangeStart = comp._startSlotIndex;
        _slotRangeEnd = comp._endSlotIndex;
        _inRange = false;
        if (_slotRangeStart == -1) _inRange = true;

        _debugSlots = comp.debugSlots;
        _debugBones = comp.debugBones;
        if (graphics && (_debugBones || _debugSlots)) {
            graphics.clear();
            graphics.strokeColor = _slotColor;
            graphics.lineWidth = 5;
        }
    
        // x y u v color1 color2 or x y u v color
        _perVertexSize = _useTint ? 6 : 5;
        // x y u v r1 g1 b1 a1 r2 g2 b2 a2 or x y u v r g b a 
        _perClipVertexSize = _useTint ? 12 : 8;
    
        _vertexFloatCount = 0;
        _vertexFloatOffset = 0;
        _vertexOffset = 0;
        _indexCount = 0;
        _indexOffset = 0;

        for (let slotIdx = 0, slotCount = locSkeleton.drawOrder.length; slotIdx < slotCount; slotIdx++) {
            slot = locSkeleton.drawOrder[slotIdx];
    
            if (_slotRangeStart >= 0 && _slotRangeStart == slot.data.index) {
                _inRange = true;
            }
            
            if (!_inRange) {
                clipper.clipEndWithSlot(slot);
                continue;
            }
    
            if (_slotRangeEnd >= 0 && _slotRangeEnd == slot.data.index) {
                _inRange = false;
            }
    
            _vertexFloatCount = 0;
            _indexCount = 0;
    
            _indexOffset = buffer.indiceOffset,
            _vertexOffset = buffer.vertexOffset,
            _vertexFloatOffset = buffer.byteOffset >> 2;

            attachment = slot.getAttachment();
            if (!attachment) continue;

            isRegion = attachment instanceof spine.RegionAttachment;
            isMesh = attachment instanceof spine.MeshAttachment;
            isClip = attachment instanceof spine.ClippingAttachment;

            if (isClip) {
                clipper.clipStart(slot, attachment);
                continue;
            }

            if (!isRegion && !isMesh) continue;

            material = _getSlotMaterial(comp, slot, attachment.region.texture._texture);
            if (!material) {
                continue;
            }
    
            if (!hasFlush || material._hash !== renderer.material._hash) {
                hasFlush = true;
                renderer._flush();
                renderer.node = node;
                renderer.material = material;
            }

            if (isRegion) {
                
                triangles = _quadTriangles;
    
                // insure capacity
                _vertexFloatCount = 4 * _perVertexSize;
                _indexCount = 6;

                buffer.request(4, 6);
                vbuf = buffer._vData,
                ibuf = buffer._iData;
                uintVData = buffer._uintVData;
    
                // compute vertex and fill x y
                attachment.computeWorldVertices(slot.bone, vbuf, _vertexFloatOffset, _perVertexSize);
    
                // draw debug slots if enabled graphics
                if (graphics && _debugSlots) {
                    graphics.moveTo(vbuf[_vertexFloatOffset], vbuf[_vertexFloatOffset + 1]);
                    for (let ii = _vertexFloatOffset + _perVertexSize, nn = _vertexFloatOffset + _vertexFloatCount; ii < nn; ii += _perVertexSize) {
                        graphics.lineTo(vbuf[ii], vbuf[ii + 1]);
                    }
                    graphics.close();
                    graphics.stroke();
                }
            }
            else if (isMesh) {
                
                triangles = attachment.triangles;
    
                // insure capacity
                _vertexFloatCount = (attachment.worldVerticesLength >> 1) * _perVertexSize;
                _indexCount = triangles.length;

                buffer.request(_vertexFloatCount / _perVertexSize, _indexCount);
                vbuf = buffer._vData,
                ibuf = buffer._iData;
                uintVData = buffer._uintVData;
    
                // compute vertex and fill x y
                attachment.computeWorldVertices(slot, 0, attachment.worldVerticesLength, vbuf, _vertexFloatOffset, _perVertexSize);
            }
    
            if (_vertexFloatCount == 0 || _indexCount == 0) {
                continue;
            }
    
            // fill indices
            ibuf.set(triangles, _indexOffset);

            // fill u v
            uvs = attachment.uvs;
            for (let v = _vertexFloatOffset, n = _vertexFloatOffset + _vertexFloatCount, u = 0; v < n; v += _perVertexSize, u += 2) {
                vbuf[v + 2] = uvs[u];           // u
                vbuf[v + 3] = uvs[u + 1];       // v
            }

<<<<<<< HEAD
            // Fill up indices
            indices = data.indices;
            if (isRegion) {
                indices[indiceOffset] = vertexOffset;
                indices[indiceOffset + 1] = vertexOffset + 1;
                indices[indiceOffset + 2] = vertexOffset + 2;
                indices[indiceOffset + 3] = vertexOffset + 0;
                indices[indiceOffset + 4] = vertexOffset + 2;
                indices[indiceOffset + 5] = vertexOffset + 3;
            } else {
                let triangles = attachment.triangles;
                for (let t = 0; t < triangles.length; t++) {
                    indices[indiceOffset + t] = vertexOffset + triangles[t];
=======
            attachmentColor = attachment.color,
            slotColor = slot.color;

            this.fillVertices(skeletonColor, attachmentColor, slotColor, clipper, buffer);
    
            if (_indexCount > 0) {
                for (let ii = _indexOffset, nn = _indexOffset + _indexCount; ii < nn; ii++) {
                    ibuf[ii] += _vertexOffset;
>>>>>>> 27a71e60
                }
                buffer.adjust(_vertexFloatCount / _perVertexSize, _indexCount);
            }
    
            clipper.clipEndWithSlot(slot);
        }
    
        clipper.clipEnd();
    
        if (graphics && _debugBones) {
            let bone;
            graphics.strokeColor = _boneColor;
            graphics.fillColor = _slotColor; // Root bone color is same as slot color.
    
            for (let i = 0, n = locSkeleton.bones.length; i < n; i++) {
                bone = locSkeleton.bones[i];
                if (bone.parent == null) continue;
                let x = bone.data.length * bone.a + bone.worldX;
                let y = bone.data.length * bone.c + bone.worldY;
    
                // Bone lengths.
                graphics.moveTo(bone.worldX, bone.worldY);
                graphics.lineTo(x, y);
                graphics.stroke();
    
                // Bone origins.
                graphics.circle(bone.worldX, bone.worldY, Math.PI * 2);
                graphics.fill();
                if (i === 0) {
                    graphics.fillColor = _originColor;
                }
            }
        }
<<<<<<< HEAD
    },

    updateRenderData (comp, batchData) {
        let skeleton = comp._skeleton;
        if (skeleton) {
            skeleton.updateWorldTransform();
            this.genRenderDatas(comp, batchData);
        }
        else {
            comp._renderDatas.length = 0;
        }
    },

    fillBuffers (comp, renderer) {
        let renderDatas = comp._renderDatas;
        let materialCache = comp._materialCache;
        for (let index = 0, length = renderDatas.length; index < length; index++) {
            let data = renderDatas[index];

            // For generate new material for skeleton render data nested in mask,
            // otherwise skeleton inside/outside mask with same material will interfere each other
            let key = data.material.getHash();
            let newKey = _updateKeyWithStencilRef(key, StencilManager.getStencilRef());
            if (key !== newKey) {
                data.material = materialCache[newKey] || data.material.clone();
                data.material.updateHash(newKey);
                if (!materialCache[newKey]) {
                    materialCache[newKey] = data.material;
                }
            }

            if (data.material !== renderer.material) {
                renderer._flush();
                renderer.node = comp.node;
                renderer.material = data.material;
            }

            let vertexs = data.vertices;
            let indices = data.indices;

            let buffer = renderer._meshBuffer,
                vertexOffset = buffer.byteOffset >> 2,
                vertexCount = data.vertexCount;
            
            let indiceOffset = buffer.indiceOffset,
                vertexId = buffer.vertexOffset;
                
            buffer.request(vertexCount, data.indiceCount);

            // buffer data may be realloc, need get reference after request.
            let vbuf = buffer._vData,
                ibuf = buffer._iData,
                uintbuf = buffer._uintVData;

            // fill vertex buffer
            let vert;
            for (let i = 0, l = data.dataLength; i < l; i++) {
                vert = vertexs[i];
                vbuf[vertexOffset++] = vert.x;
                vbuf[vertexOffset++] = vert.y;
                vbuf[vertexOffset++] = vert.u;
                vbuf[vertexOffset++] = vert.v;
                uintbuf[vertexOffset++] = vert.color;
            }

            // index buffer
            for (let i = 0, l = indices.length; i < l; i ++) {
                ibuf[indiceOffset++] = vertexId + indices[i];
            }
        }

        comp.node._renderFlag |= RenderFlow.FLAG_UPDATE_RENDER_DATA;
=======
    
>>>>>>> 27a71e60
    }
};

Skeleton._assembler = spineAssembler;

module.exports = spineAssembler;<|MERGE_RESOLUTION|>--- conflicted
+++ resolved
@@ -26,35 +26,22 @@
 const Skeleton = require('./Skeleton');
 const spine = require('./lib/spine');
 const RenderFlow = require('../../cocos2d/core/renderer/render-flow');
-<<<<<<< HEAD
 const Material = require('../../cocos2d/core/assets/material/CCMaterial');
 import gfx from '../../cocos2d/renderer/gfx';
-
-const STENCIL_SEP = '@';
-=======
-const renderEngine = renderer.renderEngine;
-const gfx = renderEngine.gfx;
-const SpineMaterial = renderEngine.SpineMaterial;
 const VertexFormat = require('../../cocos2d/core/renderer/webgl/vertex-format')
 const VFOneColor = VertexFormat.vfmtPosUvColor;
 const VFTwoColor = VertexFormat.vfmtPosUvTwoColor;
->>>>>>> 27a71e60
 
 let _quadTriangles = [0, 1, 2, 2, 3, 0];
 let _slotColor = cc.color(0, 0, 255, 255);
 let _boneColor = cc.color(255, 0, 0, 255);
 let _originColor = cc.color(0, 255, 0, 255);
 
-<<<<<<< HEAD
-function _updateKeyWithStencilRef (key, stencilRef) {
-    return key.replace(/@\d+$/, STENCIL_SEP + stencilRef);
-=======
 let _finalColor = undefined;
 let _darkColor = undefined;
 if (!CC_JSB) {
     _finalColor = new spine.Color(1, 1, 1, 1);
     _darkColor = new spine.Color(1, 1, 1, 1);
->>>>>>> 27a71e60
 }
 
 let _premultipliedAlpha;
@@ -99,13 +86,8 @@
             break;
     }
 
-<<<<<<< HEAD
-    let key = tex.url + src + dst + STENCIL_SEP + '0';
+    let key = tex.url + src + dst;
     comp._material = comp._material || new Material();
-=======
-    let key = tex.url + src + dst;
-    comp._material = comp._material || new SpineMaterial();
->>>>>>> 27a71e60
     let baseMaterial = comp._material;
     let materialCache = comp._materialCache;
     let material = materialCache[key];
@@ -118,7 +100,6 @@
             material.copy(baseMaterial);
         }
 
-<<<<<<< HEAD
         material.define('_USE_MODEL', true);
         material.define('USE_TEXTURE', true);
         // update texture
@@ -126,16 +107,6 @@
 
         // update blend function
         let pass = material.effect.getDefaultTechnique().passes[0];
-=======
-        material.useModel = true;
-        // Update texture.
-        material.texture = tex;
-        // Update tint.
-        material.useTint = _useTint;
-
-        // Update blend function.
-        let pass = material._mainTech.passes[0];
->>>>>>> 27a71e60
         pass.setBlend(
             true,
             gfx.BLEND_FUNC_ADD,
@@ -146,16 +117,8 @@
         material.updateHash(key);
         materialCache[key] = material;
     }
-<<<<<<< HEAD
     else if (material.getProperty('texture') !== tex) {
         material.setProperty('texture', tex);
-=======
-    else if (material.texture !== tex) {
-        if (materialCache[material._hash]) {
-            delete materialCache[material._hash];
-        }
-        material.texture = tex;
->>>>>>> 27a71e60
         material.updateHash(key);
         materialCache[key] = material;
     }
@@ -163,35 +126,6 @@
 }
 
 var spineAssembler = {
-<<<<<<< HEAD
-    _readAttachmentData (comp, attachment, slot, premultipliedAlpha, renderData, dataOffset) {
-        // the vertices in format:
-        // X1, Y1, C1R, C1G, C1B, C1A, U1, V1
-        // get the vertex data
-        let vertices = attachment.updateWorldVertices(slot, premultipliedAlpha);
-        let vertexCount = vertices.length / 8;
-        // augment render data size to ensure capacity
-        renderData.dataLength += vertexCount;
-        let verts = renderData.vertices;
-        let nodeColor = comp.node._color;
-        let nodeR = nodeColor.r,
-            nodeG = nodeColor.g,
-            nodeB = nodeColor.b,
-            nodeA = nodeColor.a;
-        for (let i = 0, n = vertices.length; i < n; i += 8) {
-            let r = vertices[i + 2] * nodeR,
-                g = vertices[i + 3] * nodeG,
-                b = vertices[i + 4] * nodeB,
-                a = vertices[i + 5] * nodeA;
-            let color = ((a<<24) >>> 0) + (b<<16) + (g<<8) + r;
-            let content = verts[dataOffset];
-            content.x = vertices[i];
-            content.y = vertices[i + 1];
-            content.color = color;
-            content.u = vertices[i + 6];
-            content.v = vertices[i + 7];
-            dataOffset++;
-=======
     // Use model to avoid per vertex transform.
     useModel: true,
 
@@ -199,7 +133,6 @@
         let skeleton = comp._skeleton;
         if (skeleton) {
             skeleton.updateWorldTransform();
->>>>>>> 27a71e60
         }
     },
 
@@ -450,21 +383,6 @@
                 vbuf[v + 3] = uvs[u + 1];       // v
             }
 
-<<<<<<< HEAD
-            // Fill up indices
-            indices = data.indices;
-            if (isRegion) {
-                indices[indiceOffset] = vertexOffset;
-                indices[indiceOffset + 1] = vertexOffset + 1;
-                indices[indiceOffset + 2] = vertexOffset + 2;
-                indices[indiceOffset + 3] = vertexOffset + 0;
-                indices[indiceOffset + 4] = vertexOffset + 2;
-                indices[indiceOffset + 5] = vertexOffset + 3;
-            } else {
-                let triangles = attachment.triangles;
-                for (let t = 0; t < triangles.length; t++) {
-                    indices[indiceOffset + t] = vertexOffset + triangles[t];
-=======
             attachmentColor = attachment.color,
             slotColor = slot.color;
 
@@ -473,7 +391,6 @@
             if (_indexCount > 0) {
                 for (let ii = _indexOffset, nn = _indexOffset + _indexCount; ii < nn; ii++) {
                     ibuf[ii] += _vertexOffset;
->>>>>>> 27a71e60
                 }
                 buffer.adjust(_vertexFloatCount / _perVertexSize, _indexCount);
             }
@@ -507,82 +424,7 @@
                 }
             }
         }
-<<<<<<< HEAD
-    },
-
-    updateRenderData (comp, batchData) {
-        let skeleton = comp._skeleton;
-        if (skeleton) {
-            skeleton.updateWorldTransform();
-            this.genRenderDatas(comp, batchData);
-        }
-        else {
-            comp._renderDatas.length = 0;
-        }
-    },
-
-    fillBuffers (comp, renderer) {
-        let renderDatas = comp._renderDatas;
-        let materialCache = comp._materialCache;
-        for (let index = 0, length = renderDatas.length; index < length; index++) {
-            let data = renderDatas[index];
-
-            // For generate new material for skeleton render data nested in mask,
-            // otherwise skeleton inside/outside mask with same material will interfere each other
-            let key = data.material.getHash();
-            let newKey = _updateKeyWithStencilRef(key, StencilManager.getStencilRef());
-            if (key !== newKey) {
-                data.material = materialCache[newKey] || data.material.clone();
-                data.material.updateHash(newKey);
-                if (!materialCache[newKey]) {
-                    materialCache[newKey] = data.material;
-                }
-            }
-
-            if (data.material !== renderer.material) {
-                renderer._flush();
-                renderer.node = comp.node;
-                renderer.material = data.material;
-            }
-
-            let vertexs = data.vertices;
-            let indices = data.indices;
-
-            let buffer = renderer._meshBuffer,
-                vertexOffset = buffer.byteOffset >> 2,
-                vertexCount = data.vertexCount;
-            
-            let indiceOffset = buffer.indiceOffset,
-                vertexId = buffer.vertexOffset;
-                
-            buffer.request(vertexCount, data.indiceCount);
-
-            // buffer data may be realloc, need get reference after request.
-            let vbuf = buffer._vData,
-                ibuf = buffer._iData,
-                uintbuf = buffer._uintVData;
-
-            // fill vertex buffer
-            let vert;
-            for (let i = 0, l = data.dataLength; i < l; i++) {
-                vert = vertexs[i];
-                vbuf[vertexOffset++] = vert.x;
-                vbuf[vertexOffset++] = vert.y;
-                vbuf[vertexOffset++] = vert.u;
-                vbuf[vertexOffset++] = vert.v;
-                uintbuf[vertexOffset++] = vert.color;
-            }
-
-            // index buffer
-            for (let i = 0, l = indices.length; i < l; i ++) {
-                ibuf[indiceOffset++] = vertexId + indices[i];
-            }
-        }
-
-        comp.node._renderFlag |= RenderFlow.FLAG_UPDATE_RENDER_DATA;
-=======
-    
->>>>>>> 27a71e60
+    
     }
 };
 
