--- conflicted
+++ resolved
@@ -26,11 +26,6 @@
 const Skeleton = require('./Skeleton');
 const spine = require('./lib/spine');
 const RenderFlow = require('../../cocos2d/core/renderer/render-flow');
-<<<<<<< HEAD
-const Material = require('../../cocos2d/core/assets/material/CCMaterial');
-import gfx from '../../cocos2d/renderer/gfx';
-=======
->>>>>>> b8850179
 const VertexFormat = require('../../cocos2d/core/renderer/webgl/vertex-format')
 const VFOneColor = VertexFormat.vfmtPosUvColor;
 const VFTwoColor = VertexFormat.vfmtPosUvTwoColor;
@@ -91,23 +86,6 @@
     }
 
     let key = tex.url + src + dst;
-<<<<<<< HEAD
-    comp._material = comp._material || new Material();
-    let baseMaterial = comp._material;
-    let materialCache = comp._materialCache;
-    let material = materialCache[key];
-    if (!material) {
-        var baseKey = baseMaterial.getHash();
-        if (!materialCache[baseKey]) {
-            material = baseMaterial;
-        } else {
-            material = new Material();
-            material.copy(baseMaterial);
-        }
-
-        material.define('_USE_MODEL', true);
-        material.define('USE_TEXTURE', true);
-=======
     let baseMaterial = comp.sharedMaterials[0];
     if (!baseMaterial) return null;
 
@@ -118,7 +96,6 @@
         material.copy(baseMaterial);
         material.define('_USE_MODEL', true);
         material.define('USE_TINT', _useTint);
->>>>>>> b8850179
         // update texture
         material.setProperty('texture', tex);
 
