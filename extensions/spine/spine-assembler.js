--- conflicted
+++ resolved
@@ -26,18 +26,10 @@
 const Skeleton = require('./Skeleton');
 const spine = require('./lib/spine');
 const RenderFlow = require('../../cocos2d/core/renderer/render-flow');
-<<<<<<< HEAD
 const VertexFormat = require('../../cocos2d/core/renderer/webgl/vertex-format')
 const VFOneColor = VertexFormat.vfmtPosUvColor;
 const VFTwoColor = VertexFormat.vfmtPosUvTwoColor;
 const gfx = cc.gfx;
-
-=======
-const renderEngine = renderer.renderEngine;
-const gfx = renderEngine.gfx;
-const VertexFormat = require('../../cocos2d/core/renderer/webgl/vertex-format')
-const VFOneColor = VertexFormat.vfmtPosUvColor;
-const VFTwoColor = VertexFormat.vfmtPosUvTwoColor;
 
 const FLAG_BATCH = 0x10;
 const FLAG_TWO_COLOR = 0x01;
@@ -47,7 +39,6 @@
 const BATCH_TWO_COLOR = 0x11;
 
 let _handleVal = 0x00;
->>>>>>> 62bc2c72
 let _quadTriangles = [0, 1, 2, 2, 3, 0];
 let _slotColor = cc.color(0, 0, 255, 255);
 let _boneColor = cc.color(255, 0, 0, 255);
@@ -76,19 +67,15 @@
 let _perVertexSize;
 let _perClipVertexSize;
 let _vertexFloatCount = 0, _vertexFloatOffset = 0, _vertexOffset = 0,
-    _indexCount = 0, _indexOffset = 0;
+    _indexCount = 0, _indexOffset = 0, _vertexCount = 0, _vfOffset = 0;
 let _tempr, _tempg, _tempb, _tempa;
 let _inRange;
-<<<<<<< HEAD
-
-function _getSlotMaterial (comp, slot, tex) {
-=======
 let _mustFlush;
 let _x, _y, _m00, _m04, _m12, _m01, _m05, _m13;
-let _r, _g, _b, _a, _fr, _fg, _fb, _fa, _dr, _dg, _db, _da;
+let _r, _g, _b, _fr, _fg, _fb, _fa, _dr, _dg, _db, _da;
+let _comp, _node, _buffer, _renderer, _needColor, _slot;
 
 function _getSlotMaterial (tex, blendMode) {
->>>>>>> 62bc2c72
     let src, dst;
     switch (blendMode) {
         case spine.BlendMode.Additive:
@@ -110,12 +97,11 @@
             break;
     }
 
-<<<<<<< HEAD
     let key = tex.url + src + dst;
-    let baseMaterial = comp.sharedMaterials[0];
+    let baseMaterial = _comp.sharedMaterials[0];
     if (!baseMaterial) return null;
 
-    let materialCache = comp._materialCache;
+    let materialCache = _comp._materialCache;
     let material = materialCache[key];
     if (!material) {
         material = new cc.Material();
@@ -127,32 +113,6 @@
 
         // update blend function
         let pass = material.effect.getDefaultTechnique().passes[0];
-=======
-    let useModel = !_comp.enableBatch;
-    let key = tex.url + src + dst + _useTint + useModel;
-    let baseMaterial = _comp._material;
-    if (!baseMaterial) return null;
-
-    let materialCache = _comp._materialCache;
-    let material = materialCache[key];
-    if (!material) {
-
-        var baseKey = baseMaterial._hash;
-        if (!materialCache[baseKey]) {
-            material = baseMaterial;
-        } else {
-            material = baseMaterial.clone();
-        }
-
-        material.useModel = useModel;
-        // Update texture.
-        material.texture = tex;
-        // Update tint.
-        material.useTint = _useTint;
-
-        // Update blend function.
-        let pass = material._mainTech.passes[0];
->>>>>>> 62bc2c72
         pass.setBlend(
             true,
             gfx.BLEND_FUNC_ADD,
@@ -166,7 +126,6 @@
     else if (material.getProperty('texture') !== tex) {
         material.setProperty('texture', tex);
         material.updateHash(key);
-        materialCache[key] = material;
     }
     return material;
 }
@@ -192,22 +151,20 @@
 }
 
 var spineAssembler = {
-<<<<<<< HEAD
-    // Use model to avoid per vertex transform.
-    useModel: true,
-
-    updateRenderData (comp, batchData) {
+
+    updateRenderData (comp) {
         let skeleton = comp._skeleton;
         if (skeleton) {
             skeleton.updateWorldTransform();
         }
     },
 
-    fillVertices (skeletonColor, attachmentColor, slotColor, clipper, buffer) {
-
-        let vbuf = buffer._vData,
-            ibuf = buffer._iData,
-            uintVData = buffer._uintVData;
+    fillVertices (skeletonColor, attachmentColor, slotColor, clipper) {
+
+        let vbuf = _buffer._vData,
+            ibuf = _buffer._iData,
+            uintVData = _buffer._uintVData;
+        let offsetInfo;
 
         _tempa = slotColor.a * attachmentColor.a * skeletonColor.a * 255;
         _multiplier = _premultipliedAlpha? _tempa : 255;
@@ -220,12 +177,12 @@
         _finalColor.b = _tempb * slotColor.b;
         _finalColor.a = _tempa * _nodeA;
 
-        if (slot.darkColor == null) {
+        if (_slot.darkColor == null) {
             _darkColor.set(0.0, 0, 0, 1.0);
         } else {
-            _darkColor.r = slot.darkColor.r * _tempr;
-            _darkColor.g = slot.darkColor.g * _tempg;
-            _darkColor.b = slot.darkColor.b * _tempb;
+            _darkColor.r = _slot.darkColor.r * _tempr;
+            _darkColor.g = _slot.darkColor.g * _tempg;
+            _darkColor.b = _slot.darkColor.b * _tempb;
         }
         _darkColor.a = _premultipliedAlpha ? 255 : 0;
 
@@ -235,11 +192,11 @@
             _darkColor32 = ((_darkColor.a<<24) >>> 0) + (_darkColor.b<<16) + (_darkColor.g<<8) + _darkColor.r;
 
             if (!_useTint) {
-                for (let v = _vertexFloatOffset, n = _vertexFloatOffset + _vertexFloatCount, u = 0; v < n; v += _perVertexSize, u += 2) {
+                for (let v = _vertexFloatOffset, n = _vertexFloatOffset + _vertexFloatCount; v < n; v += _perVertexSize) {
                     uintVData[v + 4] = _finalColor32;
                 }
             } else {
-                for (let v = _vertexFloatOffset, n = _vertexFloatOffset + _vertexFloatCount, u = 0; v < n; v += _perVertexSize, u += 2) {
+                for (let v = _vertexFloatOffset, n = _vertexFloatOffset + _vertexFloatCount; v < n; v += _perVertexSize) {
                     uintVData[v + 4]  = _finalColor32;     // light color
                     uintVData[v + 5]  = _darkColor32;      // dark color
                 }
@@ -255,189 +212,6 @@
             _indexCount = clippedTriangles.length;
             _vertexFloatCount = clippedVertices.length / _perClipVertexSize * _perVertexSize;
 
-            buffer.request(_vertexFloatCount / _perVertexSize, _indexCount);
-            vbuf = buffer._vData,
-            ibuf = buffer._iData;
-            uintVData = buffer._uintVData;
-
-            // fill indices
-            ibuf.set(clippedTriangles, _indexOffset);
-
-            // fill vertices contain x y u v light color dark color
-            if (!_useTint) {
-                for (let v = 0, n = clippedVertices.length, offset = _vertexFloatOffset; v < n; v += 8, offset += _perVertexSize) {
-                    vbuf[offset]     = clippedVertices[v];        // x
-                    vbuf[offset + 1] = clippedVertices[v + 1];    // y
-                    vbuf[offset + 2] = clippedVertices[v + 6];    // u
-                    vbuf[offset + 3] = clippedVertices[v + 7];    // v
-
-                    _finalColor32 = ((clippedVertices[v + 5]<<24) >>> 0) + (clippedVertices[v + 4]<<16) + (clippedVertices[v + 3]<<8) + clippedVertices[v + 2];
-                    uintVData[offset + 4] = _finalColor32;
-                }
-            } else {
-                for (let v = 0, n = clippedVertices.length, offset = _vertexFloatOffset; v < n; v += 12, offset += _perVertexSize) {
-                    vbuf[offset] = clippedVertices[v];                 // x
-                    vbuf[offset + 1] = clippedVertices[v + 1];         // y
-                    vbuf[offset + 2] = clippedVertices[v + 6];         // u
-                    vbuf[offset + 3] = clippedVertices[v + 7];         // v
-
-                    _finalColor32 = ((clippedVertices[v + 5]<<24) >>> 0) + (clippedVertices[v + 4]<<16) + (clippedVertices[v + 3]<<8) + clippedVertices[v + 2];
-                    uintVData[offset + 4] = _finalColor32;
-
-                    _darkColor32 = ((clippedVertices[v + 11]<<24) >>> 0) + (clippedVertices[v + 10]<<16) + (clippedVertices[v + 9]<<8) + clippedVertices[v + 8];
-                    uintVData[offset + 5] = _darkColor32;
-                }
-            }
-        }
-    },
-
-    fillBuffers (comp, renderer) {
-        
-        let node = comp.node;
-        node._renderFlag |= RenderFlow.FLAG_UPDATE_RENDER_DATA;
-
-        let nodeColor = node._color;
-        _nodeR = nodeColor.r / 255;
-        _nodeG = nodeColor.g / 255;
-        _nodeB = nodeColor.b / 255;
-        _nodeA = nodeColor.a / 255;
-
-        _useTint = comp.useTint;
-        _vertexFormat = _useTint? VFTwoColor : VFOneColor;
-        let buffer = renderer.getBuffer('spine', _vertexFormat);
-        let vbuf;
-        let ibuf;
-
-        let locSkeleton = comp._skeleton;
-        let skeletonColor = locSkeleton.color;
-        let graphics = comp._debugRenderer;
-        let clipper = comp._clipper;
-        let material = null;
-        let attachment, attachmentColor, slotColor, uvs, triangles;
-        let hasFlush = false;
-        let isRegion, isMesh, isClip;
-
-        _premultipliedAlpha = comp.premultipliedAlpha;
-        _multiplier = 1.0;
-
-        _slotRangeStart = comp._startSlotIndex;
-        _slotRangeEnd = comp._endSlotIndex;
-        _inRange = false;
-        if (_slotRangeStart == -1) _inRange = true;
-
-        _debugSlots = comp.debugSlots;
-        _debugBones = comp.debugBones;
-        if (graphics && (_debugBones || _debugSlots)) {
-            graphics.clear();
-            graphics.strokeColor = _slotColor;
-            graphics.lineWidth = 5;
-        }
-    
-        // x y u v color1 color2 or x y u v color
-        _perVertexSize = _useTint ? 6 : 5;
-        // x y u v r1 g1 b1 a1 r2 g2 b2 a2 or x y u v r g b a 
-        _perClipVertexSize = _useTint ? 12 : 8;
-    
-        _vertexFloatCount = 0;
-        _vertexFloatOffset = 0;
-        _vertexOffset = 0;
-        _indexCount = 0;
-        _indexOffset = 0;
-
-        for (let slotIdx = 0, slotCount = locSkeleton.drawOrder.length; slotIdx < slotCount; slotIdx++) {
-            slot = locSkeleton.drawOrder[slotIdx];
-    
-            if (_slotRangeStart >= 0 && _slotRangeStart == slot.data.index) {
-                _inRange = true;
-            }
-            
-            if (!_inRange) {
-                clipper.clipEndWithSlot(slot);
-                continue;
-            }
-    
-            if (_slotRangeEnd >= 0 && _slotRangeEnd == slot.data.index) {
-                _inRange = false;
-            }
-    
-            _vertexFloatCount = 0;
-            _indexCount = 0;
-    
-            _indexOffset = buffer.indiceOffset,
-            _vertexOffset = buffer.vertexOffset,
-            _vertexFloatOffset = buffer.byteOffset >> 2;
-
-            attachment = slot.getAttachment();
-            if (!attachment) continue;
-
-            isRegion = attachment instanceof spine.RegionAttachment;
-            isMesh = attachment instanceof spine.MeshAttachment;
-            isClip = attachment instanceof spine.ClippingAttachment;
-
-            if (isClip) {
-                clipper.clipStart(slot, attachment);
-=======
-
-    updateRenderData (comp, batchData) {
-        let skeleton = comp._skeleton;
-        if (skeleton) {
-            skeleton.updateWorldTransform();
-        }
-    },
-
-    fillVertices (skeletonColor, attachmentColor, slotColor, clipper) {
-
-        let vbuf = _buffer._vData,
-            ibuf = _buffer._iData,
-            uintVData = _buffer._uintVData;
-        let offsetInfo;
-
-        _tempa = slotColor.a * attachmentColor.a * skeletonColor.a * 255;
-        _multiplier = _premultipliedAlpha? _tempa : 255;
-        _tempr = _nodeR * attachmentColor.r * skeletonColor.r * _multiplier;
-        _tempg = _nodeG * attachmentColor.g * skeletonColor.g * _multiplier;
-        _tempb = _nodeB * attachmentColor.b * skeletonColor.b * _multiplier;
-        
-        _finalColor.r = _tempr * slotColor.r;
-        _finalColor.g = _tempg * slotColor.g;
-        _finalColor.b = _tempb * slotColor.b;
-        _finalColor.a = _tempa * _nodeA;
-
-        if (slot.darkColor == null) {
-            _darkColor.set(0.0, 0, 0, 1.0);
-        } else {
-            _darkColor.r = slot.darkColor.r * _tempr;
-            _darkColor.g = slot.darkColor.g * _tempg;
-            _darkColor.b = slot.darkColor.b * _tempb;
-        }
-        _darkColor.a = _premultipliedAlpha ? 255 : 0;
-
-        if (!clipper.isClipping()) {
-
-            _finalColor32 = ((_finalColor.a<<24) >>> 0) + (_finalColor.b<<16) + (_finalColor.g<<8) + _finalColor.r;
-            _darkColor32 = ((_darkColor.a<<24) >>> 0) + (_darkColor.b<<16) + (_darkColor.g<<8) + _darkColor.r;
-
-            if (!_useTint) {
-                for (let v = _vertexFloatOffset, n = _vertexFloatOffset + _vertexFloatCount; v < n; v += _perVertexSize) {
-                    uintVData[v + 4] = _finalColor32;
-                }
-            } else {
-                for (let v = _vertexFloatOffset, n = _vertexFloatOffset + _vertexFloatCount; v < n; v += _perVertexSize) {
-                    uintVData[v + 4]  = _finalColor32;     // light color
-                    uintVData[v + 5]  = _darkColor32;      // dark color
-                }
-            }
-
-        } else {
-            let uvs = vbuf.subarray(_vertexFloatOffset + 2);
-            clipper.clipTriangles(vbuf.subarray(_vertexFloatOffset), _vertexFloatCount, ibuf.subarray(_indexOffset), _indexCount, uvs, _finalColor, _darkColor, _useTint, _perVertexSize);
-            let clippedVertices = new Float32Array(clipper.clippedVertices);
-            let clippedTriangles = clipper.clippedTriangles;
-            
-            // insure capacity
-            _indexCount = clippedTriangles.length;
-            _vertexFloatCount = clippedVertices.length / _perClipVertexSize * _perVertexSize;
-
             offsetInfo = _buffer.request(_vertexFloatCount / _perVertexSize, _indexCount);
             _indexOffset = offsetInfo.indiceOffset,
             _vertexOffset = offsetInfo.vertexOffset,
@@ -513,41 +287,48 @@
         _indexOffset = 0;
 
         for (let slotIdx = 0, slotCount = locSkeleton.drawOrder.length; slotIdx < slotCount; slotIdx++) {
-            slot = locSkeleton.drawOrder[slotIdx];
-    
-            if (_slotRangeStart >= 0 && _slotRangeStart == slot.data.index) {
+            _slot = locSkeleton.drawOrder[slotIdx];
+    
+            if (_slotRangeStart >= 0 && _slotRangeStart == _slot.data.index) {
                 _inRange = true;
             }
             
             if (!_inRange) {
-                clipper.clipEndWithSlot(slot);
->>>>>>> 62bc2c72
+                clipper.clipEndWithSlot(_slot);
                 continue;
             }
     
-            if (_slotRangeEnd >= 0 && _slotRangeEnd == slot.data.index) {
+            if (_slotRangeEnd >= 0 && _slotRangeEnd == _slot.data.index) {
                 _inRange = false;
             }
     
             _vertexFloatCount = 0;
             _indexCount = 0;
 
-            attachment = slot.getAttachment();
+            attachment = _slot.getAttachment();
             if (!attachment) continue;
 
-<<<<<<< HEAD
+            isRegion = attachment instanceof spine.RegionAttachment;
+            isMesh = attachment instanceof spine.MeshAttachment;
+            isClip = attachment instanceof spine.ClippingAttachment;
+
+            if (isClip) {
+                clipper.clipStart(_slot, attachment);
+                continue;
+            }
+
             if (!isRegion && !isMesh) continue;
 
-            material = _getSlotMaterial(comp, slot, attachment.region.texture._texture);
+            material = _getSlotMaterial(attachment.region.texture._texture, _slot.data.blendMode);
             if (!material) {
                 continue;
             }
-    
-            if (!hasFlush || material._hash !== renderer.material._hash) {
-                hasFlush = true;
-                renderer._flush();
-                renderer.node = node;
-                renderer.material = material;
+
+            if (_mustFlush || material._hash !== _renderer.material._hash) {
+                _mustFlush = false;
+                _renderer._flush();
+                _renderer.node = _node;
+                _renderer.material = material;
             }
 
             if (isRegion) {
@@ -558,13 +339,15 @@
                 _vertexFloatCount = 4 * _perVertexSize;
                 _indexCount = 6;
 
-                buffer.request(4, 6);
-                vbuf = buffer._vData,
-                ibuf = buffer._iData;
-                uintVData = buffer._uintVData;
+                offsetInfo = _buffer.request(4, 6);
+                _indexOffset = offsetInfo.indiceOffset,
+                _vertexOffset = offsetInfo.vertexOffset,
+                _vertexFloatOffset = offsetInfo.byteOffset >> 2;
+                vbuf = _buffer._vData,
+                ibuf = _buffer._iData;
     
                 // compute vertex and fill x y
-                attachment.computeWorldVertices(slot.bone, vbuf, _vertexFloatOffset, _perVertexSize);
+                attachment.computeWorldVertices(_slot.bone, vbuf, _vertexFloatOffset, _perVertexSize);
     
                 // draw debug slots if enabled graphics
                 if (graphics && _debugSlots) {
@@ -584,112 +367,15 @@
                 _vertexFloatCount = (attachment.worldVerticesLength >> 1) * _perVertexSize;
                 _indexCount = triangles.length;
 
-                buffer.request(_vertexFloatCount / _perVertexSize, _indexCount);
-                vbuf = buffer._vData,
-                ibuf = buffer._iData;
-                uintVData = buffer._uintVData;
-    
-                // compute vertex and fill x y
-                attachment.computeWorldVertices(slot, 0, attachment.worldVerticesLength, vbuf, _vertexFloatOffset, _perVertexSize);
-            }
-    
-            if (_vertexFloatCount == 0 || _indexCount == 0) {
-                continue;
-            }
-    
-            // fill indices
-            ibuf.set(triangles, _indexOffset);
-
-            // fill u v
-            uvs = attachment.uvs;
-            for (let v = _vertexFloatOffset, n = _vertexFloatOffset + _vertexFloatCount, u = 0; v < n; v += _perVertexSize, u += 2) {
-                vbuf[v + 2] = uvs[u];           // u
-                vbuf[v + 3] = uvs[u + 1];       // v
-            }
-
-            attachmentColor = attachment.color,
-            slotColor = slot.color;
-
-            this.fillVertices(skeletonColor, attachmentColor, slotColor, clipper, buffer);
-    
-            if (_indexCount > 0) {
-                for (let ii = _indexOffset, nn = _indexOffset + _indexCount; ii < nn; ii++) {
-                    ibuf[ii] += _vertexOffset;
-=======
-            isRegion = attachment instanceof spine.RegionAttachment;
-            isMesh = attachment instanceof spine.MeshAttachment;
-            isClip = attachment instanceof spine.ClippingAttachment;
-
-            if (isClip) {
-                clipper.clipStart(slot, attachment);
-                continue;
-            }
-
-            if (!isRegion && !isMesh) continue;
-
-            material = _getSlotMaterial(attachment.region.texture._texture, slot.data.blendMode);
-            if (!material) {
-                continue;
-            }
-
-            if (_mustFlush || material._hash !== _renderer.material._hash) {
-                _mustFlush = false;
-                _renderer._flush();
-                _renderer.node = _node;
-                _renderer.material = material;
-            }
-
-            if (isRegion) {
-                
-                triangles = _quadTriangles;
-    
-                // insure capacity
-                _vertexFloatCount = 4 * _perVertexSize;
-                _indexCount = 6;
-
-                offsetInfo = _buffer.request(4, 6);
-                _indexOffset = offsetInfo.indiceOffset,
-                _vertexOffset = offsetInfo.vertexOffset,
-                _vertexFloatOffset = offsetInfo.byteOffset >> 2;
-                vbuf = _buffer._vData,
-                ibuf = _buffer._iData;
-                uintVData = _buffer._uintVData;
-    
-                // compute vertex and fill x y
-                attachment.computeWorldVertices(slot.bone, vbuf, _vertexFloatOffset, _perVertexSize);
-    
-                // draw debug slots if enabled graphics
-                if (graphics && _debugSlots) {
-                    graphics.moveTo(vbuf[_vertexFloatOffset], vbuf[_vertexFloatOffset + 1]);
-                    for (let ii = _vertexFloatOffset + _perVertexSize, nn = _vertexFloatOffset + _vertexFloatCount; ii < nn; ii += _perVertexSize) {
-                        graphics.lineTo(vbuf[ii], vbuf[ii + 1]);
-                    }
-                    graphics.close();
-                    graphics.stroke();
->>>>>>> 62bc2c72
-                }
-                buffer.adjust(_vertexFloatCount / _perVertexSize, _indexCount);
-            }
-<<<<<<< HEAD
-=======
-            else if (isMesh) {
-                
-                triangles = attachment.triangles;
-    
-                // insure capacity
-                _vertexFloatCount = (attachment.worldVerticesLength >> 1) * _perVertexSize;
-                _indexCount = triangles.length;
-
                 offsetInfo = _buffer.request(_vertexFloatCount / _perVertexSize, _indexCount);
                 _indexOffset = offsetInfo.indiceOffset,
                 _vertexOffset = offsetInfo.vertexOffset,
                 _vertexFloatOffset = offsetInfo.byteOffset >> 2;
                 vbuf = _buffer._vData,
                 ibuf = _buffer._iData;
-                uintVData = _buffer._uintVData;
     
                 // compute vertex and fill x y
-                attachment.computeWorldVertices(slot, 0, attachment.worldVerticesLength, vbuf, _vertexFloatOffset, _perVertexSize);
+                attachment.computeWorldVertices(_slot, 0, attachment.worldVerticesLength, vbuf, _vertexFloatOffset, _perVertexSize);
             }
     
             if (_vertexFloatCount == 0 || _indexCount == 0) {
@@ -707,7 +393,7 @@
             }
 
             attachmentColor = attachment.color,
-            slotColor = slot.color;
+            slotColor = _slot.color;
 
             this.fillVertices(skeletonColor, attachmentColor, slotColor, clipper);
     
@@ -732,9 +418,8 @@
                 }
                 _buffer.adjust(_vertexFloatCount / _perVertexSize, _indexCount);
             }
->>>>>>> 62bc2c72
-    
-            clipper.clipEndWithSlot(slot);
+    
+            clipper.clipEndWithSlot(_slot);
         }
     
         clipper.clipEnd();
@@ -763,9 +448,6 @@
                 }
             }
         }
-<<<<<<< HEAD
-    
-=======
     },
 
     cacheTraverse (worldMat) {
@@ -942,7 +624,6 @@
         _buffer = undefined;
         _renderer = undefined;
         _comp = undefined;
->>>>>>> 62bc2c72
     }
 };
 
