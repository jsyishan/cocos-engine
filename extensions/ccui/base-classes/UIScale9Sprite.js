--- conflicted
+++ resolved
@@ -105,10 +105,6 @@
 
         this._nonSliceSpriteAnchor = cc.p(0.5,0.5);
         this._originalSize = cc.size(0,0);
-<<<<<<< HEAD
-=======
-        this._preferredSize = cc.size(0,0,0,0);
->>>>>>> 257e948a
         this._spriteRect = cc.rect(0,0,0,0);
         this._blendFunc = cc.BlendFunc._disable();
         this.setAnchorPoint(cc.p(0.5,0.5));
