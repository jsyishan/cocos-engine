--- conflicted
+++ resolved
@@ -400,11 +400,7 @@
     },
 
     ctor () {
-<<<<<<< HEAD
         this._renderDatas = [];
-=======
-        this._material = new SpriteMaterial;
->>>>>>> 62bc2c72
         // Property _materialCache Use to cache material,since dragonBones may use multiple texture,
         // it will clone from the '_material' property,if the dragonbones only have one texture,
         // it will just use the _material,won't clone it.
@@ -459,9 +455,8 @@
         this._parseDragonAsset();
         this._parseDragonAtlasAsset();
         this._refresh();
-<<<<<<< HEAD
+
         this._activateMaterial();
-=======
 
         let children = this.node.children;
         for (let i = 0, n = children.length; i < n; i++) {
@@ -502,7 +497,6 @@
     isCachedMode () {
         if (CC_EDITOR) return false;
         return this._renderMode !== RenderModeEnum.REALTIME;
->>>>>>> 62bc2c72
     },
 
     onEnable () {
