/****************************************************************************
 Copyright (c) 2016 Chukong Technologies Inc.
 Copyright (c) 2017-2018 Xiamen Yaji Software Co., Ltd.

 https://www.cocos.com/

 Permission is hereby granted, free of charge, to any person obtaining a copy
 of this software and associated engine source code (the "Software"), a limited,
 worldwide, royalty-free, non-assignable, revocable and non-exclusive license
 to use Cocos Creator solely to develop games on your target platforms. You shall
 not use Cocos Creator software for developing other software or tools that's
 used for developing games. You are not granted to publish, distribute,
 sublicense, and/or sell copies of Cocos Creator.

 The software or tools in this License Agreement are licensed, not sold.
 Xiamen Yaji Software Co., Ltd. reserves all rights not expressly granted to you.

 THE SOFTWARE IS PROVIDED "AS IS", WITHOUT WARRANTY OF ANY KIND, EXPRESS OR
 IMPLIED, INCLUDING BUT NOT LIMITED TO THE WARRANTIES OF MERCHANTABILITY,
 FITNESS FOR A PARTICULAR PURPOSE AND NONINFRINGEMENT. IN NO EVENT SHALL THE
 AUTHORS OR COPYRIGHT HOLDERS BE LIABLE FOR ANY CLAIM, DAMAGES OR OTHER
 LIABILITY, WHETHER IN AN ACTION OF CONTRACT, TORT OR OTHERWISE, ARISING FROM,
 OUT OF OR IN CONNECTION WITH THE SOFTWARE OR THE USE OR OTHER DEALINGS IN
 THE SOFTWARE.
 ****************************************************************************/

const RenderComponent = require('../../cocos2d/core/components/CCRenderComponent');
const Material = require('../../cocos2d/core/assets/material/CCMaterial');

let EventTarget = require('../../cocos2d/core/event/event-target');

const Node = require('../../cocos2d/core/CCNode');
const Graphics = require('../../cocos2d/core/graphics/graphics');

let ArmatureCache = require('./ArmatureCache');

/**
 * @module dragonBones
 */

let DefaultArmaturesEnum = cc.Enum({ 'default': -1 });
let DefaultAnimsEnum = cc.Enum({ '<None>': 0 });
let DefaultCacheMode = cc.Enum({ 'REALTIME': 0 });

/**
 * !#en Enum for cache mode type.
 * !#zh Dragonbones渲染类型
 * @enum ArmatureDisplay.AnimationCacheMode
 */
let AnimationCacheMode = cc.Enum({
    /**
     * !#en The realtime mode.
     * !#zh 实时计算模式。
     * @property {Number} REALTIME
     */
    REALTIME: 0,
    /**
     * !#en The shared cache mode.
     * !#zh 共享缓存模式。
     * @property {Number} SHARED_CACHE
     */
    SHARED_CACHE: 1,
    /**
     * !#en The private cache mode.
     * !#zh 私有缓存模式。
     * @property {Number} PRIVATE_CACHE
     */
    PRIVATE_CACHE: 2 
});

function setEnumAttr (obj, propName, enumDef) {
    cc.Class.attr(obj, propName, {
        type: 'Enum',
        enumList: cc.Enum.getList(enumDef)
    });
}

/**
 * !#en
 * The Armature Display of DragonBones <br/>
 * <br/>
 * (Armature Display has a reference to a DragonBonesAsset and stores the state for ArmatureDisplay instance,
 * which consists of the current pose's bone SRT, slot colors, and which slot attachments are visible. <br/>
 * Multiple Armature Display can use the same DragonBonesAsset which includes all animations, skins, and attachments.) <br/>
 * !#zh
 * DragonBones 骨骼动画 <br/>
 * <br/>
 * (Armature Display 具有对骨骼数据的引用并且存储了骨骼实例的状态，
 * 它由当前的骨骼动作，slot 颜色，和可见的 slot attachments 组成。<br/>
 * 多个 Armature Display 可以使用相同的骨骼数据，其中包括所有的动画，皮肤和 attachments。)<br/>
 *
 * @class ArmatureDisplay
 * @extends RenderComponent
 */
let ArmatureDisplay = cc.Class({
    name: 'dragonBones.ArmatureDisplay',
    extends: RenderComponent,

    editor: CC_EDITOR && {
        menu: 'i18n:MAIN_MENU.component.renderers/DragonBones',
        //help: 'app://docs/html/components/dragonbones.html', // TODO help document of dragonBones
    },
    
    statics: {
        AnimationCacheMode: AnimationCacheMode,
    },
    
    properties: {
        _factory: {
            default: null,
            type: dragonBones.CCFactory,
            serializable: false,
        },

        /**
         * !#en
         * The DragonBones data contains the armatures information (bind pose bones, slots, draw order,
         * attachments, skins, etc) and animations but does not hold any state.<br/>
         * Multiple ArmatureDisplay can share the same DragonBones data.
         * !#zh
         * 骨骼数据包含了骨骼信息（绑定骨骼动作，slots，渲染顺序，
         * attachments，皮肤等等）和动画但不持有任何状态。<br/>
         * 多个 ArmatureDisplay 可以共用相同的骨骼数据。
         * @property {DragonBonesAsset} dragonAsset
         */
        dragonAsset: {
            default: null,
            type: dragonBones.DragonBonesAsset,
            notify () {
                this._refresh();
                if (CC_EDITOR) {
                    this._defaultArmatureIndex = 0;
                    this._animationIndex = 0;
                }
            },
            tooltip: CC_DEV && 'i18n:COMPONENT.dragon_bones.dragon_bones_asset'
        },

        /**
         * !#en
         * The atlas asset for the DragonBones.
         * !#zh
         * 骨骼数据所需的 Atlas Texture 数据。
         * @property {DragonBonesAtlasAsset} dragonAtlasAsset
         */
        dragonAtlasAsset: {
            default: null,
            type: dragonBones.DragonBonesAtlasAsset,
            notify () {
                // parse the atlas asset data
                this._parseDragonAtlasAsset();
<<<<<<< HEAD
                this._buildArmature();
                this._activateMaterial();
=======
                this._refresh();
>>>>>>> 70b47cef
            },
            tooltip: CC_DEV && 'i18n:COMPONENT.dragon_bones.dragon_bones_atlas_asset'
        },

        _armatureName: '',
        /**
         * !#en The name of current armature.
         * !#zh 当前的 Armature 名称。
         * @property {String} armatureName
         */
        armatureName: {
            get () {
                return this._armatureName;
            },
            set (value) {
                this._armatureName = value;
                let animNames = this.getAnimationNames(this._armatureName);

                if (!this.animationName || animNames.indexOf(this.animationName) < 0) {
                    if (CC_EDITOR) {
                        this.animationName = animNames[0];
                    }
                    else {
                        // Not use default animation name at runtime
                        this.animationName = '';
                    }
                }

                if (this._armature && !this.isAnimationCached()) {
                    this._factory._dragonBones.clock.remove(this._armature);
                }

                this._refresh();

                if (this._armature && !this.isAnimationCached()) {
                    this._factory._dragonBones.clock.add(this._armature);
                }
                
            },
            visible: false
        },

        _animationName: '',
        /**
         * !#en The name of current playing animation.
         * !#zh 当前播放的动画名称。
         * @property {String} animationName
         */
        animationName: {
            get () {
                return this._animationName;
            },
            set (value) {
                this._animationName = value;
            },
            visible: false
        },

        /**
         * @property {Number} _defaultArmatureIndex
         */
        _defaultArmatureIndex: {
            default: 0,
            notify () {
                let armatureName = '';
                if (this.dragonAsset) {
                    let armaturesEnum;
                    if (this.dragonAsset) {
                        armaturesEnum = this.dragonAsset.getArmatureEnum();
                    }
                    if (!armaturesEnum) {
                        return cc.errorID(7400, this.name);
                    }

                    armatureName = armaturesEnum[this._defaultArmatureIndex];
                }

                if (armatureName !== undefined) {
                    this.armatureName = armatureName;
                }
                else {
                    cc.errorID(7401, this.name);
                }
            },
            type: DefaultArmaturesEnum,
            visible: true,
            editorOnly: true,
            animatable: false,
            displayName: "Armature",
            tooltip: CC_DEV && 'i18n:COMPONENT.dragon_bones.armature_name'
        },

        // value of 0 represents no animation
        _animationIndex: {
            default: 0,
            notify () {
                if (this._animationIndex === 0) {
                    this.animationName = '';
                    return;
                }

                let animsEnum;
                if (this.dragonAsset) {
                    animsEnum = this.dragonAsset.getAnimsEnum(this.armatureName);
                }

                if (!animsEnum) {
                    return;
                }

                let animName = animsEnum[this._animationIndex];
                if (animName !== undefined) {
                    this.playAnimation(animName, this.playTimes);
                }
                else {
                    cc.errorID(7402, this.name);
                }
            },
            type: DefaultAnimsEnum,
            visible: true,
            editorOnly: true,
            displayName: 'Animation',
            tooltip: CC_DEV && 'i18n:COMPONENT.dragon_bones.animation_name'
        },

        // Record pre cache mode.
        _preCacheMode: -1,
        _cacheMode: AnimationCacheMode.REALTIME,
        _defaultCacheMode: {
            default: 0,
            type: AnimationCacheMode,
            notify () {
                this.setAnimationCacheMode(this._defaultCacheMode);
            },
            editorOnly: true,
            visible: true,
            animatable: false,
            displayName: "Animation Cache Mode",
            tooltip: CC_DEV && 'i18n:COMPONENT.dragon_bones.animation_cache_mode'
        },

        /**
         * !#en The time scale of this armature.
         * !#zh 当前骨骼中所有动画的时间缩放率。
         * @property {Number} timeScale
         * @default 1
         */
        timeScale: {
            default: 1,
            notify () {
                if (this._armature) {
                    this._armature.animation.timeScale = this.timeScale;
                }  
            },
            tooltip: CC_DEV && 'i18n:COMPONENT.dragon_bones.time_scale'
        },

        /**
         * !#en The play times of the default animation.
         *      -1 means using the value of config file;
         *      0 means repeat for ever
         *      >0 means repeat times
         * !#zh 播放默认动画的循环次数
         *      -1 表示使用配置文件中的默认值;
         *      0 表示无限循环
         *      >0 表示循环次数
         * @property {Number} playTimes
         * @default -1
         */
        playTimes: {
            default: -1,
            tooltip: CC_DEV && 'i18n:COMPONENT.dragon_bones.play_times'
        },

        /**
         * !#en Indicates whether to enable premultiplied alpha.
         * You should disable this option when image's transparent area appears to have opaque pixels,
         * or enable this option when image's half transparent area appears to be darken.
         * !#zh 是否启用贴图预乘。
         * 当图片的透明区域出现色块时需要关闭该选项，当图片的半透明区域颜色变黑时需要启用该选项。
         * @property {Boolean} premultipliedAlpha
         * @default false
         */
        premultipliedAlpha: {
            default: false,
            tooltip: CC_DEV && 'i18n:COMPONENT.skeleton.premultipliedAlpha'
        },
        
        /**
         * !#en Indicates whether open debug bones.
         * !#zh 是否显示 bone 的 debug 信息。
         * @property {Boolean} debugBones
         * @default false
         */
        debugBones: {
            default: false,
            notify () {
                this._updateDebugDraw();
            },
            tooltip: CC_DEV && 'i18n:COMPONENT.dragon_bones.debug_bones'
        },

        /**
         * !#en Enabled batch model, if skeleton is complex, do not enable batch, or will lower performance.
         * !#zh 开启合批，如果渲染大量相同纹理，且结构简单的骨骼动画，开启合批可以降低drawcall，否则请不要开启，cpu消耗会上升。
         * @property {Boolean} enableBatch
         * @default false
         */
        enableBatch: {
            default: false,
            notify () {
                this._updateBatch();
            },
            tooltip: CC_DEV && 'i18n:COMPONENT.dragon_bones.enabled_batch'
        },

        // DragonBones data store key.
        _armatureKey: "",

        // Below properties will effect when cache mode is SHARED_CACHE or PRIVATE_CACHE.
        // accumulate time
        _accTime: 0,
        // Play times counter
        _playCount: 0,
        // Frame cache
        _frameCache: null,
        // Cur frame
        _curFrame: null,
        // Playing flag
        _playing: false,
        // Armature cache
        _armatureCache: null,
    },

    ctor () {
        // Property _materialCache Use to cache material,since dragonBones may use multiple texture,
        // it will clone from the '_material' property,if the dragonbones only have one texture,
        // it will just use the _material,won't clone it.
        // So if invoke getMaterial,it only return _material,if you want to change all materialCache,
        // you can change materialCache directly.
        this._eventTarget = new EventTarget();
        this._materialCache = {};
        this._inited = false;
        this._factory = dragonBones.CCFactory.getInstance();
    },

    onLoad () {
        // Adapt to old code,remove unuse child which is created by old code.
        // This logic can be remove after 2.2 or later.
        let children = this.node.children;
        for (let i = 0, n = children.length; i < n; i++) {
            let child = children[i];
            let pos = child._name && child._name.search('CHILD_ARMATURE-');
            if (pos === 0) {
                child.destroy();
            }
        }
    },

    _updateBatch () {
        let cache = this._materialCache;
        for (let mKey in cache) {
            let material = cache[mKey];
            if (material) {
                material.useModel = !this.enableBatch;
            }
        }
    },

    // override
    setMaterial (index, material) {
        this._super(index, material);
        this._materialCache = {};
    },

    __preload () {
        this._init();
    },

    _init () {
        if (this._inited) return;
        this._inited = true;

        if (CC_JSB) {
            this._cacheMode = AnimationCacheMode.REALTIME;
        }
        
        this._parseDragonAtlasAsset();
        this._refresh();

        this._activateMaterial();

        let children = this.node.children;
        for (let i = 0, n = children.length; i < n; i++) {
            let child = children[i];
            if (child && child._name === "DEBUG_DRAW_NODE") {
                child.destroy();
            }
        }
        this._updateDebugDraw();
    },

    /**
     * !#en
     * The key of dragonbones cache data, which is regard as 'dragonbonesName', when you want to change dragonbones cloth.
     * !#zh 
     * 缓存龙骨数据的key值，换装的时会使用到该值，作为dragonbonesName使用
     * @method getArmatureKey
     * @example
     * let factory = dragonBones.CCFactory.getInstance();
     * let needChangeSlot = needChangeArmature.armature().getSlot("changeSlotName");
     * factory.replaceSlotDisplay(toChangeArmature.getArmatureKey(), "armatureName", "slotName", "displayName", needChangeSlot);
     */
    getArmatureKey () {
        return this._armatureKey;
    },

    /**
     * !#en
     * It's best to set cache mode before set property 'dragonAsset', or will waste some cpu time.
     * If set the mode in editor, then no need to worry about order problem.
     * !#zh 
     * 若想切换渲染模式，最好在设置'dragonAsset'之前，先设置好渲染模式，否则有运行时开销。
     * 若在编辑中设置渲染模式，则无需担心设置次序的问题。
     * 
     * @method setAnimationCacheMode
     * @param {AnimationCacheMode} cacheMode
     * @example
     * armatureDisplay.setAnimationCacheMode(dragonBones.ArmatureDisplay.AnimationCacheMode.SHARED_CACHE);
     */
    setAnimationCacheMode (cacheMode) {
        if (CC_JSB) return;
        if (this._preCacheMode !== cacheMode) {
            this._cacheMode = cacheMode;
            this._buildArmature();
        }
    },
    
    /**
     * !#en Whether in cached mode.
     * !#zh 当前是否处于缓存模式。
     * @method isAnimationCached
     */
    isAnimationCached () {
        if (CC_EDITOR) return false;
        return this._cacheMode !== AnimationCacheMode.REALTIME;
    },

    onEnable () {
        this._super();
        // If cache mode is cache, no need to update by dragonbones library.
        if (this._armature && !this.isAnimationCached()) {
            this._factory._dragonBones.clock.add(this._armature);
        }
        this._activateMaterial();
    },

    onDisable () {
        this._super();
        // If cache mode is cache, no need to update by dragonbones library.
        if (this._armature && !this.isAnimationCached()) {
            this._factory._dragonBones.clock.remove(this._armature);
        }
    },

    update (dt) {
        if (!this.isAnimationCached()) return;
        if (!this._playing) return;

        let frameCache = this._frameCache;
        let frames = frameCache.frames;
        let frameTime = ArmatureCache.FrameTime;

        // Animation Start, the event diffrent from dragonbones inner event,
        // It has no event object.
        if (this._accTime == 0 && this._playCount == 0) {
            this._eventTarget && this._eventTarget.emit(dragonBones.EventObject.START);
        }

        let globalTimeScale = dragonBones.timeScale;
        this._accTime += dt * this.timeScale * globalTimeScale;
        let frameIdx = Math.floor(this._accTime / frameTime);
        if (!frameCache.isCompleted) {
            frameCache.updateToFrame(frameIdx);
        }

        if (frameCache.isCompleted && frameIdx >= frames.length) {

            // Animation loop complete, the event diffrent from dragonbones inner event,
            // It has no event object.
            this._eventTarget && this._eventTarget.emit(dragonBones.EventObject.LOOP_COMPLETE);

            // Animation complete the event diffrent from dragonbones inner event,
            // It has no event object.
            this._eventTarget && this._eventTarget.emit(dragonBones.EventObject.COMPLETE);

            this._playCount ++;
            if ((this.playTimes > 0 && this._playCount >= this.playTimes)) {
                // set frame to end frame.
                this._curFrame = frames[frames.length - 1];
                this._accTime = 0;
                this._playing = false;
                this._playCount = 0;
                return;
            }
            this._accTime = 0;
            frameIdx = 0;
        }

        this._curFrame = frames[frameIdx];
    },

    onDestroy () {
        this._super();
        this._inited = false;

        if (!CC_EDITOR) {
            if (this._cacheMode === AnimationCacheMode.PRIVATE_CACHE) {
                this._armatureCache.dispose();
                this._armatureCache = null;
                this._armature = null;
            } else if (this._cacheMode === AnimationCacheMode.SHARED_CACHE) {
                this._armatureCache = null;
                this._armature = null;
            } else if (this._armature) {
                this._armature.dispose();
                this._armature = null;
            }
        } else {
            if (this._armature) {
                this._armature.dispose();
                this._armature = null;
            }
        }
    },

    _updateDebugDraw () {
        if (this.debugBones) {
            if (!this._debugDraw) {
                let debugDrawNode = new cc.PrivateNode();
                debugDrawNode.name = 'DEBUG_DRAW_NODE';
                let debugDraw = debugDrawNode.addComponent(Graphics);
                debugDraw.lineWidth = 1;
                debugDraw.strokeColor = cc.color(255, 0, 0, 255);
                
                this._debugDraw = debugDraw;
            }

            this._debugDraw.node.parent = this.node;
        }
        else if (this._debugDraw) {
            this._debugDraw.node.parent = null;
        }
    },

    _activateMaterial () {
        let texture = this.dragonAtlasAsset && this.dragonAtlasAsset.texture;
        if (!texture) {
            this.disableRender();
            return;
        }

        // Get material
        let material = this.sharedMaterials[0];
        if (!material) {
            material = Material.getInstantiatedBuiltinMaterial('2d-sprite', this);
        }
        else {
            material = Material.getInstantiatedMaterial(material, this);
        }

        material.define('_USE_MODEL', true);
        material.setProperty('texture', texture);
        
        this.setMaterial(0, material);
        this.markForRender(true);
    },

    _buildArmature () {
        if (!this.dragonAsset || !this.dragonAtlasAsset || !this.armatureName) return;

        // Switch Asset or Atlas or cacheMode will rebuild armature.
        if (this._armature) {
            // dispose pre build armature
            if (!CC_EDITOR) {
                if (this._preCacheMode === AnimationCacheMode.PRIVATE_CACHE) {
                    this._armatureCache.dispose();
                } else if (this._preCacheMode === AnimationCacheMode.REALTIME) {
                    this._armature.dispose();
                }
            } else {
                this._armature.dispose();
            }

            this._armatureCache = null;
            this._armature = null;
            this._displayProxy = null;
            this._frameCache = null;
            this._curFrame = null;
            this._playing = false;
            this._preCacheMode = null;
        }

        if (!CC_EDITOR) {
            if (this._cacheMode === AnimationCacheMode.SHARED_CACHE) {
                this._armatureCache = ArmatureCache.sharedCache;
            } else if (this._cacheMode === AnimationCacheMode.PRIVATE_CACHE) {
                this._armatureCache = new ArmatureCache;
            }
        }

        let atlasUUID = this.dragonAtlasAsset._uuid;
        this._armatureKey = this.dragonAsset.init(this._factory, atlasUUID);

        if (this.isAnimationCached()) {
            this._armature = this._armatureCache.getArmatureCache(this.armatureName, this._armatureKey, atlasUUID);
            if (!this._armature) {
                // Cache fail,swith to REALTIME cache mode.
                this._cacheMode = AnimationCacheMode.REALTIME;
            } 
        } 
        
        this._preCacheMode = this._cacheMode;
        if (CC_EDITOR || this._cacheMode === AnimationCacheMode.REALTIME) {
            this._displayProxy = this._factory.buildArmatureDisplay(this.armatureName, this._armatureKey, "", atlasUUID);
            if (!this._displayProxy) return;
            this._displayProxy._ccNode = this.node;
            this._displayProxy.setEventTarget(this._eventTarget);
            this._armature = this._displayProxy._armature;
            this._armature.animation.timeScale = this.timeScale;
        }

        if (this._cacheMode !== AnimationCacheMode.REALTIME && this.debugBones) {
            cc.warn("Debug bones is invalid in cached mode");
        }

        this._updateBatch();
        if (this.animationName) {
            this.playAnimation(this.animationName, this.playTimes);
        }
    },

    _parseDragonAtlasAsset () {
        if (this.dragonAtlasAsset) {
            this.dragonAtlasAsset.init(this._factory);
        }
    },

    _refresh () {
        this._buildArmature();

        if (CC_EDITOR) {
            // update inspector
            this._updateArmatureEnum();
            this._updateAnimEnum();
            this._updateCacheModeEnum();
            Editor.Utils.refreshSelectedInspector('node', this.node.uuid);
        }
    },

    _updateCacheModeEnum: CC_EDITOR && function () {
        if (this._armature && ArmatureCache.canCache(this._armature)) {
            setEnumAttr(this, '_defaultCacheMode', AnimationCacheMode);
        } else {
            setEnumAttr(this, '_defaultCacheMode', DefaultCacheMode);
        }
    },

    // update animation list for editor
    _updateAnimEnum: CC_EDITOR && function () {
        let animEnum;
        if (this.dragonAsset) {
            animEnum = this.dragonAsset.getAnimsEnum(this.armatureName);
        }
        // change enum
        setEnumAttr(this, '_animationIndex', animEnum || DefaultAnimsEnum);
    },

    // update armature list for editor
    _updateArmatureEnum: CC_EDITOR && function () {
        let armatureEnum;
        if (this.dragonAsset) {
            armatureEnum = this.dragonAsset.getArmatureEnum();
        }
        // change enum
        setEnumAttr(this, '_defaultArmatureIndex', armatureEnum || DefaultArmaturesEnum);
    },

    /**
     * !#en
     * Play the specified animation.
     * Parameter animName specify the animation name.
     * Parameter playTimes specify the repeat times of the animation.
     * -1 means use the value of the config file.
     * 0 means play the animation for ever.
     * >0 means repeat times.
     * !#zh 
     * 播放指定的动画.
     * animName 指定播放动画的名称。
     * playTimes 指定播放动画的次数。
     * -1 为使用配置文件中的次数。
     * 0 为无限循环播放。
     * >0 为动画的重复次数。
     * @method playAnimation
     * @param {String} animName
     * @param {Number} playTimes
     * @return {dragonBones.AnimationState}
     */
    playAnimation (animName, playTimes) {
        
        this.playTimes = (playTimes === undefined) ? -1 : playTimes;
        this.animationName = animName;

        if (this.isAnimationCached()) {
            let cache = this._armatureCache.getAnimationCache(this._armatureKey, animName);
            if (!cache) {
                cache = this._armatureCache.initAnimationCache(this._armatureKey, animName);
                cache.begin();
            }
            if (cache) {
                this._accTime = 0;
                this._playCount = 0;
                this._frameCache = cache;
                this._playing = true;
                this._curFrame = this._frameCache.frames[0];
            }
        } else {
            if (this._armature) {
                return this._armature.animation.play(animName, this.playTimes);
            }
        }
    },

    /**
     * !#en
     * Update an animation cache.
     * !#zh
     * 更新某个动画缓存。
     * @method updateAnimationCache
     * @param {String} animName
     */
    updateAnimationCache (animName) {
        if (!this.isAnimationCached()) return;
        let cache = this._armatureCache.updateAnimationCache(this._armatureKey, animName);
        this._frameCache = cache || this._frameCache;
    },

    /**
     * !#en
     * Get the all armature names in the DragonBones Data.
     * !#zh
     * 获取 DragonBones 数据中所有的 armature 名称
     * @method getArmatureNames
     * @returns {Array}
     */
    getArmatureNames () {
        let dragonBonesData = this._factory.getDragonBonesData(this._armatureKey);
        return (dragonBonesData && dragonBonesData.armatureNames) || [];
    },

    /**
     * !#en
     * Get the all animation names of specified armature.
     * !#zh
     * 获取指定的 armature 的所有动画名称。
     * @method getAnimationNames
     * @param {String} armatureName
     * @returns {Array}
     */
    getAnimationNames (armatureName) {
        let ret = [];
        let dragonBonesData = this._factory.getDragonBonesData(this._armatureKey);
        if (dragonBonesData) {
            let armatureData = dragonBonesData.getArmature(armatureName);
            if (armatureData) {
                for (let animName in armatureData.animations) {
                    if (armatureData.animations.hasOwnProperty(animName)) {
                        ret.push(animName);
                    }
                }
            }
        }
        return ret;
    },

    /**
     * !#en
     * Add event listener for the DragonBones Event, the same to addEventListener.
     * !#zh
     * 添加 DragonBones 事件监听器，与 addEventListener 作用相同。
     * @method on
     * @param {String} type - A string representing the event type to listen for.
     * @param {Function} listener - The callback that will be invoked when the event is dispatched.
     * @param {Event} listener.event event
     * @param {Object} [target] - The target (this object) to invoke the callback, can be null
     */
    on (eventType, listener, target) {
        this.addEventListener(eventType, listener, target);
    },

    /**
     * !#en
     * Remove the event listener for the DragonBones Event, the same to removeEventListener.
     * !#zh
     * 移除 DragonBones 事件监听器，与 removeEventListener 作用相同。
     * @method off
     * @param {String} type - A string representing the event type to listen for.
     * @param {Function} [listener]
     * @param {Object} [target]
     */
    off (eventType, listener, target) {
        this.removeEventListener(eventType, listener, target);
    },

    /**
     * !#en
     * Add event listener for the DragonBones Event, the same to addEventListener.
     * !#zh
     * 添加 DragonBones 一次性事件监听器，回调会在第一时间被触发后删除自身。。
     * @method on
     * @param {String} type - A string representing the event type to listen for.
     * @param {Function} listener - The callback that will be invoked when the event is dispatched.
     * @param {Event} listener.event event
     * @param {Object} [target] - The target (this object) to invoke the callback, can be null
     */
    once (eventType, listener, target) {
        this._eventTarget.once(eventType, listener, target);
    },

    /**
     * !#en
     * Add event listener for the DragonBones Event.
     * !#zh
     * 添加 DragonBones 事件监听器。
     * @method addEventListener
     * @param {String} type - A string representing the event type to listen for.
     * @param {Function} listener - The callback that will be invoked when the event is dispatched.
     * @param {Event} listener.event event
     * @param {Object} [target] - The target (this object) to invoke the callback, can be null
     */
    addEventListener (eventType, listener, target) {
        this._eventTarget.on(eventType, listener, target);
    },

    /**
     * !#en
     * Remove the event listener for the DragonBones Event.
     * !#zh
     * 移除 DragonBones 事件监听器。
     * @method removeEventListener
     * @param {String} type - A string representing the event type to listen for.
     * @param {Function} [listener]
     * @param {Object} [target]
     */
    removeEventListener (eventType, listener, target) {
        this._eventTarget.off(eventType, listener, target);
    },

    /**
     * !#en
     * Build the armature for specified name.
     * !#zh
     * 构建指定名称的 armature 对象
     * @method buildArmature
     * @param {String} armatureName
     * @param {Node} node
     * @return {dragonBones.ArmatureDisplay}
     */
    buildArmature (armatureName, node) {
        return this._factory.createArmatureNode(this, armatureName, node);
    },

    /**
     * !#en
     * Get the current armature object of the ArmatureDisplay.
     * !#zh
     * 获取 ArmatureDisplay 当前使用的 Armature 对象
     * @method armature
     * @returns {Object}
     */
    armature () {
        return this._armature;
    },
});

/**
 * !#en
 * Animation start play.
 * !#zh
 * 动画开始播放。
 *
 * @event dragonBones.EventObject.START
 * @param {String} type - A string representing the event type to listen for.
 * @param {Function} callback - The callback that will be invoked when the event is dispatched.
 *                              The callback is ignored if it is a duplicate (the callbacks are unique).
 * @param {dragonBones.EventObject} [callback.event]
 * @param {String} [callback.event.type]
 * @param {dragonBones.Armature} [callback.event.armature]
 * @param {dragonBones.AnimationState} [callback.event.animationState]
 */

/**
 * !#en
 * Animation loop play complete once.
 * !#zh
 * 动画循环播放完成一次。
 *
 * @event dragonBones.EventObject.LOOP_COMPLETE
 * @param {String} type - A string representing the event type to listen for.
 * @param {Function} callback - The callback that will be invoked when the event is dispatched.
 *                              The callback is ignored if it is a duplicate (the callbacks are unique).
 * @param {dragonBones.EventObject} [callback.event]
 * @param {String} [callback.event.type]
 * @param {dragonBones.Armature} [callback.event.armature]
 * @param {dragonBones.AnimationState} [callback.event.animationState]
 */

/**
 * !#en
 * Animation play complete.
 * !#zh
 * 动画播放完成。
 *
 * @event dragonBones.EventObject.COMPLETE
 * @param {String} type - A string representing the event type to listen for.
 * @param {Function} callback - The callback that will be invoked when the event is dispatched.
 *                              The callback is ignored if it is a duplicate (the callbacks are unique).
 * @param {dragonBones.EventObject} [callback.event]
 * @param {String} [callback.event.type]
 * @param {dragonBones.Armature} [callback.event.armature]
 * @param {dragonBones.AnimationState} [callback.event.animationState]
 */

/**
 * !#en
 * Animation fade in start.
 * !#zh
 * 动画淡入开始。
 *
 * @event dragonBones.EventObject.FADE_IN
 * @param {String} type - A string representing the event type to listen for.
 * @param {Function} callback - The callback that will be invoked when the event is dispatched.
 *                              The callback is ignored if it is a duplicate (the callbacks are unique).
 * @param {dragonBones.EventObject} [callback.event]
 * @param {String} [callback.event.type]
 * @param {dragonBones.Armature} [callback.event.armature]
 * @param {dragonBones.AnimationState} [callback.event.animationState]
 */

/**
 * !#en
 * Animation fade in complete.
 * !#zh
 * 动画淡入完成。
 *
 * @event dragonBones.EventObject.FADE_IN_COMPLETE
 * @param {String} type - A string representing the event type to listen for.
 * @param {Function} callback - The callback that will be invoked when the event is dispatched.
 *                              The callback is ignored if it is a duplicate (the callbacks are unique).
 * @param {dragonBones.EventObject} [callback.event]
 * @param {String} [callback.event.type]
 * @param {dragonBones.Armature} [callback.event.armature]
 * @param {dragonBones.AnimationState} [callback.event.animationState]
 */

/**
 * !#en
 * Animation fade out start.
 * !#zh
 * 动画淡出开始。
 *
 * @event dragonBones.EventObject.FADE_OUT
 * @param {String} type - A string representing the event type to listen for.
 * @param {Function} callback - The callback that will be invoked when the event is dispatched.
 *                              The callback is ignored if it is a duplicate (the callbacks are unique).
 * @param {dragonBones.EventObject} [callback.event]
 * @param {String} [callback.event.type]
 * @param {dragonBones.Armature} [callback.event.armature]
 * @param {dragonBones.AnimationState} [callback.event.animationState]
 */

/**
 * !#en
 * Animation fade out complete.
 * !#zh
 * 动画淡出完成。
 *
 * @event dragonBones.EventObject.FADE_OUT_COMPLETE
 * @param {String} type - A string representing the event type to listen for.
 * @param {Function} callback - The callback that will be invoked when the event is dispatched.
 *                              The callback is ignored if it is a duplicate (the callbacks are unique).
 * @param {dragonBones.EventObject} [callback.event]
 * @param {String} [callback.event.type]
 * @param {dragonBones.Armature} [callback.event.armature]
 * @param {dragonBones.AnimationState} [callback.event.animationState]
 */

/**
 * !#en
 * Animation frame event.
 * !#zh
 * 动画帧事件。
 *
 * @event dragonBones.EventObject.FRAME_EVENT
 * @param {String} type - A string representing the event type to listen for.
 * @param {Function} callback - The callback that will be invoked when the event is dispatched.
 *                              The callback is ignored if it is a duplicate (the callbacks are unique).
 * @param {dragonBones.EventObject} [callback.event]
 * @param {String} [callback.event.type]
 * @param {String} [callback.event.name]
 * @param {dragonBones.Armature} [callback.event.armature]
 * @param {dragonBones.AnimationState} [callback.event.animationState]
 * @param {dragonBones.Bone} [callback.event.bone]
 * @param {dragonBones.Slot} [callback.event.slot]
 */

/**
 * !#en
 * Animation frame sound event.
 * !#zh
 * 动画帧声音事件。
 *
 * @event dragonBones.EventObject.SOUND_EVENT
 * @param {String} type - A string representing the event type to listen for.
 * @param {Function} callback - The callback that will be invoked when the event is dispatched.
 *                              The callback is ignored if it is a duplicate (the callbacks are unique).
 * @param {dragonBones.EventObject} [callback.event]
 * @param {String} [callback.event.type]
 * @param {String} [callback.event.name]
 * @param {dragonBones.Armature} [callback.event.armature]
 * @param {dragonBones.AnimationState} [callback.event.animationState]
 * @param {dragonBones.Bone} [callback.event.bone]
 * @param {dragonBones.Slot} [callback.event.slot]
 */

module.exports = dragonBones.ArmatureDisplay = ArmatureDisplay;<|MERGE_RESOLUTION|>--- conflicted
+++ resolved
@@ -149,12 +149,8 @@
             notify () {
                 // parse the atlas asset data
                 this._parseDragonAtlasAsset();
-<<<<<<< HEAD
-                this._buildArmature();
+                this._refresh();
                 this._activateMaterial();
-=======
-                this._refresh();
->>>>>>> 70b47cef
             },
             tooltip: CC_DEV && 'i18n:COMPONENT.dragon_bones.dragon_bones_atlas_asset'
         },
