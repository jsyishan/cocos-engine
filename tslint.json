--- conflicted
+++ resolved
@@ -13,15 +13,10 @@
         "space-before-function-paren": true,
         "max-classes-per-file": false,
         "variable-name": false,
-<<<<<<< HEAD
         "object-literal-sort-keys": false,
         "ban-types": false,
         "no-bitwise": false,
-        "max-line-length": false,
         "no-empty": false
-=======
-        "object-literal-sort-keys": false
->>>>>>> 855738d4
     },
     "rulesDirectory": []
 }