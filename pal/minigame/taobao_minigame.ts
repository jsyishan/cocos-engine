--- conflicted
+++ resolved
@@ -74,13 +74,8 @@
 });
 // #endregion SystemInfo
 
-<<<<<<< HEAD
+// eslint-disable-next-line func-names
 function detectLandscapeSupport () {
-=======
-// @ts-expect-error TODO: move into minigame.d.ts
-// eslint-disable-next-line func-names
-minigame.isSupportLandscape = function () {
->>>>>>> 1ac6e923
     const locSysInfo = minigame.getSystemInfoSync();
     if (typeof locSysInfo.deviceOrientation === 'string' && locSysInfo.deviceOrientation.startsWith('landscape')) {
         if (versionCompare(locSysInfo.version, '10.15.10') < 0) {
