--- conflicted
+++ resolved
@@ -113,17 +113,15 @@
         innerAudioContext.onStop(this._onStop);
         this._onSeeked = () => {
             eventTarget.emit(AudioEvent.SEEKED);
-<<<<<<< HEAD
             this._seeking = false;
             if (this._needSeek) {
                 this._needSeek = false;
                 this.seek(this._cacheTime).catch((e) => {});
-=======
+            }
 
             // TaoBao iOS: After calling pause or stop, when seek is called, it will automatically play and call onPlay.
             if (TAOBAO && systemInfo.os === OS.IOS && (this._state === AudioState.PAUSED || this._state === AudioState.STOPPED)) {
                 innerAudioContext.pause();
->>>>>>> 69edf6d1
             }
         };
         innerAudioContext.onSeeked(this._onSeeked);
@@ -276,12 +274,6 @@
     @enqueueOperation
     seek (time: number): Promise<void> {
         return new Promise((resolve) => {
-<<<<<<< HEAD
-            // KNOWN ISSUES: on Baidu: currentTime returns without numbers on decimal places
-            if (this._state === AudioState.PLAYING && !this._seeking) {
-                time = clamp(time, 0, this.duration);
-                this._seeking = true;
-=======
             // TaoBao Android: After calling stop, when seek is called, it will not play and response onEnded.
             // Disable calling seek and play after calling stop on TaoBao Android.
             if (TAOBAO  && systemInfo.os === OS.ANDROID && this._state === AudioState.STOPPED) {
@@ -290,13 +282,10 @@
                 return;
             }
 
-            time = clamp(time, 0, this.duration);
-            if (time === 0 && this.currentTime === 0) {
-                // skip invalid seek
-                resolve();
-            } else {
-                this._eventTarget.once(AudioEvent.SEEKED, resolve);
->>>>>>> 69edf6d1
+            // KNOWN ISSUES: on Baidu: currentTime returns without numbers on decimal places
+            if (this._state === AudioState.PLAYING && !this._seeking) {
+                time = clamp(time, 0, this.duration);
+                this._seeking = true;
                 this._innerAudioContext.seek(time);
             } else if (this._cacheTime !== time) { // Skip the invalid seek
                 this._cacheTime = time;
@@ -317,20 +306,16 @@
     @enqueueOperation
     pause (): Promise<void> {
         return new Promise((resolve) => {
-<<<<<<< HEAD
             if (this.state !== AudioState.PLAYING) {
                 resolve();
             } else {
                 this._eventTarget.once(AudioEvent.PAUSED, resolve);
                 this._innerAudioContext.pause();
-=======
-            this._eventTarget.once(AudioEvent.PAUSED, resolve);
-            this._innerAudioContext.pause();
-
-            // TaoBao: After calling pause or stop, when pause is called, onPause will not respond.
-            if (TAOBAO && (this._state === AudioState.PAUSED || this._state === AudioState.STOPPED)) {
-                this._onPause();
->>>>>>> 69edf6d1
+
+                // TaoBao: After calling pause or stop, when pause is called, onPause will not respond.
+                if (TAOBAO && (this._state === AudioState.PAUSED || this._state === AudioState.STOPPED)) {
+                    this._onPause();
+                }
             }
         });
     }
