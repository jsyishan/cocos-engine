--- conflicted
+++ resolved
@@ -138,7 +138,6 @@
 		A922754B1517C094001B78AA /* UIKit.framework */ = {isa = PBXFileReference; lastKnownFileType = wrapper.framework; name = UIKit.framework; path = System/Library/Frameworks/UIKit.framework; sourceTree = SDKROOT; };
 		A922754D1517C094001B78AA /* Foundation.framework */ = {isa = PBXFileReference; lastKnownFileType = wrapper.framework; name = Foundation.framework; path = System/Library/Frameworks/Foundation.framework; sourceTree = SDKROOT; };
 		A922754F1517C094001B78AA /* CoreGraphics.framework */ = {isa = PBXFileReference; lastKnownFileType = wrapper.framework; name = CoreGraphics.framework; path = System/Library/Frameworks/CoreGraphics.framework; sourceTree = SDKROOT; };
-<<<<<<< HEAD
 		AB2EB9C31D34F41700695C92 /* jsb_anysdk_basic_conversions.cpp */ = {isa = PBXFileReference; fileEncoding = 4; lastKnownFileType = sourcecode.cpp.cpp; path = jsb_anysdk_basic_conversions.cpp; sourceTree = "<group>"; };
 		AB2EB9C41D34F41700695C92 /* jsb_anysdk_basic_conversions.h */ = {isa = PBXFileReference; fileEncoding = 4; lastKnownFileType = sourcecode.c.h; path = jsb_anysdk_basic_conversions.h; sourceTree = "<group>"; };
 		AB2EB9C51D34F41700695C92 /* jsb_anysdk_protocols_auto.cpp */ = {isa = PBXFileReference; fileEncoding = 4; lastKnownFileType = sourcecode.cpp.cpp; path = jsb_anysdk_protocols_auto.cpp; sourceTree = "<group>"; };
@@ -153,9 +152,6 @@
 		AB2EB9D51D34F4D700695C92 /* SystemConfiguration.framework */ = {isa = PBXFileReference; lastKnownFileType = wrapper.framework; name = SystemConfiguration.framework; path = Platforms/iPhoneOS.platform/Developer/SDKs/iPhoneOS9.3.sdk/System/Library/Frameworks/SystemConfiguration.framework; sourceTree = DEVELOPER_DIR; };
 		AB2EB9D71D34F4ED00695C92 /* GameController.framework */ = {isa = PBXFileReference; lastKnownFileType = wrapper.framework; name = GameController.framework; path = Platforms/iPhoneOS.platform/Developer/SDKs/iPhoneOS9.3.sdk/System/Library/Frameworks/GameController.framework; sourceTree = DEVELOPER_DIR; };
 		ABE457021D35198000F1F400 /* libPluginProtocol.a */ = {isa = PBXFileReference; lastKnownFileType = archive.ar; name = libPluginProtocol.a; path = "/Applications/CocosCreator.app/Contents/Resources/cocos2d-x/external/ios/libs/libPluginProtocol.a"; sourceTree = "<absolute>"; };
-		B369480BACF7CC3BFAF3B77A /* libsimulator iOS.a */ = {isa = PBXFileReference; lastKnownFileType = archive.ar; name = "libsimulator iOS.a"; path = "/Applications/CocosCreator.app/Contents/Resources/cocos2d-x/prebuilt/ios/libsimulator iOS.a"; sourceTree = "<absolute>"; };
-=======
->>>>>>> 92bfe393
 		BA4E718619EB6E7900932425 /* MediaPlayer.framework */ = {isa = PBXFileReference; lastKnownFileType = wrapper.framework; name = MediaPlayer.framework; path = Platforms/iPhoneOS.platform/Developer/SDKs/iPhoneOS8.0.sdk/System/Library/Frameworks/MediaPlayer.framework; sourceTree = DEVELOPER_DIR; };
 		C03780EA18BEE0E400FE4F13 /* src */ = {isa = PBXFileReference; lastKnownFileType = folder; name = src; path = ../../../src; sourceTree = "<group>"; };
 		C03C8B4818A770DD00723415 /* main.cpp */ = {isa = PBXFileReference; fileEncoding = 4; lastKnownFileType = sourcecode.cpp.cpp; path = main.cpp; sourceTree = "<group>"; };
@@ -374,7 +370,6 @@
 		D4545214156E28EF00887EB5 /* Classes */ = {
 			isa = PBXGroup;
 			children = (
-<<<<<<< HEAD
 				AB2EB9C31D34F41700695C92 /* jsb_anysdk_basic_conversions.cpp */,
 				AB2EB9C41D34F41700695C92 /* jsb_anysdk_basic_conversions.h */,
 				AB2EB9C51D34F41700695C92 /* jsb_anysdk_protocols_auto.cpp */,
@@ -383,10 +378,6 @@
 				AB2EB9C81D34F41700695C92 /* manualanysdkbindings.hpp */,
 				AB2EB9C91D34F41700695C92 /* SDKManager.cpp */,
 				AB2EB9CA1D34F41700695C92 /* SDKManager.h */,
-				9FFEB99E1A6AB7F70095C43A /* ide-support */,
-				9FFEB9A71A6AB7F70095C43A /* js_module_register.h */,
-=======
->>>>>>> 92bfe393
 				D4545215156E28EF00887EB5 /* AppDelegate.cpp */,
 				D4545216156E28EF00887EB5 /* AppDelegate.h */,
 			);
@@ -537,13 +528,9 @@
 			buildActionMask = 2147483647;
 			files = (
 				509D4AC917EBB2AB00697056 /* RootViewController.mm in Sources */,
-<<<<<<< HEAD
 				AB2EB9CB1D34F41700695C92 /* jsb_anysdk_basic_conversions.cpp in Sources */,
 				AB2EB9CE1D34F41700695C92 /* SDKManager.cpp in Sources */,
 				AB2EB9CC1D34F41700695C92 /* jsb_anysdk_protocols_auto.cpp in Sources */,
-				9FFEB9AC1A6AB7F70095C43A /* RuntimeJsImpl.cpp in Sources */,
-=======
->>>>>>> 92bfe393
 				D4545227156E28EF00887EB5 /* AppDelegate.cpp in Sources */,
 				AB2EB9CD1D34F41700695C92 /* manualanysdkbindings.cpp in Sources */,
 				509D4AC817EBB2AB00697056 /* main.m in Sources */,
