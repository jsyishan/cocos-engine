/****************************************************************************
 Copyright (c) 2010-2013 cocos2d-x.org
 Copyright (c) 2013-2016 Chukong Technologies Inc.
 Copyright (c) 2017-2018 Xiamen Yaji Software Co., Ltd.

 http://www.cocos2d-x.org

 Permission is hereby granted, free of charge, to any person obtaining a copy
 of this software and associated documentation files (the "Software"), to deal
 in the Software without restriction, including without limitation the rights
 to use, copy, modify, merge, publish, distribute, sublicense, and/or sell
 copies of the Software, and to permit persons to whom the Software is
 furnished to do so, subject to the following conditions:

 The above copyright notice and this permission notice shall be included in
 all copies or substantial portions of the Software.

 THE SOFTWARE IS PROVIDED "AS IS", WITHOUT WARRANTY OF ANY KIND, EXPRESS OR
 IMPLIED, INCLUDING BUT NOT LIMITED TO THE WARRANTIES OF MERCHANTABILITY,
 FITNESS FOR A PARTICULAR PURPOSE AND NONINFRINGEMENT. IN NO EVENT SHALL THE
 AUTHORS OR COPYRIGHT HOLDERS BE LIABLE FOR ANY CLAIM, DAMAGES OR OTHER
 LIABILITY, WHETHER IN AN ACTION OF CONTRACT, TORT OR OTHERWISE, ARISING FROM,
 OUT OF OR IN CONNECTION WITH THE SOFTWARE OR THE USE OR OTHER DEALINGS IN
 THE SOFTWARE.
****************************************************************************/

#import "AppController.h"
#import "cocos2d.h"
#import "AppDelegate.h"
#import "RootViewController.h"
#import "platform/ios/CCEAGLView-ios.h"

#import "cocos-analytics/CAAgent.h"

using namespace cocos2d;

@implementation AppController

Application* app = nullptr;
@synthesize window;

#pragma mark -
#pragma mark Application lifecycle

- (BOOL)application:(UIApplication *)application didFinishLaunchingWithOptions:(NSDictionary *)launchOptions {

    [CAAgent enableDebug:NO];

    // Add the view controller's view to the window and display.
    float scale = [[UIScreen mainScreen] scale];
    CGRect bounds = [[UIScreen mainScreen] bounds];
    window = [[UIWindow alloc] initWithFrame: bounds];

    // cocos2d application instance
    app = new AppDelegate(bounds.size.width * scale, bounds.size.height * scale);
    app->setMultitouch(true);

    // Use RootViewController to manage CCEAGLView
    _viewController = [[RootViewController alloc]init];
    _viewController.wantsFullScreenLayout = YES;

    // Set RootViewController to window
    if ( [[UIDevice currentDevice].systemVersion floatValue] < 6.0)
    {
        // warning: addSubView doesn't work on iOS6
        [window addSubview: _viewController.view];
    }
    else
    {
        // use this method on ios6
        [window setRootViewController:_viewController];
    }

    [window makeKeyAndVisible];

    [[UIApplication sharedApplication] setStatusBarHidden:YES];

    //run the cocos2d-x game scene
    app->start();
    
    return YES;
}


- (void)applicationWillResignActive:(UIApplication *)application {
    /*
      Sent when the application is about to move from active to inactive state. This can occur for certain types of temporary interruptions (such as an incoming phone call or SMS message) or when the user quits the application and it begins the transition to the background state.
      Use this method to pause ongoing tasks, disable timers, and throttle down OpenGL ES frame rates. Games should use this method to pause the game.
    */
}

- (void)applicationDidBecomeActive:(UIApplication *)application {
    /*
      Restart any tasks that were paused (or not yet started) while the application was inactive. If the application was previously in the background, optionally refresh the user interface.
    */
}

- (void)applicationDidEnterBackground:(UIApplication *)application {
    /*
      Use this method to release shared resources, save user data, invalidate timers, and store enough application state information to restore your application to its current state in case it is terminated later.
      If your application supports background execution, called instead of applicationWillTerminate: when the user quits.
    */
<<<<<<< HEAD
    [CAAgent onPause];
=======
    cocos2d::Application::getInstance()->applicationDidEnterBackground();
    if (CAAgent.isInited) {
        [CAAgent onPause];
    }
>>>>>>> bdf1825d
}

- (void)applicationWillEnterForeground:(UIApplication *)application {
    /*
      Called as part of  transition from the background to the inactive state: here you can undo many of the changes made on entering the background.
    */
<<<<<<< HEAD
    [CAAgent onResume];
=======
    auto glview = (__bridge CCEAGLView*)(Director::getInstance()->getOpenGLView()->getEAGLView());
    auto currentView = [[[[UIApplication sharedApplication] keyWindow] subviews] lastObject];
    if (glview == currentView) {
        cocos2d::Application::getInstance()->applicationWillEnterForeground();
    }
    if (CAAgent.isInited) {
        [CAAgent onResume];
    }
>>>>>>> bdf1825d
}

- (void)applicationWillTerminate:(UIApplication *)application
{
    
    delete app;
    app = nil;

    [CAAgent onDestroy];
}


#pragma mark -
#pragma mark Memory management

- (void)applicationDidReceiveMemoryWarning:(UIApplication *)application {
    /*
      Free up as much memory as possible by purging cached data objects that can be recreated (or reloaded from disk) later.
    */
}

@end<|MERGE_RESOLUTION|>--- conflicted
+++ resolved
@@ -100,32 +100,18 @@
       Use this method to release shared resources, save user data, invalidate timers, and store enough application state information to restore your application to its current state in case it is terminated later.
       If your application supports background execution, called instead of applicationWillTerminate: when the user quits.
     */
-<<<<<<< HEAD
-    [CAAgent onPause];
-=======
-    cocos2d::Application::getInstance()->applicationDidEnterBackground();
-    if (CAAgent.isInited) {
+    app->applicationDidEnterBackground();
+    if (CAAgent.isInited)
         [CAAgent onPause];
-    }
->>>>>>> bdf1825d
 }
 
 - (void)applicationWillEnterForeground:(UIApplication *)application {
     /*
       Called as part of  transition from the background to the inactive state: here you can undo many of the changes made on entering the background.
     */
-<<<<<<< HEAD
-    [CAAgent onResume];
-=======
-    auto glview = (__bridge CCEAGLView*)(Director::getInstance()->getOpenGLView()->getEAGLView());
-    auto currentView = [[[[UIApplication sharedApplication] keyWindow] subviews] lastObject];
-    if (glview == currentView) {
-        cocos2d::Application::getInstance()->applicationWillEnterForeground();
-    }
-    if (CAAgent.isInited) {
+    app->applicationWillEnterForeground();
+    if (CAAgent.isInited)
         [CAAgent onResume];
-    }
->>>>>>> bdf1825d
 }
 
 - (void)applicationWillTerminate:(UIApplication *)application
@@ -134,7 +120,8 @@
     delete app;
     app = nil;
 
-    [CAAgent onDestroy];
+    if (CAAgent.isInited)
+        [CAAgent onDestroy];
 }
 
 
