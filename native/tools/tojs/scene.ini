--- conflicted
+++ resolved
@@ -32,11 +32,7 @@
 
 # what classes to produce code for. You can use regular expressions here. When testing the regular
 # expression, it will be enclosed in "^$", like this: "^Menu*$".
-<<<<<<< HEAD
-classes = Light BaseNode Node Scene DirectionalLight SpotLight SphereLight Model SubModel Pass RenderScene DrawBatch2D Camera RenderWindow Frustum Plane AABB Fog Skybox Shadow PipelineSharedSceneData Ambient OctreeInfo Root SkinningModel JointInfo JointTransform BakedSkinningModel BakedJointInfo BakedAnimInfo
-=======
-classes = Light BaseNode Node Scene DirectionalLight SpotLight SphereLight Model SubModel Pass RenderScene DrawBatch2D Camera RenderWindow Frustum Plane AABB Sphere Fog Skybox Shadow PipelineSharedSceneData Ambient OctreeInfo Root SkinningModel JointInfo JointTransform BakedSkinningModel BakedJointInfo BakedAnimInfo DrawCall
->>>>>>> 4b1422a7
+classes = Light BaseNode Node Scene DirectionalLight SpotLight SphereLight Model SubModel Pass RenderScene DrawBatch2D Camera RenderWindow Frustum Plane AABB Sphere Fog Skybox Shadow PipelineSharedSceneData Ambient OctreeInfo Root SkinningModel JointInfo JointTransform BakedSkinningModel BakedJointInfo BakedAnimInfo
 
 # what should we skip? in the format ClassName::[function function]
 # ClassName is a regular expression, but will be used like this: "^ClassName$" functions are also
