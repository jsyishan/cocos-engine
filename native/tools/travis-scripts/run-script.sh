#!/bin/bash
set -e

DIR="$( cd "$( dirname "${BASH_SOURCE[0]}" )" && pwd )"
COCOS2DX_ROOT="$DIR"/../..
COCOS_CLI=$COCOS2DX_ROOT/tools/cocos-console/bin/cocos_cli.js
TOJS_ROOT=$COCOS2DX_ROOT/tools/tojs

NATIVE_DIR=$COCOS2DX_ROOT/templates/android-template

if [ -z "$NDK_ROOT" ]; then
    export NDK_ROOT=$HOME/bin/android-ndk
fi

# to fix git error: shallow update not allowed
# https://stackoverflow.com/questions/28983842/remote-rejected-shallow-update-not-allowed-after-changing-git-remote-url
#git remote add old https://github.com/cocos-creator/cocos2d-x-lite
#git fetch --unshallow old

set -x


ANDROID_SDK=$COCOS2DX_ROOT/../android/android_sdk
export ANDROID_HOME=$ANDROID_SDK
export ANDROID_NDK=$NDK_ROOT       #installed in generate-bindings.sh
export ANDROID_NDK_HOME=$NDK_ROOT

generate_bindings_glue_codes()
{
    echo "Create auto-generated jsbinding glue codes."
    pushd $TOJS_ROOT
    python -V
    python ./genbindings.py
    rm userconf.ini
    popd
}


function setup_linux_andorid_sdk()
{
    echo "Download Android SDK... "
    cd $COCOS2DX_ROOT/..
    mkdir android
    cd android
    wget -t 5 -q https://dl.google.com/android/repository/commandlinetools-linux-6200805_latest.zip
    unzip *.zip
    yes | ./tools/bin/sdkmanager  --sdk_root="$ANDROID_SDK" \
            "platforms;android-27" \
            "build-tools;28.0.3" \
            "platform-tools" \
            "tools"  \
            "cmake;3.10.2.4988404"
    cmake_dir=$ANDROID_SDK/cmake/3.10.2.4988404/bin
    export PATH=$cmake_dir:$PATH
}

function build_android()
{
    echo "Compiling Android ... "

    cd $COCOS2DX_ROOT/templates/
    if [ ! -d  android-template ]; then
      cp -r android/template android-template
    fi
    cd $COCOS2DX_ROOT/templates/android/build
    mkdir -p build-android/proj
    touch build-android/proj/cfg.cmake
    echo "set(CC_USE_GLES3 ON)" >> build-android/proj/cfg.cmake
    echo "set(CC_USE_VULKAN ON)" >> build-android/proj/cfg.cmake
    echo "set(CC_USE_GLES2 ON)" >> build-android/proj/cfg.cmake
    echo "set(USE_WEBSOCKET_SERVER ON)" >> build-android/proj/cfg.cmake
<<<<<<< HEAD
    
=======

>>>>>>> 0c7063ad
    mkdir -p build-android/assets

    ASSET_DIR=$COCOS2DX_ROOT/templates/android/build/build-android/

    sed -i "s@\${NATIVE_DIR}@$NATIVE_DIR@g" settings.gradle
    sed -i "s@\${COCOS_ROOT}@$COCOS2DX_ROOT@g" settings.gradle
    sed -i "s@\${NATIVE_DIR}@$NATIVE_DIR@g" build.gradle
    sed -i "s@^PROP_NDK_PATH.*@PROP_NDK_PATH=$ANDORID_NDK@g" gradle.properties
    sed -i "s@^APPLICATION_ID.*@APPLICATION_ID=com.cocos.android@g" gradle.properties
    sed -i "s@^RES_PATH.*@RES_PATH=$ASSET_DIR@g" gradle.properties
    sed -i "s@^COCOS_ENGINE_PATH.*@COCOS_ENGINE_PATH=$COCOS2DX_ROOT@g" gradle.properties
    sed -i "s@^PROP_APP_ABI.*@PROP_APP_ABI=armeabi-v7a:arm64-v8a:x86@g" gradle.properties

    #echo "Compile Android - ndk-build ..."
    #./gradlew assembleDebug --quiet

    echo "Compile Android - cmake ..."
    echo "ANDORID_NDK ${ANDROID_NDK} or ${ANDROID_NDK_HOME}"
    ./gradlew assembleDebug --quiet
    echo "Compile Android Debug Done!"
    # ./gradlew assembleRelease # --quiet
    # echo "Compile Android Release Done!"
}

function mac_install_cmake()
{
    echo "Compiling CMake ... "
    NUM_OF_CORES=`getconf _NPROCESSORS_ONLN`
    cd $HOME/bin
    cmake_source=https://github.com/Kitware/CMake/releases/download/v3.17.0/cmake-3.17.0.tar.gz
    wget -t 5 --no-check-certificate $cmake_source -O cmake-mac.tar.gz -q
    tar xf cmake-mac.tar.gz 2>/dev/null
    cd cmake-3.17.0
    ./configure --prefix=$HOME/bin/cmake > /dev/null
    make -j $NUM_OF_CORES >/dev/null
    make install >/dev/null
    ls $HOME/bin/cmake
    export PATH=$HOME/bin/cmake/bin:$PATH
}

function mac_download_cmake()
{
    echo "Download CMake ..."
    cmake_binary=https://github.com/Kitware/CMake/releases/download/v3.17.0/cmake-3.17.0-Darwin-x86_64.tar.gz
    wget -t 3 --no-check-certificate $cmake_binary -O cmake_bin.tar.gz -q
    tar xf cmake_bin.tar.gz 2>/dev/null
    cmake_bin_dir=`dirname $(find . -name cmake-gui)`
    cmake_bin_dir="$PWD/$cmake_bin_dir"
    export PATH=$cmake_bin_dir:$PATH
}

function build_macosx()
{
     NUM_OF_CORES=`getconf _NPROCESSORS_ONLN`

    echo "Compiling MacOSX ... "
    cd  $COCOS2DX_ROOT/templates/mac
    mkdir -p build-mac/proj
    touch build-mac/proj/cfg.cmake
    echo "set(CC_USE_VULKAN OFF)" >> build-mac/proj/cfg.cmake
    echo "set(CC_USE_GLES2 OFF)" >> build-mac/proj/cfg.cmake
    echo "set(CC_USE_METAL ON)" >> build-mac/proj/cfg.cmake
    echo "set(USE_WEBSOCKET_SERVER OFF)" >> build-mac/proj/cfg.cmake
    mkdir build-mac/assets

    RES_DIR=$COCOS2DX_ROOT/templates/mac/build-mac
    cd build-mac
    cmake ../ -GXcode -DCC_USE_GLES3=ON -DCMAKE_OSX_ARCHITECTURES=x86_64 -DRES_DIR=$RES_DIR -DCOCOS_X_PATH=$COCOS2DX_ROOT
    cmake --build . --config Release -- -quiet -jobs $NUM_OF_CORES -arch x86_64
<<<<<<< HEAD
    echo "Compile MacOSX X86_64 Release Done!"
    cd ..
    mkdir build-mac-apple-silicon
    cd build-mac-apple-silicon
    cmake ../ -GXcode -DCC_USE_GLES3=OFF -DCMAKE_OSX_ARCHITECTURES=arm64 -DRES_DIR=$RES_DIR -DCOCOS_X_PATH=$COCOS2DX_ROOT
    cmake --build . --config Release -- -quiet -jobs $NUM_OF_CORES -arch arm64
    echo "Compile MacOSX ARM64 Release Done!"
=======
    # cd ..
    # mkdir build-mac-apple-silicon
    # cd build-mac-apple-silicon
    # cmake ../ -GXcode -DCC_USE_GLES3=OFF -DCMAKE_OSX_ARCHITECTURES=arm64 -DRES_DIR=$RES_DIR -DCOCOS_X_PATH=$COCOS2DX_ROOT
    # cmake --build . --config Release -- -quiet -jobs $NUM_OF_CORES -arch arm64
    # echo "Compile MacOSX ARM64 Release Done!"
>>>>>>> 0c7063ad
}

function build_ios()
{
    NUM_OF_CORES=`getconf _NPROCESSORS_ONLN`

    echo "Compiling iOS ... "
    cd  $COCOS2DX_ROOT/templates/ios
    mkdir -p build-ios/proj
    touch build-ios/proj/cfg.cmake
    echo "set(CC_USE_GLES3 OFF)" >> build-ios/proj/cfg.cmake
    echo "set(CC_USE_VULKAN OFF)" >> build-ios/proj/cfg.cmake
    echo "set(CC_USE_GLES2 OFF)" >> build-ios/proj/cfg.cmake
    echo "set(CC_USE_METAL ON)" >> build-ios/proj/cfg.cmake
    echo "set(USE_WEBSOCKET_SERVER OFF)" >> build-ios/proj/cfg.cmake
    mkdir build-ios/assets
    cd build-ios
    RES_DIR=$COCOS2DX_ROOT/templates/ios/build-ios
    cmake ../ -GXcode -DCMAKE_SYSTEM_NAME=iOS \
        -DCMAKE_OSX_SYSROOT=iphonesimulator \
        -DCMAKE_OSX_ARCHITECTURES=x86_64 \
        -DRES_DIR=$RES_DIR \
        -DCOCOS_X_PATH=$COCOS2DX_ROOT
    cmake --build . --config Debug -- -quiet -jobs $NUM_OF_CORES -allowProvisioningUpdates
    echo "Compile iOS Done!"
}

function build_windows()
{
    echo "Compiling Win32 ... "
    cd  $COCOS2DX_ROOT/templates/win32
    mkdir -p build-win32/proj
    touch build-win32/proj/cfg.cmake
    echo "set(CC_USE_GLES3 ON)" >> build-win32/proj/cfg.cmake
    echo "set(CC_USE_VULKAN ON)" >> build-win32/proj/cfg.cmake
    echo "set(CC_USE_GLES2 ON)" >> build-win32/proj/cfg.cmake
    echo "set(USE_WEBSOCKET_SERVER ON)" >> build-win32/proj/cfg.cmake
    mkdir build-win32/assets
    cd build-win32
    RES_DIR=$COCOS2DX_ROOT/templates/win32/build-win32
    cmake ../ -G"Visual Studio 15 2017" -DRES_DIR=$RES_DIR -DCOCOS_X_PATH=$COCOS2DX_ROOT
    cmake --build . --config Debug
    echo "Compile Win32 Debug Done!"
    cmake --build . --config Release
    echo "Compile Win32 Debug Done!"
}


function run_compile()
{
    if [ "$BUILD_TARGET" == "android_cmake" ]; then
        setup_linux_andorid_sdk
        build_android
    fi

    if [ "$BUILD_TARGET" == "macosx_cmake" ]; then
        mac_download_cmake
        build_macosx
    fi

    if [ "$BUILD_TARGET" == "ios_cmake" ]; then
        mac_download_cmake
        build_ios
    fi

    if [ "$BUILD_TARGET" == "windows_cmake" ]; then
        cmake --version
        build_windows
    fi
}

# If not a pull request, setup for Linux only
if [[ "$TRAVIS_OS_NAME" != "linux" && "$TRAVIS_PULL_REQUEST" == "false" ]]; then
  echo "Stop process for TRAVIS_OS_NAME:$TRAVIS_OS_NAME && TRAVIS_PULL_REQUEST:$TRAVIS_PULL_REQUEST"
  exit 0
fi


cd $COCOS2DX_ROOT/tools/travis-scripts
generate_bindings_glue_codes

# Compile pull request
if [[ "$TRAVIS_PULL_REQUEST" != "false" ]]; then
    run_compile
fi

cd $COCOS2DX_ROOT
## revert change
git clean -fdx templates
git checkout HEAD templates
set +x

cd $COCOS2DX_ROOT/tools/travis-scripts
bash ./generate-pr.sh $TRAVIS_BRANCH
exit 0<|MERGE_RESOLUTION|>--- conflicted
+++ resolved
@@ -69,11 +69,7 @@
     echo "set(CC_USE_VULKAN ON)" >> build-android/proj/cfg.cmake
     echo "set(CC_USE_GLES2 ON)" >> build-android/proj/cfg.cmake
     echo "set(USE_WEBSOCKET_SERVER ON)" >> build-android/proj/cfg.cmake
-<<<<<<< HEAD
-    
-=======
-
->>>>>>> 0c7063ad
+
     mkdir -p build-android/assets
 
     ASSET_DIR=$COCOS2DX_ROOT/templates/android/build/build-android/
@@ -143,22 +139,12 @@
     cd build-mac
     cmake ../ -GXcode -DCC_USE_GLES3=ON -DCMAKE_OSX_ARCHITECTURES=x86_64 -DRES_DIR=$RES_DIR -DCOCOS_X_PATH=$COCOS2DX_ROOT
     cmake --build . --config Release -- -quiet -jobs $NUM_OF_CORES -arch x86_64
-<<<<<<< HEAD
-    echo "Compile MacOSX X86_64 Release Done!"
-    cd ..
-    mkdir build-mac-apple-silicon
-    cd build-mac-apple-silicon
-    cmake ../ -GXcode -DCC_USE_GLES3=OFF -DCMAKE_OSX_ARCHITECTURES=arm64 -DRES_DIR=$RES_DIR -DCOCOS_X_PATH=$COCOS2DX_ROOT
-    cmake --build . --config Release -- -quiet -jobs $NUM_OF_CORES -arch arm64
-    echo "Compile MacOSX ARM64 Release Done!"
-=======
     # cd ..
     # mkdir build-mac-apple-silicon
     # cd build-mac-apple-silicon
     # cmake ../ -GXcode -DCC_USE_GLES3=OFF -DCMAKE_OSX_ARCHITECTURES=arm64 -DRES_DIR=$RES_DIR -DCOCOS_X_PATH=$COCOS2DX_ROOT
     # cmake --build . --config Release -- -quiet -jobs $NUM_OF_CORES -arch arm64
     # echo "Compile MacOSX ARM64 Release Done!"
->>>>>>> 0c7063ad
 }
 
 function build_ios()
