
set(CC_PLATFORM_MAC_IOS 1)
set(CC_PLATFORM_WINDOWS 2)
set(CC_PLATFORM_ANDROID 3)
set(CC_PLATFORM_MAC_OSX 4)
set(CC_PLATFORM_OHOS    5)
set(CC_PLATFORM_LINUX   6)
set(CC_PLATFORM_QNX     7)
set(CC_PLATFORM_NX      8)
set(CC_PLATFORM_EMSCRIPTEN  9)
set(CC_PLATFORM 1)

if(NX)
    if(NOT DEFINED ENV{NINTENDO_SDK_ROOT})
        message(FATAL_ERROR "Nintendo SDK not found")
        return()
    endif()
    if(NOT IS_DIRECTORY ${CMAKE_CURRENT_LIST_DIR}/../platform-nx)
        message(FATAL_ERROR "platform adaptation package not found")
        return()
    endif()
    if(NOT ${CMAKE_SYSTEM_NAME} MATCHES "Windows")
        message(FATAL_ERROR "Only windows environment is supported")
        return()
    endif()

    if (CC_NX_WINDOWS) # windows reference
        set(WINDOWS TRUE)
        set(CC_PLATFORM ${CC_PLATFORM_WINDOWS})
    else()
        set(CC_PLATFORM ${CC_PLATFORM_NX})
    endif()
elseif(${CMAKE_SYSTEM_NAME} MATCHES "Windows")
    set(WINDOWS TRUE)
    set(PLATFORM_FOLDER win32)
    set(CC_PLATFORM ${CC_PLATFORM_WINDOWS})
elseif(${CMAKE_SYSTEM_NAME} MATCHES "Android")
    set(PLATFORM_FOLDER android)
    set(ANDROID TRUE)
    set(CC_PLATFORM ${CC_PLATFORM_ANDROID})
elseif(${CMAKE_SYSTEM_NAME} MATCHES "Darwin")
    set(APPLE TRUE)
    set(MACOSX TRUE)
    set(PLATFORM_FOLDER mac)
    set(CC_PLATFORM ${CC_PLATFORM_MAC_OSX})
elseif(${CMAKE_SYSTEM_NAME} MATCHES "Linux")
    set(LINUX TRUE)
    set(PLATFORM_FOLDER linux)
    set(CC_PLATFORM ${CC_PLATFORM_LINUX})
    add_definitions(-D__LINUX__=1)
elseif(${CMAKE_SYSTEM_NAME} MATCHES "iOS")
    set(APPLE TRUE)
    set(IOS TRUE)
    set(PLATFORM_FOLDER ios)
    set(CC_PLATFORM ${CC_PLATFORM_MAC_IOS})
elseif(${CMAKE_SYSTEM_NAME} MATCHES "QNX")
    set(QNX TRUE)
    set(PLATFORM_FOLDER qnx)
    set(CC_PLATFORM ${CC_PLATFORM_QNX})
    add_definitions(-D__QNX__=1)
elseif(${CMAKE_SYSTEM_NAME} MATCHES "Emscripten")
    set(CC_WGPU_WASM TRUE)
    set(CC_PLATFORM ${CC_PLATFORM_EMSCRIPTEN})
    set(EMSCRIPTEN TRUE)
    add_definitions(-DCC_WGPU_WASM=1)
elseif(OHOS)
    set(OHOS TRUE)
    set(CC_PLATFORM ${CC_PLATFORM_OHOS})
    add_definitions(-D__OHOS__=1)
    set(PLATFORM_FOLDER ohos)
else()
    message(FATAL_ERROR "Unsupported platform '${CMAKE_SYSTEM_NAME}', CMake will exit!")
    return()
endif()

MESSAGE(STATUS "platform: ${CMAKE_SYSTEM_NAME}")

# platform macros
add_definitions(-DCC_PLATFORM_WINDOWS=${CC_PLATFORM_WINDOWS})
add_definitions(-DCC_PLATFORM_MAC_OSX=${CC_PLATFORM_MAC_OSX})
add_definitions(-DCC_PLATFORM_MAC_IOS=${CC_PLATFORM_MAC_IOS})
add_definitions(-DCC_PLATFORM_ANDROID=${CC_PLATFORM_ANDROID})
add_definitions(-DCC_PLATFORM_OHOS=${CC_PLATFORM_OHOS})
add_definitions(-DCC_PLATFORM_LINUX=${CC_PLATFORM_LINUX})
add_definitions(-DCC_PLATFORM_QNX=${CC_PLATFORM_QNX})
add_definitions(-DCC_PLATFORM_NX=${CC_PLATFORM_NX})
add_definitions(-DCC_PLATFORM_EMSCRIPTEN=${CC_PLATFORM_EMSCRIPTEN})
add_definitions(-DCC_PLATFORM=${CC_PLATFORM})

include_directories(${CMAKE_CURRENT_LIST_DIR}/../external/sources)

# simplify generator condition, please use them everywhere
if(CMAKE_GENERATOR STREQUAL Xcode)
    set(XCODE TRUE)
elseif(CMAKE_GENERATOR MATCHES Visual)
    set(VS TRUE)
endif()

# generators that are capable of organizing into a hierarchy of folders
set_property(GLOBAL PROPERTY USE_FOLDERS ON)

# set c++ standard
set(CMAKE_C_STANDARD 99)
set(CMAKE_C_STANDARD_REQUIRED ON)
set(CMAKE_CXX_STANDARD 14)
set(CMAKE_CXX_STANDARD_REQUIRED ON)
set(CMAKE_CXX_EXTENSIONS OFF)

if("$ENV{COCOS_ENGINE_DEV}" EQUAL "1")
    set(WERROR_FLAGS "-Werror -Werror=return-type") # -Wshorten-64-to-32 -Werror=return-type
    if ("${CMAKE_CXX_COMPILER_ID}" STREQUAL "MSVC")
        set(WERROR_FLAGS "/WX")
    endif()
    message(STATUS "Enable NO_WERROR")
else()
    if ("${CMAKE_CXX_COMPILER_ID}" STREQUAL "MSVC")
        set(WERROR_FLAGS "")
    else()
        set(WERROR_FLAGS "-Werror=return-type")
    endif()
    message(STATUS "Ignore NO_WERROR")
endif()


function(cc_enable_werror source_list)
    foreach(src IN LISTS source_list)
        if("${src}" MATCHES "\\.(cpp|mm|c|m)\$")
            set_source_files_properties("${src}" PROPERTIES
                COMPILE_FLAGS "${WERROR_FLAGS}"
            )
        endif()
    endforeach()
endfunction()

################################# cc_set_if_undefined ###################################
macro(cc_set_if_undefined varname value)
    if(NOT DEFINED ${varname})
        set(${varname} ${value})
    endif()
endmacro()


################################# cocos_source_files ###################################
macro(cocos_source_files)
    set(list_var "${ARGN}")
    set(TWAE ON)
    set(ACCEPT_MN OFF)
    set(MODULE_NAME "COCOS")
    set(NO_UBUILD OFF)
    foreach(src IN LISTS list_var)
        if(ACCEPT_MN)
            set(MODULE_NAME "${src}")
            set(ACCEPT_MN OFF)
        elseif("NO_WERROR" STREQUAL "${src}")
            set(TWAE OFF)
        elseif("MODULE" STREQUAL "${src}")
            set(ACCEPT_MN ON)
        elseif("NO_UBUILD" STREQUAL "${src}")
            set(NO_UBUILD ON)
        else()
            set(fp "${CWD}/${src}")
            if(EXISTS ${fp})
                if("${src}" MATCHES "\\.(cpp|mm|c|m)\$" AND TWAE)
                     set_source_files_properties("${CWD}/${src}" PROPERTIES
                         COMPILE_FLAGS "${WERROR_FLAGS}"
                     )
                endif()
                if("${src}" MATCHES "\\.(cpp|mm|c|m)\$" AND NO_UBUILD)
                set_source_files_properties("${CWD}/${src}" PROPERTIES
                         SKIP_UNITY_BUILD_INCLUSION ON
                )
                endif()
                list(APPEND ${MODULE_NAME}_SOURCE_LIST "${CWD}/${src}")
            else()
                message(FATAL_ERROR "Cocos souce file not exists: ${fp} in ${CWD}")
            endif()
            set(TWAE ON)
            set(NO_UBUILD OFF)
        endif()
    endforeach()
endmacro()

################################# inspect_values ###################################
function(cc_inspect_values)
    set(list_var "${ARGN}")
    foreach(src IN LISTS list_var)
        set(opv ${${src}})
        message(STATUS "OPTION ${src}:\t${opv}")
    endforeach()
endfunction()


<<<<<<< HEAD
function(cc_win32_definations target)
    target_compile_definitions(${target} PUBLIC
        CC_STATIC
        WIN32
        _WIN32
        _WINDOWS
        NOMINMAX
        UNICODE
        _UNICODE
        _USE_MATH_DEFINES
        _CRT_SECURE_NO_WARNINGS
        _SCL_SECURE_NO_WARNINGS
        _USRLIBSIMSTATIC
        SE_ENABLE_INSPECTOR
    )
endfunction()


find_program(NODE_EXECUTABLE NAMES node)
find_program(TSC_EXECUTABLE NAMES tsc)
=======


function(cc_set_target_property target_name property value)
    set_target_properties(${target_name} PROPERTIES CC_${property} ${value})
endfunction()

function(cc_get_target_property output target_name property)
    get_target_property(output ${target_name} ${property})
endfunction()

function(cc_redirect_property target from_property to_property)
    cc_get_target_property(output ${target} ${from_property})
    if(output)
        set_target_properties(${target_name} PROPERTIES
            ${to_property} ${output}
        )
    endif()
endfunction()


## predefined configurations for game applications
include(${CMAKE_CURRENT_LIST_DIR}/../templates/cmake/common.cmake)
if(APPLE)
    include(${CMAKE_CURRENT_LIST_DIR}/../templates/cmake/apple.cmake)
elseif(WINDOWS)
    include(${CMAKE_CURRENT_LIST_DIR}/../templates/cmake/windows.cmake)
elseif(LINUX)
    include(${CMAKE_CURRENT_LIST_DIR}/../templates/cmake/linux.cmake)
elseif(ANDROID)
    include(${CMAKE_CURRENT_LIST_DIR}/../templates/cmake/android.cmake)
elseif(OHOS)
    include(${CMAKE_CURRENT_LIST_DIR}/../templates/cmake/ohos.cmake)
else()
    message(FATAL_ERROR "Unhandled platform specified cmake utils!")
endif()
>>>>>>> e0d52b3a
<|MERGE_RESOLUTION|>--- conflicted
+++ resolved
@@ -190,28 +190,6 @@
 endfunction()
 
 
-<<<<<<< HEAD
-function(cc_win32_definations target)
-    target_compile_definitions(${target} PUBLIC
-        CC_STATIC
-        WIN32
-        _WIN32
-        _WINDOWS
-        NOMINMAX
-        UNICODE
-        _UNICODE
-        _USE_MATH_DEFINES
-        _CRT_SECURE_NO_WARNINGS
-        _SCL_SECURE_NO_WARNINGS
-        _USRLIBSIMSTATIC
-        SE_ENABLE_INSPECTOR
-    )
-endfunction()
-
-
-find_program(NODE_EXECUTABLE NAMES node)
-find_program(TSC_EXECUTABLE NAMES tsc)
-=======
 
 
 function(cc_set_target_property target_name property value)
@@ -231,6 +209,9 @@
     endif()
 endfunction()
 
+
+find_program(NODE_EXECUTABLE NAMES node)
+find_program(TSC_EXECUTABLE NAMES tsc)
 
 ## predefined configurations for game applications
 include(${CMAKE_CURRENT_LIST_DIR}/../templates/cmake/common.cmake)
@@ -246,5 +227,4 @@
     include(${CMAKE_CURRENT_LIST_DIR}/../templates/cmake/ohos.cmake)
 else()
     message(FATAL_ERROR "Unhandled platform specified cmake utils!")
-endif()
->>>>>>> e0d52b3a
+endif()