include(${CMAKE_CURRENT_LIST_DIR}/cmake/predefine.cmake)

################################# engine source code ##################################
set(CWD ${CMAKE_CURRENT_LIST_DIR})
set(COCOS_SOURCE_LIST)
set(ENGINE_NAME cocos_engine)

# Should be enable someday in the future
# set(CMAKE_CXX_FLAGS "${WERROR_FLAGS}")

################################# options ############################################
# default fallback options
cc_set_if_undefined(USE_SE_V8                ON)
cc_set_if_undefined(USE_SE_SM                OFF)
cc_set_if_undefined(USE_V8_DEBUGGER          ON)
cc_set_if_undefined(USE_SOCKET               ON)
cc_set_if_undefined(USE_AUDIO                ON)
cc_set_if_undefined(USE_EDIT_BOX             ON)
cc_set_if_undefined(USE_VIDEO                ON)
cc_set_if_undefined(USE_WEBVIEW              ON)
cc_set_if_undefined(USE_MIDDLEWARE           ON)
cc_set_if_undefined(USE_DRAGONBONES          ON)
cc_set_if_undefined(USE_SPINE                ON)
cc_set_if_undefined(USE_WEBSOCKET_SERVER     OFF)
cc_set_if_undefined(USE_JOB_SYSTEM_TASKFLOW  OFF)
cc_set_if_undefined(USE_JOB_SYSTEM_TBB       OFF)
cc_set_if_undefined(USE_PHYSICS_PHYSX        OFF)
cc_set_if_undefined(USE_MODULES              OFF)
cc_set_if_undefined(USE_SERVER_MODE          OFF)

add_definitions()

if(NX)
    cc_set_if_undefined(CC_USE_VULKAN ON)
    cc_set_if_undefined(CC_USE_GLES3 OFF)
    cc_set_if_undefined(CC_USE_GLES2 OFF)
elseif(ANDROID OR WINDOWS OR OHOS)
    cc_set_if_undefined(CC_USE_GLES3 ON)
    cc_set_if_undefined(CC_USE_VULKAN OFF)
    cc_set_if_undefined(CC_USE_GLES2 OFF)
elseif(MACOSX OR IOS)
    cc_set_if_undefined(CC_USE_METAL ON)
    cc_set_if_undefined(CC_USE_VULKAN OFF)
    cc_set_if_undefined(CC_USE_GLES3 OFF)
    cc_set_if_undefined(CC_USE_GLES2 OFF)
endif()

set(CC_USE_GLES3 ${CC_USE_GLES3} CACHE INTERNAL "")
set(CC_USE_GLES2 ${CC_USE_GLES2} CACHE INTERNAL "")
set(CC_USE_VULKAN ${CC_USE_VULKAN} CACHE INTERNAL "")
set(CC_USE_METAL ${CC_USE_METAL}  CACHE INTERNAL "")

if(USE_SERVER_MODE)
    set(CC_USE_VULKAN OFF)
    set(CC_USE_GLES3 OFF)
    set(CC_USE_GLES2 OFF)
    add_definitions(-DCC_SERVER_MODE)
endif()

if(USE_PHYSICS_PHYSX)
    if (ANDROID AND CMAKE_ANDROID_ARCH_ABI MATCHES x86)
        set(USE_PHYSICS_PHYSX OFF)
        message(AUTHOR_WARNING "Native PhysX does not support Google Android X86")
    endif()
endif()

if(NOT USE_SOCKET)
    set(USE_WEBSOCKET_SERVER OFF)
endif()

if(OHOS)
    set(CC_USE_GLES2 OFF)
endif()

## disable videoplay on non-mobile platforms
if(NOT ANDROID AND NOT IOS AND NOT OHOS)
    set(USE_VIDEO OFF)
    set(USE_WEBVIEW OFF)
endif()

## disable middleware when dragonbones and spine are disabled
if(NOT USE_DRAGONBONES AND NOT USE_SPINE)
	set(USE_MIDDLEWARE OFF)
endif()

if(USE_DRAGONBONES OR USE_SPINE)
	set(USE_MIDDLEWARE ON)
endif()

if(USE_JOB_SYSTEM_TASKFLOW AND USE_JOB_SYSTEM_TBB)
    set(USE_JOB_SYSTEM_TASKFLOW ON)
    set(USE_JOB_SYSTEM_TBB      OFF)
endif()

if(USE_JOB_SYSTEM_TASKFLOW)
    set(CMAKE_CXX_STANDARD 17)
    if(IOS AND "${TARGET_IOS_VERSION}" VERSION_LESS "12.0")
        message(FATAL_ERROR "Target iOS version requires 12.0+ when enable taskflow")
    endif()
endif()

################################# list all option values ##############################

cc_inspect_values(
    USE_MODULES
    CC_USE_METAL
    CC_USE_GLES3
    CC_USE_GLES2
    CC_USE_VULKAN
    USE_SE_V8
    USE_V8_DEBUGGER
    USE_SE_SM
    USE_SOCKET
    USE_AUDIO
    USE_EDIT_BOX
    USE_VIDEO
    USE_WEBVIEW
    USE_MIDDLEWARE
    USE_DRAGONBONES
    USE_SPINE
    USE_WEBSOCKET_SERVER
    USE_PHYSICS_PHYSX
    USE_JOB_SYSTEM_TBB
    USE_JOB_SYSTEM_TASKFLOW
    USE_SERVER_MODE
)

################################# external source code ################################
if(NOT EXISTS ${CMAKE_CURRENT_LIST_DIR}/external/CMakeLists.txt)
    message(FATAL_ERROR "Please download external libraries! File ${CMAKE_CURRENT_LIST_DIR}/external/CMakeLists.txt not exists!")
endif()

include(${CMAKE_CURRENT_LIST_DIR}/external/CMakeLists.txt)

##### audio
if(USE_AUDIO)
    cocos_source_files(
                     cocos/audio/AudioEngine.cpp
                     cocos/audio/include/AudioEngine.h
                     cocos/audio/include/Export.h
    )
    if(WINDOWS)
        cocos_source_files(
            cocos/audio/oalsoft/AudioCache.cpp
            cocos/audio/oalsoft/AudioCache.h
            cocos/audio/oalsoft/AudioDecoder.cpp
            cocos/audio/oalsoft/AudioDecoder.h
            cocos/audio/oalsoft/AudioDecoderManager.cpp
            cocos/audio/oalsoft/AudioDecoderManager.h
            cocos/audio/oalsoft/AudioDecoderMp3.cpp
            cocos/audio/oalsoft/AudioDecoderMp3.h
            cocos/audio/oalsoft/AudioDecoderOgg.cpp
            cocos/audio/oalsoft/AudioDecoderOgg.h
            cocos/audio/oalsoft/AudioEngine-soft.cpp
            cocos/audio/oalsoft/AudioEngine-soft.h
            cocos/audio/oalsoft/AudioMacros.h
            cocos/audio/oalsoft/AudioPlayer.cpp
            cocos/audio/oalsoft/AudioPlayer.h
        )
    elseif(LINUX OR QNX)
        cocos_source_files(
            cocos/audio/oalsoft/AudioCache.cpp
            cocos/audio/oalsoft/AudioCache.h
            cocos/audio/oalsoft/AudioDecoder.cpp
            cocos/audio/oalsoft/AudioDecoder.h
            cocos/audio/oalsoft/AudioDecoderManager.cpp
            cocos/audio/oalsoft/AudioDecoderManager.h
            cocos/audio/oalsoft/AudioDecoderMp3.cpp
            cocos/audio/oalsoft/AudioDecoderMp3.h
            cocos/audio/oalsoft/AudioDecoderOgg.cpp
            cocos/audio/oalsoft/AudioDecoderOgg.h
            cocos/audio/oalsoft/AudioEngine-soft.cpp
            cocos/audio/oalsoft/AudioEngine-soft.h
            cocos/audio/oalsoft/AudioMacros.h
            cocos/audio/oalsoft/AudioPlayer.cpp
            cocos/audio/oalsoft/AudioPlayer.h
        )
    elseif(ANDROID)
        cocos_source_files(
                         cocos/audio/android/AssetFd.cpp
                         cocos/audio/android/AssetFd.h
                         cocos/audio/android/audio.h
                         cocos/audio/android/AudioBufferProvider.h
                         cocos/audio/android/AudioDecoder.cpp
                         cocos/audio/android/AudioDecoder.h
                         cocos/audio/android/AudioDecoderMp3.cpp
                         cocos/audio/android/AudioDecoderMp3.h
                         cocos/audio/android/AudioDecoderOgg.cpp
                         cocos/audio/android/AudioDecoderOgg.h
                         cocos/audio/android/AudioDecoderProvider.cpp
                         cocos/audio/android/AudioDecoderProvider.h
                         cocos/audio/android/AudioDecoderSLES.cpp
                         cocos/audio/android/AudioDecoderSLES.h
                         cocos/audio/android/AudioDecoderWav.cpp
                         cocos/audio/android/AudioDecoderWav.h
                         cocos/audio/android/AudioEngine-inl.cpp
                         cocos/audio/android/AudioEngine-inl.h
                         cocos/audio/android/AudioMixer.cpp
                         cocos/audio/android/AudioMixer.h
                         cocos/audio/android/AudioMixerController.cpp
                         cocos/audio/android/AudioMixerController.h
                         cocos/audio/android/AudioMixerOps.h
                         cocos/audio/android/AudioPlayerProvider.cpp
                         cocos/audio/android/AudioPlayerProvider.h
                         cocos/audio/android/AudioResampler.cpp
                         cocos/audio/android/AudioResampler.h
                         cocos/audio/android/AudioResamplerCubic.cpp
                         cocos/audio/android/AudioResamplerCubic.h
                         cocos/audio/android/AudioResamplerPublic.h
                         cocos/audio/android/audio_utils/format.c
                         cocos/audio/android/audio_utils/include/audio_utils/format.h
                         cocos/audio/android/audio_utils/include/audio_utils/minifloat.h
                         cocos/audio/android/audio_utils/include/audio_utils/primitives.h
                         cocos/audio/android/audio_utils/minifloat.cpp
                         cocos/audio/android/audio_utils/primitives.c
                         cocos/audio/android/audio_utils/private/private.h
                         cocos/audio/android/cutils/bitops.h
                         cocos/audio/android/cutils/log.h
                         cocos/audio/android/IAudioPlayer.h
                         cocos/audio/android/ICallerThreadUtils.h
                         cocos/audio/android/IVolumeProvider.h
                         cocos/audio/android/mp3reader.cpp
                         cocos/audio/android/mp3reader.h
                         cocos/audio/android/OpenSLHelper.h
                         cocos/audio/android/PcmAudioPlayer.cpp
                         cocos/audio/android/PcmAudioPlayer.h
                         cocos/audio/android/PcmAudioService.cpp
                         cocos/audio/android/PcmAudioService.h
                         cocos/audio/android/PcmBufferProvider.cpp
                         cocos/audio/android/PcmBufferProvider.h
                         cocos/audio/android/PcmData.cpp
                         cocos/audio/android/PcmData.h
                         cocos/audio/android/tinysndfile.cpp
                         cocos/audio/android/tinysndfile.h
                         cocos/audio/android/Track.cpp
                         cocos/audio/android/Track.h
                         cocos/audio/android/UrlAudioPlayer.cpp
                         cocos/audio/android/UrlAudioPlayer.h
                         cocos/audio/android/utils/Compat.h
                         cocos/audio/android/utils/Errors.h
                         cocos/audio/android/utils/Utils.cpp
                         cocos/audio/android/utils/Utils.h
        )
     elseif(OHOS)
        cocos_source_files(
            cocos/audio/oalsoft/AudioCache.cpp
            cocos/audio/oalsoft/AudioCache.h
            cocos/audio/oalsoft/AudioDecoderManager.cpp
            cocos/audio/oalsoft/AudioDecoderManager.h
            cocos/audio/oalsoft/AudioDecoder.cpp
            cocos/audio/oalsoft/AudioDecoder.h
            cocos/audio/oalsoft/AudioDecoderMp3.cpp
            cocos/audio/oalsoft/AudioDecoderMp3.h
            cocos/audio/oalsoft/AudioDecoderOgg.cpp
            cocos/audio/oalsoft/AudioDecoderOgg.h
            cocos/audio/oalsoft/AudioEngine-soft.cpp
            cocos/audio/oalsoft/AudioEngine-soft.h
            cocos/audio/oalsoft/AudioMacros.h
            cocos/audio/oalsoft/AudioPlayer.cpp
            cocos/audio/oalsoft/AudioPlayer.h

            cocos/audio/ohos/AudioDecoderWav.h
            cocos/audio/ohos/AudioDecoderWav.cpp
            # cocos/audio/ohos/AudioDecoderMp3.h
            # cocos/audio/ohos/AudioDecoderMp3.cpp
            cocos/audio/ohos/FsCallback.h
            cocos/audio/ohos/FsCallback.cpp

            cocos/audio/android/tinysndfile.cpp
            cocos/audio/android/tinysndfile.h
            cocos/audio/android/audio_utils/primitives.c
        )
    elseif(APPLE)
        cocos_source_files(
                                    cocos/audio/apple/AudioDecoder.h
            NO_WERROR   NO_UBUILD   cocos/audio/apple/AudioPlayer.mm
            NO_WERROR   NO_UBUILD   cocos/audio/apple/AudioDecoder.mm
                                    cocos/audio/apple/AudioPlayer.h
            NO_WERROR   NO_UBUILD   cocos/audio/apple/AudioEngine-inl.mm
                                    cocos/audio/apple/AudioMacros.h
            NO_WERROR   NO_UBUILD   cocos/audio/apple/AudioCache.mm
                                    cocos/audio/apple/AudioCache.h
                                    cocos/audio/apple/AudioEngine-inl.h
        )
    endif()

endif()

##### base
cocos_source_files(
    cocos/base/Agent.h
    cocos/base/Any.h
    cocos/base/astc.cpp
    cocos/base/astc.h
    cocos/base/base64.cpp
    cocos/base/base64.h
    cocos/base/CachedArray.h
    cocos/base/Config.h
    cocos/base/csscolorparser.cpp
    cocos/base/csscolorparser.h
    cocos/base/DeferredReleasePool.cpp
    cocos/base/DeferredReleasePool.h
    cocos/base/etc1.cpp
    cocos/base/etc1.h
    cocos/base/etc2.cpp
    cocos/base/etc2.h
    cocos/base/IndexHandle.h
    cocos/base/Locked.h
    cocos/base/Macros.h
    cocos/base/Object.h
    cocos/base/Optional.h
    cocos/base/Ptr.h
    cocos/base/Random.h
    cocos/base/RefCounted.cpp
    cocos/base/RefCounted.h
    cocos/base/RefMap.h
    cocos/base/RefVector.h
    cocos/base/Scheduler.cpp
    cocos/base/Scheduler.h
    cocos/base/StringHandle.cpp
    cocos/base/StringHandle.h
    cocos/base/StringPool.h
    cocos/base/StringUtil.cpp
    cocos/base/StringUtil.h
    cocos/base/ThreadPool.cpp
    cocos/base/ThreadPool.h
    cocos/base/TypeDef.h
    cocos/base/Variant.h
    cocos/base/std/container/array.h
    cocos/base/std/container/deque.h
    cocos/base/std/container/list.h
    cocos/base/std/container/map.h
    cocos/base/std/container/queue.h
    cocos/base/std/container/set.h
    cocos/base/std/container/string.h
    cocos/base/std/container/unordered_map.h
    cocos/base/std/container/unordered_set.h
    cocos/base/std/container/vector.h
)

############ application
cocos_source_files(
    cocos/application/BaseApplication.h
    cocos/application/CocosApplication.h
    cocos/application/CocosApplication.cpp
    cocos/application/ApplicationManager.h
    cocos/application/ApplicationManager.cpp
    cocos/application/BaseGame.h
    cocos/application/BaseGame.cpp
)

############ engine
cocos_source_files(
    cocos/engine/BaseEngine.cpp
    cocos/engine/BaseEngine.h
    cocos/engine/Engine.cpp
    cocos/engine/Engine.h
)

############ main
if(USE_SERVER_MODE)
    cocos_source_files(
        cocos/main/EmptyMain.cpp
    )
endif()

if(NOT USE_SERVER_MODE AND (WINDOWS OR LINUX))
cocos_source_files(
    cocos/platform/SDLHelper.h
    cocos/platform/SDLHelper.cpp
)
endif()

############ platform
cocos_source_files(
    cocos/platform/IEventDispatch.h
    cocos/platform/BasePlatform.cpp
    cocos/platform/BasePlatform.h
    cocos/platform/UniversalPlatform.cpp
    cocos/platform/UniversalPlatform.h
)
if(USE_SERVER_MODE)
    cocos_source_files(
        cocos/platform/empty/EmptyPlatform.cpp
        cocos/platform/empty/EmptyPlatform.h
    )
elseif(WINDOWS)
    cocos_source_files(
        cocos/platform/win32/WindowsPlatform.cpp
        cocos/platform/win32/WindowsPlatform.h
    )
elseif(LINUX)
    cocos_source_files(
        cocos/platform/linux/LinuxPlatform.cpp
        cocos/platform/linux/LinuxPlatform.h
    )
elseif(ANDROID)
    cocos_source_files(
        cocos/platform/android/AndroidPlatform.cpp
        cocos/platform/android/AndroidPlatform.h
    )
elseif(OHOS)
    cocos_source_files(
        cocos/platform/ohos/OhosPlatform.cpp
        cocos/platform/ohos/OhosPlatform.h
    )
elseif(MACOSX)
    cocos_source_files(
        cocos/platform/mac/MacPlatform.mm
        cocos/platform/mac/MacPlatform.h
        cocos/platform/mac/ViewController.h
        cocos/platform/mac/ViewController.mm
        cocos/platform/mac/AppDelegate.h
        cocos/platform/mac/AppDelegate.mm
    )
elseif(IOS)
    cocos_source_files(
        cocos/platform/ios/IOSPlatform.mm
        cocos/platform/ios/IOSPlatform.h
        cocos/platform/ios/AppDelegateBridge.mm
        cocos/platform/ios/AppDelegateBridge.h
    )
endif()

############ platform : Abstract interface
cocos_source_files(
    cocos/platform/interfaces/OSInterface.cpp
    cocos/platform/interfaces/OSInterface.h
    cocos/platform/interfaces/OSInterfaceManager.cpp
    cocos/platform/interfaces/OSInterfaceManager.h
)

############ platform : Interface definition
cocos_source_files(
    cocos/platform/interfaces/modules/Device.cpp
    cocos/platform/interfaces/modules/Device.h
    cocos/platform/interfaces/modules/IAccelerometer.h
    cocos/platform/interfaces/modules/IBattery.h
    cocos/platform/interfaces/modules/IScreen.h
    cocos/platform/interfaces/modules/INetwork.h
    cocos/platform/interfaces/modules/ISystem.cpp
    cocos/platform/interfaces/modules/ISystem.h
    cocos/platform/interfaces/modules/ISystemWindow.h
    cocos/platform/interfaces/modules/IVibrator.h
)

cocos_source_files(
    cocos/platform/interfaces/modules/canvas/CanvasRenderingContext2D.cpp
    cocos/platform/interfaces/modules/canvas/CanvasRenderingContext2D.h
    cocos/platform/interfaces/modules/canvas/ICanvasRenderingContext2D.cpp
    cocos/platform/interfaces/modules/canvas/ICanvasRenderingContext2D.h
)
if(USE_SERVER_MODE)
    cocos_source_files(
        cocos/platform/empty/modules/CanvasRenderingContext2DDelegate.cpp
        cocos/platform/empty/modules/CanvasRenderingContext2DDelegate.h
    )
elseif(WINDOWS)
    cocos_source_files(
        cocos/platform/win32/modules/CanvasRenderingContext2DDelegate.cpp
        cocos/platform/win32/modules/CanvasRenderingContext2DDelegate.h
    )
elseif(ANDROID OR OHOS)
    cocos_source_files(
        cocos/platform/java/modules/CanvasRenderingContext2DDelegate.cpp
        cocos/platform/java/modules/CanvasRenderingContext2DDelegate.h
    )
elseif(MACOSX OR IOS)
    cocos_source_files(
        cocos/platform/apple/modules/CanvasRenderingContext2DDelegate.mm
        cocos/platform/apple/modules/CanvasRenderingContext2DDelegate.h
    )
elseif(LINUX)
    cocos_source_files(
        cocos/platform/linux/modules/CanvasRenderingContext2DDelegate.cpp
        cocos/platform/linux/modules/CanvasRenderingContext2DDelegate.h
    )
endif()

############ platform : Interface implementation of windows

if(USE_SERVER_MODE)
    cocos_source_files(
        cocos/platform/empty/modules/Accelerometer.cpp
        cocos/platform/empty/modules/Accelerometer.h
        cocos/platform/empty/modules/Battery.cpp
        cocos/platform/empty/modules/Battery.h
        cocos/platform/empty/modules/Screen.cpp
        cocos/platform/empty/modules/Screen.h
        cocos/platform/empty/modules/Network.cpp
        cocos/platform/empty/modules/Network.h
        cocos/platform/empty/modules/Vibrator.cpp
        cocos/platform/empty/modules/Vibrator.h
        cocos/platform/empty/modules/System.cpp
        cocos/platform/empty/modules/System.h
        cocos/platform/empty/modules/SystemWindow.cpp
        cocos/platform/empty/modules/SystemWindow.h
    )
elseif(WINDOWS)
    cocos_source_files(
        cocos/platform/win32/modules/Accelerometer.cpp
        cocos/platform/win32/modules/Accelerometer.h
        cocos/platform/win32/modules/Battery.cpp
        cocos/platform/win32/modules/Battery.h
        cocos/platform/win32/modules/Screen.cpp
        cocos/platform/win32/modules/Screen.h
        cocos/platform/win32/modules/Network.cpp
        cocos/platform/win32/modules/Network.h
        cocos/platform/win32/modules/Vibrator.cpp
        cocos/platform/win32/modules/Vibrator.h
        cocos/platform/win32/modules/System.cpp
        cocos/platform/win32/modules/System.h
        cocos/platform/win32/modules/SystemWindow.cpp
        cocos/platform/win32/modules/SystemWindow.h
    )
elseif(ANDROID OR OHOS)
    cocos_source_files(
        cocos/platform/java/modules/Accelerometer.cpp
        cocos/platform/java/modules/Accelerometer.h
        cocos/platform/java/modules/Battery.cpp
        cocos/platform/java/modules/Battery.h
        cocos/platform/java/modules/CommonScreen.cpp
        cocos/platform/java/modules/CommonScreen.h
        cocos/platform/java/modules/Network.cpp
        cocos/platform/java/modules/Network.h
        cocos/platform/java/modules/Vibrator.cpp
        cocos/platform/java/modules/Vibrator.h
        cocos/platform/java/modules/CommonSystem.cpp
        cocos/platform/java/modules/CommonSystem.h
        cocos/platform/java/modules/SystemWindow.cpp
        cocos/platform/java/modules/SystemWindow.h
    )
endif()
if (USE_SERVER_MODE)
#nothing
elseif(ANDROID)
    cocos_source_files(
        cocos/platform/android/modules/Screen.cpp
        cocos/platform/android/modules/Screen.h
        cocos/platform/android/modules/System.cpp
        cocos/platform/android/modules/System.h
    )
elseif(OHOS)
    cocos_source_files(
        cocos/platform/ohos/modules/Screen.cpp
        cocos/platform/ohos/modules/Screen.h
        cocos/platform/ohos/modules/System.cpp
        cocos/platform/ohos/modules/System.h
    )
elseif(MACOSX)
   cocos_source_files(
    NO_WERROR               cocos/platform/mac/modules/Accelerometer.mm
                            cocos/platform/mac/modules/Accelerometer.h
                            cocos/platform/mac/modules/Battery.mm
                            cocos/platform/mac/modules/Battery.h
    NO_WERROR   NO_UBUILD   cocos/platform/mac/modules/Screen.mm
                            cocos/platform/mac/modules/Screen.h
                            cocos/platform/mac/modules/Network.mm
                            cocos/platform/mac/modules/Network.h
                            cocos/platform/mac/modules/Vibrator.mm
                            cocos/platform/mac/modules/Vibrator.h
                            cocos/platform/mac/modules/System.mm
                            cocos/platform/mac/modules/System.h
                            cocos/platform/mac/modules/SystemWindow.mm
                            cocos/platform/mac/modules/SystemWindow.h
   )
elseif(IOS)
   cocos_source_files(
    NO_WERROR   NO_UBUILD   cocos/platform/ios/modules/Accelerometer.mm
                            cocos/platform/ios/modules/Accelerometer.h
                            cocos/platform/ios/modules/Battery.mm
                            cocos/platform/ios/modules/Battery.h
    NO_WERROR   NO_UBUILD   cocos/platform/ios/modules/Screen.mm
                            cocos/platform/ios/modules/Screen.h
                            cocos/platform/ios/modules/Network.mm
                            cocos/platform/ios/modules/Network.h
                            cocos/platform/ios/modules/Vibrator.mm
                            cocos/platform/ios/modules/Vibrator.h
                            cocos/platform/ios/modules/System.mm
                            cocos/platform/ios/modules/System.h
                            cocos/platform/ios/modules/SystemWindow.mm
                            cocos/platform/ios/modules/SystemWindow.h
   )
elseif(LINUX)
    cocos_source_files(
        cocos/platform/linux/modules/Accelerometer.cpp
        cocos/platform/linux/modules/Accelerometer.h
        cocos/platform/linux/modules/Battery.cpp
        cocos/platform/linux/modules/Battery.h
        cocos/platform/linux/modules/Screen.cpp
        cocos/platform/linux/modules/Screen.h
        cocos/platform/linux/modules/Network.cpp
        cocos/platform/linux/modules/Network.h
        cocos/platform/linux/modules/Vibrator.cpp
        cocos/platform/linux/modules/Vibrator.h
        cocos/platform/linux/modules/System.cpp
        cocos/platform/linux/modules/System.h
        cocos/platform/linux/modules/SystemWindow.cpp
        cocos/platform/linux/modules/SystemWindow.h
    )
endif()

############ module log
cocos_source_files(MODULE cclog
    cocos/base/Log.cpp
    cocos/base/Log.h
)

############ module log
cocos_source_files(MODULE ccunzip
    cocos/base/ZipUtils.cpp
    cocos/base/ZipUtils.h
)

##### memory
cocos_source_files(
                 cocos/base/memory/Memory.h
                 cocos/base/memory/MemoryHook.cpp
                 cocos/base/memory/MemoryHook.h
                 cocos/base/memory/CallStack.cpp
                 cocos/base/memory/CallStack.h
)

##### threading
cocos_source_files(
                 cocos/base/threading/ConditionVariable.h
                 cocos/base/threading/ConditionVariable.cpp
                 cocos/base/threading/Event.h
                 cocos/base/threading/MessageQueue.h
                 cocos/base/threading/MessageQueue.cpp
                 cocos/base/threading/Semaphore.h
                 cocos/base/threading/Semaphore.cpp
                 cocos/base/threading/ThreadPool.h
                 cocos/base/threading/ThreadPool.cpp
                 cocos/base/threading/ThreadSafeCounter.h
                 cocos/base/threading/ThreadSafeLinearAllocator.h
                 cocos/base/threading/ThreadSafeLinearAllocator.cpp
)
if(APPLE)
cocos_source_files(
                 cocos/base/threading/AutoReleasePool.h
                 cocos/base/threading/AutoReleasePool-apple.mm
)
else()
cocos_source_files(
                 cocos/base/threading/AutoReleasePool.h
                 cocos/base/threading/AutoReleasePool.cpp
)
endif()

##### job system
cocos_source_files(
    cocos/base/job-system/JobSystem.h
)

if(USE_JOB_SYSTEM_TASKFLOW)
    cocos_source_files(
        cocos/base/job-system/job-system-taskflow/TFJobGraph.h
        cocos/base/job-system/job-system-taskflow/TFJobGraph.cpp
        cocos/base/job-system/job-system-taskflow/TFJobSystem.h
        cocos/base/job-system/job-system-taskflow/TFJobSystem.cpp
    )
elseif(USE_JOB_SYSTEM_TBB)
    cocos_source_files(
        cocos/base/job-system/job-system-tbb/TBBJobGraph.h
        cocos/base/job-system/job-system-tbb/TBBJobGraph.cpp
        cocos/base/job-system/job-system-tbb/TBBJobSystem.h
        cocos/base/job-system/job-system-tbb/TBBJobSystem.cpp
    )
else()
    cocos_source_files(
        cocos/base/job-system/job-system-dummy/DummyJobGraph.h
        cocos/base/job-system/job-system-dummy/DummyJobGraph.cpp
        cocos/base/job-system/job-system-dummy/DummyJobSystem.h
        cocos/base/job-system/job-system-dummy/DummyJobSystem.cpp
    )
endif()

######### module math
cocos_source_files(MODULE ccmath
    cocos/math/Utils.h
    cocos/math/Utils.cpp
    cocos/math/Geometry.cpp
    cocos/math/Geometry.h
    cocos/math/Color.cpp
    cocos/math/Color.h
    cocos/math/Math.h
    cocos/math/Math.cpp
    cocos/math/MathBase.h
    cocos/math/Vertex.cpp
    cocos/math/Vertex.h
    cocos/math/Mat3.cpp
    cocos/math/Mat3.h
    cocos/math/Mat4.cpp
    cocos/math/Mat4.h
    cocos/math/Mat4.inl
    cocos/math/MathUtil.cpp
    cocos/math/MathUtil.h
    cocos/math/MathUtil.inl
    cocos/math/MathUtilNeon.inl
    cocos/math/MathUtilNeon64.inl
    cocos/math/MathUtilSSE.inl
    cocos/math/Quaternion.cpp
    cocos/math/Quaternion.h
    cocos/math/Quaternion.inl
    cocos/math/Vec2.cpp
    cocos/math/Vec2.h
    cocos/math/Vec2.inl
    cocos/math/Vec3.cpp
    cocos/math/Vec3.h
    cocos/math/Vec3.inl
    cocos/math/Vec4.cpp
    cocos/math/Vec4.h
    cocos/math/Vec4.inl
)

##### network
cocos_source_files(
                 cocos/network/Downloader.cpp
                 cocos/network/Downloader.h
                 cocos/network/DownloaderImpl.h
                 cocos/network/HttpClient.h
                 cocos/network/HttpCookie.cpp
                 cocos/network/HttpCookie.h
                 cocos/network/HttpRequest.h
                 cocos/network/HttpResponse.h
                 cocos/network/Uri.cpp
                 cocos/network/Uri.h
    )

if(USE_SOCKET)
    cocos_source_files(
                     cocos/network/WebSocket.h
                     cocos/network/SocketIO.cpp
                     cocos/network/SocketIO.h
    )
endif()

if(NOT IOS AND USE_WEBSOCKET_SERVER)
    cocos_source_files(
                     cocos/network/WebSocketServer.h
                     cocos/network/WebSocketServer.cpp
    )
endif()

if(APPLE)
    cocos_source_files(
                                cocos/network/DownloaderImpl-apple.h
                                cocos/network/DownloaderImpl-apple.mm
                                cocos/network/HttpAsynConnection-apple.h
        NO_WERROR   NO_UBUILD   cocos/network/HttpAsynConnection-apple.m
                    NO_UBUILD   cocos/network/HttpClient-apple.mm
    )
    if(USE_SOCKET)
        cocos_source_files(
                        cocos/network/WebSocket-apple.mm
        )
        set_source_files_properties(${CWD}/cocos/network/WebSocket-apple.mm PROPERTIES
            COMPILE_FLAGS -fobjc-arc
        )
    endif()
endif()

if(ANDROID OR OHOS)
    cocos_source_files(
        cocos/network/Downloader-java.cpp
        cocos/network/Downloader-java.h
        cocos/network/HttpClient-java.cpp
    )
endif()

if(NOT APPLE AND USE_SOCKET)
    if(ANDROID)
    cocos_source_files(
        NO_WERROR    cocos/network/WebSocket-okhttp.cpp
    )
    else()
    cocos_source_files(
        NO_WERROR    cocos/network/WebSocket-libwebsockets.cpp
    )
    endif()
endif()

if(WINDOWS OR LINUX OR QNX)
    cocos_source_files(
        NO_WERROR    cocos/network/Downloader-curl.cpp
                     cocos/network/Downloader-curl.h
    )
endif()

if(WINDOWS OR MACOSX OR LINUX OR QNX)
    cocos_source_files(
        NO_WERROR   NO_UBUILD   cocos/network/HttpClient.cpp
    )
endif()


##### platform
cocos_source_files(
    cocos/platform/Image.cpp
    cocos/platform/Image.h
    cocos/platform/StdC.h
)

########## module utils
cocos_source_files(MODULE ccutils
    cocos/base/Data.cpp
    cocos/base/Data.h
    cocos/base/Value.cpp
    cocos/base/Value.h
    cocos/base/UTF8.cpp
    cocos/base/UTF8.h
    cocos/platform/SAXParser.cpp
    cocos/platform/SAXParser.h
    cocos/base/Utils.cpp
    cocos/base/Utils.h
    cocos/base/Timer.cpp
    cocos/base/Timer.h
)

########## module ccfilesystem
cocos_source_files(MODULE ccfilesystem
    cocos/platform/FileUtils.cpp
    cocos/platform/FileUtils.h
)

if(WINDOWS)
    cocos_source_files(MODULE ccutils
        cocos/platform/win32/Utils-win32.cpp
        cocos/platform/win32/Utils-win32.h
    )
endif()

if(WINDOWS)
    cocos_source_files(
                     cocos/platform/win32/compat
                     cocos/platform/win32/compat/stdint.h
    )
    cocos_source_files(MODULE ccfilesystem
        cocos/platform/win32/FileUtils-win32.cpp
        cocos/platform/win32/FileUtils-win32.h
    )
elseif(ANDROID)
    set(CC_JNI_SRC_FILES
        ${CWD}/cocos/platform/android/jni/JniCocosEntry.cpp
        ${CWD}/cocos/platform/java/jni/JniCocosOrientationHelper.cpp
        ${CWD}/cocos/platform/java/jni/JniHelper.cpp
        ${CWD}/cocos/platform/java/jni/JniHelper.h
        ${CWD}/cocos/platform/java/jni/JniImp.cpp
        ${CWD}/cocos/platform/java/jni/JniImp.h
        ${CWD}/cocos/platform/java/jni/glue/MessagePipe.cpp
        ${CWD}/cocos/platform/java/jni/glue/MessagePipe.h
    )

    cocos_source_files(MODULE ccfilesystem
        cocos/platform/android/FileUtils-android.cpp
        cocos/platform/android/FileUtils-android.h
    )
elseif(OHOS)
    set(CC_JNI_SRC_FILES
        ${CWD}/cocos/platform/ohos/jni/JniCocosAbility.cpp
        ${CWD}/cocos/platform/ohos/jni/JniCocosAbility.h
        ${CWD}/cocos/platform/java/jni/JniHelper.cpp
        ${CWD}/cocos/platform/java/jni/JniHelper.h
        ${CWD}/cocos/platform/java/jni/JniImp.cpp
        ${CWD}/cocos/platform/java/jni/JniImp.h
        ${CWD}/cocos/platform/java/jni/JniCocosTouchHandler.cpp
        ${CWD}/cocos/platform/java/jni/JniCocosKeyCodeHandler.cpp
        ${CWD}/cocos/platform/java/jni/JniCocosOrientationHelper.cpp
        ${CWD}/cocos/platform/ohos/jni/AbilityConsts.h
        ${CWD}/cocos/platform/java/jni/glue/JniNativeGlue.cpp
        ${CWD}/cocos/platform/java/jni/glue/JniNativeGlue.h
        ${CWD}/cocos/platform/java/jni/glue/MessagePipe.cpp
        ${CWD}/cocos/platform/java/jni/glue/MessagePipe.h
    )
    cocos_source_files(MODULE ccfilesystem
        cocos/platform/ohos/FileUtils-ohos.cpp
        cocos/platform/ohos/FileUtils-ohos.h
    )
elseif(APPLE)
    cocos_source_files(
        cocos/platform/apple/Reachability.h
        cocos/platform/apple/Reachability.cpp
    )

    cocos_source_files(MODULE ccfilesystem
        cocos/platform/apple/FileUtils-apple.h
        cocos/platform/apple/FileUtils-apple.mm
    )
    if(MACOSX)
        cocos_source_files(
            cocos/platform/mac/View.h
            cocos/platform/mac/View.mm
            cocos/platform/mac/KeyCodeHelper.h
            cocos/platform/mac/KeyCodeHelper.cpp
        )
    elseif(IOS)
        cocos_source_files(
                                    cocos/platform/ios/View.h
            NO_WERROR   NO_UBUILD   cocos/platform/ios/View.mm     # CAMetalLayer bug for apple
        )
    endif()
elseif(LINUX)
    cocos_source_files(MODULE ccfilesystem
        cocos/platform/linux/FileUtils-linux.cpp
        cocos/platform/linux/FileUtils-linux.h
    )
endif()

##### renderer
cocos_source_files(
                 cocos/renderer/core/PassUtils.h
                 cocos/renderer/core/PassUtils.cpp
                 cocos/renderer/core/ProgramLib.h
                 cocos/renderer/core/ProgramLib.cpp
                 cocos/renderer/core/MaterialInstance.h
                 cocos/renderer/core/MaterialInstance.cpp
                 cocos/renderer/core/PassInstance.h
                 cocos/renderer/core/PassInstance.cpp
                 cocos/renderer/core/TextureBufferPool.h
                 cocos/renderer/core/TextureBufferPool.cpp

                 cocos/renderer/GFXDeviceManager.h

                 cocos/renderer/gfx-base/SPIRVUtils.h
                 cocos/renderer/gfx-base/SPIRVUtils.cpp
                 cocos/renderer/gfx-base/GFXObject.h
                 cocos/renderer/gfx-base/GFXObject.cpp
                 cocos/renderer/gfx-base/GFXBuffer.cpp
                 cocos/renderer/gfx-base/GFXBuffer.h
                 cocos/renderer/gfx-base/GFXCommandBuffer.cpp
                 cocos/renderer/gfx-base/GFXCommandBuffer.h
                 cocos/renderer/gfx-base/GFXDef.cpp
                 cocos/renderer/gfx-base/GFXDef.h
                 cocos/renderer/gfx-base/GFXDef-common.h
                 cocos/renderer/gfx-base/GFXDevice.cpp
                 cocos/renderer/gfx-base/GFXDevice.h
                 cocos/renderer/gfx-base/GFXFramebuffer.cpp
                 cocos/renderer/gfx-base/GFXFramebuffer.h
                 cocos/renderer/gfx-base/GFXInputAssembler.cpp
                 cocos/renderer/gfx-base/GFXInputAssembler.h
                 cocos/renderer/gfx-base/GFXDescriptorSet.cpp
                 cocos/renderer/gfx-base/GFXDescriptorSet.h
                 cocos/renderer/gfx-base/GFXDescriptorSetLayout.cpp
                 cocos/renderer/gfx-base/GFXDescriptorSetLayout.h
                 cocos/renderer/gfx-base/GFXPipelineLayout.cpp
                 cocos/renderer/gfx-base/GFXPipelineLayout.h
                 cocos/renderer/gfx-base/GFXPipelineState.cpp
                 cocos/renderer/gfx-base/GFXPipelineState.h
                 cocos/renderer/gfx-base/GFXQueue.cpp
                 cocos/renderer/gfx-base/GFXQueue.h
                 cocos/renderer/gfx-base/GFXQueryPool.cpp
                 cocos/renderer/gfx-base/GFXQueryPool.h
                 cocos/renderer/gfx-base/GFXRenderPass.cpp
                 cocos/renderer/gfx-base/GFXRenderPass.h
                 cocos/renderer/gfx-base/GFXShader.cpp
                 cocos/renderer/gfx-base/GFXShader.h
                 cocos/renderer/gfx-base/GFXSwapchain.cpp
                 cocos/renderer/gfx-base/GFXSwapchain.h
                 cocos/renderer/gfx-base/GFXTexture.cpp
                 cocos/renderer/gfx-base/GFXTexture.h
                 cocos/renderer/gfx-base/states/GFXGeneralBarrier.cpp
                 cocos/renderer/gfx-base/states/GFXGeneralBarrier.h
                 cocos/renderer/gfx-base/states/GFXSampler.cpp
                 cocos/renderer/gfx-base/states/GFXSampler.h
                 cocos/renderer/gfx-base/states/GFXTextureBarrier.cpp
                 cocos/renderer/gfx-base/states/GFXTextureBarrier.h

                 cocos/renderer/gfx-agent/BufferAgent.h
                 cocos/renderer/gfx-agent/BufferAgent.cpp
                 cocos/renderer/gfx-agent/CommandBufferAgent.h
                 cocos/renderer/gfx-agent/CommandBufferAgent.cpp
                 cocos/renderer/gfx-agent/DescriptorSetAgent.h
                 cocos/renderer/gfx-agent/DescriptorSetAgent.cpp
                 cocos/renderer/gfx-agent/DescriptorSetLayoutAgent.h
                 cocos/renderer/gfx-agent/DescriptorSetLayoutAgent.cpp
                 cocos/renderer/gfx-agent/DeviceAgent.h
                 cocos/renderer/gfx-agent/DeviceAgent.cpp
                 cocos/renderer/gfx-agent/FramebufferAgent.h
                 cocos/renderer/gfx-agent/FramebufferAgent.cpp
                 cocos/renderer/gfx-agent/InputAssemblerAgent.h
                 cocos/renderer/gfx-agent/InputAssemblerAgent.cpp
                 cocos/renderer/gfx-agent/PipelineLayoutAgent.h
                 cocos/renderer/gfx-agent/PipelineLayoutAgent.cpp
                 cocos/renderer/gfx-agent/PipelineStateAgent.h
                 cocos/renderer/gfx-agent/PipelineStateAgent.cpp
                 cocos/renderer/gfx-agent/QueueAgent.h
                 cocos/renderer/gfx-agent/QueueAgent.cpp
                 cocos/renderer/gfx-agent/QueryPoolAgent.h
                 cocos/renderer/gfx-agent/QueryPoolAgent.cpp
                 cocos/renderer/gfx-agent/RenderPassAgent.h
                 cocos/renderer/gfx-agent/RenderPassAgent.cpp
                 cocos/renderer/gfx-agent/SwapchainAgent.h
                 cocos/renderer/gfx-agent/SwapchainAgent.cpp
                 cocos/renderer/gfx-agent/ShaderAgent.h
                 cocos/renderer/gfx-agent/ShaderAgent.cpp
                 cocos/renderer/gfx-agent/TextureAgent.h
                 cocos/renderer/gfx-agent/TextureAgent.cpp

                 cocos/renderer/gfx-validator/BufferValidator.h
                 cocos/renderer/gfx-validator/BufferValidator.cpp
                 cocos/renderer/gfx-validator/CommandBufferValidator.h
                 cocos/renderer/gfx-validator/CommandBufferValidator.cpp
                 cocos/renderer/gfx-validator/DescriptorSetValidator.h
                 cocos/renderer/gfx-validator/DescriptorSetValidator.cpp
                 cocos/renderer/gfx-validator/DescriptorSetLayoutValidator.h
                 cocos/renderer/gfx-validator/DescriptorSetLayoutValidator.cpp
                 cocos/renderer/gfx-validator/DeviceValidator.h
                 cocos/renderer/gfx-validator/DeviceValidator.cpp
                 cocos/renderer/gfx-validator/FramebufferValidator.h
                 cocos/renderer/gfx-validator/FramebufferValidator.cpp
                 cocos/renderer/gfx-validator/InputAssemblerValidator.h
                 cocos/renderer/gfx-validator/InputAssemblerValidator.cpp
                 cocos/renderer/gfx-validator/PipelineLayoutValidator.h
                 cocos/renderer/gfx-validator/PipelineLayoutValidator.cpp
                 cocos/renderer/gfx-validator/PipelineStateValidator.h
                 cocos/renderer/gfx-validator/PipelineStateValidator.cpp
                 cocos/renderer/gfx-validator/QueueValidator.h
                 cocos/renderer/gfx-validator/QueueValidator.cpp
                 cocos/renderer/gfx-validator/QueryPoolValidator.h
                 cocos/renderer/gfx-validator/QueryPoolValidator.cpp
                 cocos/renderer/gfx-validator/RenderPassValidator.h
                 cocos/renderer/gfx-validator/RenderPassValidator.cpp
                 cocos/renderer/gfx-validator/ShaderValidator.h
                 cocos/renderer/gfx-validator/ShaderValidator.cpp
                 cocos/renderer/gfx-validator/SwapchainValidator.h
                 cocos/renderer/gfx-validator/SwapchainValidator.cpp
                 cocos/renderer/gfx-validator/TextureValidator.h
                 cocos/renderer/gfx-validator/TextureValidator.cpp
                 cocos/renderer/gfx-validator/ValidationUtils.h
                 cocos/renderer/gfx-validator/ValidationUtils.cpp

                 cocos/renderer/gfx-empty/EmptyBuffer.h
                 cocos/renderer/gfx-empty/EmptyBuffer.cpp
                 cocos/renderer/gfx-empty/EmptyCommandBuffer.h
                 cocos/renderer/gfx-empty/EmptyCommandBuffer.cpp
                 cocos/renderer/gfx-empty/EmptyDescriptorSet.h
                 cocos/renderer/gfx-empty/EmptyDescriptorSet.cpp
                 cocos/renderer/gfx-empty/EmptyDescriptorSetLayout.h
                 cocos/renderer/gfx-empty/EmptyDescriptorSetLayout.cpp
                 cocos/renderer/gfx-empty/EmptyDevice.h
                 cocos/renderer/gfx-empty/EmptyDevice.cpp
                 cocos/renderer/gfx-empty/EmptyFramebuffer.h
                 cocos/renderer/gfx-empty/EmptyFramebuffer.cpp
                 cocos/renderer/gfx-empty/EmptyInputAssembler.h
                 cocos/renderer/gfx-empty/EmptyInputAssembler.cpp
                 cocos/renderer/gfx-empty/EmptyPipelineLayout.h
                 cocos/renderer/gfx-empty/EmptyPipelineLayout.cpp
                 cocos/renderer/gfx-empty/EmptyPipelineState.h
                 cocos/renderer/gfx-empty/EmptyPipelineState.cpp
                 cocos/renderer/gfx-empty/EmptyQueue.h
                 cocos/renderer/gfx-empty/EmptyQueue.cpp
                 cocos/renderer/gfx-empty/EmptyQueryPool.h
                 cocos/renderer/gfx-empty/EmptyQueryPool.cpp
                 cocos/renderer/gfx-empty/EmptyRenderPass.h
                 cocos/renderer/gfx-empty/EmptyRenderPass.cpp
                 cocos/renderer/gfx-empty/EmptyShader.h
                 cocos/renderer/gfx-empty/EmptyShader.cpp
                 cocos/renderer/gfx-empty/EmptySwapchain.h
                 cocos/renderer/gfx-empty/EmptySwapchain.cpp
                 cocos/renderer/gfx-empty/EmptyTexture.h
                 cocos/renderer/gfx-empty/EmptyTexture.cpp

                 cocos/renderer/pipeline/BatchedBuffer.cpp
                 cocos/renderer/pipeline/BatchedBuffer.h
                 cocos/renderer/pipeline/ClusterLightCulling.cpp
                 cocos/renderer/pipeline/ClusterLightCulling.h
                 cocos/renderer/pipeline/Define.h
                 cocos/renderer/pipeline/Define.cpp
                 cocos/renderer/pipeline/GlobalDescriptorSetManager.h
                 cocos/renderer/pipeline/GlobalDescriptorSetManager.cpp
                 cocos/renderer/pipeline/InstancedBuffer.cpp
                 cocos/renderer/pipeline/InstancedBuffer.h
                 cocos/renderer/pipeline/PipelineStateManager.cpp
                 cocos/renderer/pipeline/PipelineStateManager.h
                 cocos/renderer/pipeline/RenderAdditiveLightQueue.cpp
                 cocos/renderer/pipeline/RenderAdditiveLightQueue.h
                 cocos/renderer/pipeline/RenderBatchedQueue.cpp
                 cocos/renderer/pipeline/RenderBatchedQueue.h
                 cocos/renderer/pipeline/RenderFlow.cpp
                 cocos/renderer/pipeline/RenderFlow.h
                 cocos/renderer/pipeline/RenderInstancedQueue.cpp
                 cocos/renderer/pipeline/RenderInstancedQueue.h
                 cocos/renderer/pipeline/RenderPipeline.cpp
                 cocos/renderer/pipeline/RenderPipeline.h
                 cocos/renderer/pipeline/RenderQueue.cpp
                 cocos/renderer/pipeline/RenderQueue.h
                 cocos/renderer/pipeline/RenderStage.cpp
                 cocos/renderer/pipeline/RenderStage.h
                 cocos/renderer/pipeline/PlanarShadowQueue.cpp
                 cocos/renderer/pipeline/PlanarShadowQueue.h
                 cocos/renderer/pipeline/ShadowMapBatchedQueue.cpp
                 cocos/renderer/pipeline/ShadowMapBatchedQueue.h
                 cocos/renderer/pipeline/PipelineUBO.cpp
                 cocos/renderer/pipeline/PipelineUBO.h
                 cocos/renderer/pipeline/PipelineSceneData.cpp
                 cocos/renderer/pipeline/PipelineSceneData.h
                 cocos/renderer/pipeline/forward/ForwardFlow.cpp
                 cocos/renderer/pipeline/forward/ForwardFlow.h
                 cocos/renderer/pipeline/forward/ForwardPipeline.cpp
                 cocos/renderer/pipeline/forward/ForwardPipeline.h
                 cocos/renderer/pipeline/forward/ForwardStage.cpp
                 cocos/renderer/pipeline/forward/ForwardStage.h
                 cocos/renderer/pipeline/SceneCulling.cpp
                 cocos/renderer/pipeline/SceneCulling.h
                 cocos/renderer/pipeline/deferred/DeferredPipeline.cpp
                 cocos/renderer/pipeline/deferred/DeferredPipeline.h
                 cocos/renderer/pipeline/deferred/MainFlow.cpp
                 cocos/renderer/pipeline/deferred/MainFlow.h
                 cocos/renderer/pipeline/deferred/DeferredPipelineSceneData.cpp
                 cocos/renderer/pipeline/deferred/DeferredPipelineSceneData.h
                 cocos/renderer/pipeline/deferred/GbufferStage.cpp
                 cocos/renderer/pipeline/deferred/GbufferStage.h
                 cocos/renderer/pipeline/deferred/LightingStage.cpp
                 cocos/renderer/pipeline/deferred/LightingStage.h
                 cocos/renderer/pipeline/deferred/ReflectionComp.cpp
                 cocos/renderer/pipeline/deferred/ReflectionComp.h
                 cocos/renderer/pipeline/shadow/ShadowFlow.cpp
                 cocos/renderer/pipeline/shadow/ShadowFlow.h
                 cocos/renderer/pipeline/shadow/ShadowStage.cpp
                 cocos/renderer/pipeline/shadow/ShadowStage.h
                 cocos/renderer/pipeline/Enum.h
                 cocos/renderer/pipeline/deferred/BloomStage.cpp
                 cocos/renderer/pipeline/deferred/BloomStage.h
                 cocos/renderer/pipeline/deferred/PostProcessStage.cpp
                 cocos/renderer/pipeline/deferred/PostProcessStage.h
                 cocos/renderer/pipeline/UIPhase.cpp
                 cocos/renderer/pipeline/UIPhase.h
                 cocos/renderer/pipeline/GeometryRenderer.h
                 cocos/renderer/pipeline/GeometryRenderer.cpp
                 cocos/renderer/pipeline/helper/Utils.h
                 cocos/renderer/pipeline/helper/Utils.cpp
                 cocos/renderer/pipeline/custom/FrameGraphDispatcher.cpp
                 cocos/renderer/pipeline/custom/FGDispatcherGraphs.h
                 cocos/renderer/pipeline/custom/FGDispatcherTypes.cpp
                 cocos/renderer/pipeline/custom/FGDispatcherTypes.h
                 cocos/renderer/pipeline/custom/LayoutGraphFwd.h
                 cocos/renderer/pipeline/custom/LayoutGraphGraphs.h
                 cocos/renderer/pipeline/custom/LayoutGraphJsb.cpp
                 cocos/renderer/pipeline/custom/LayoutGraphJsb.h
                 cocos/renderer/pipeline/custom/LayoutGraphNames.h
                 cocos/renderer/pipeline/custom/LayoutGraphReflection.cpp
                 cocos/renderer/pipeline/custom/LayoutGraphReflection.h
                 cocos/renderer/pipeline/custom/LayoutGraphTypes.cpp
                 cocos/renderer/pipeline/custom/LayoutGraphTypes.h
                 cocos/renderer/pipeline/custom/NativePipelineFwd.h
                 cocos/renderer/pipeline/custom/NativePipelineGraphs.h
                 cocos/renderer/pipeline/custom/NativePipelineImpl.cpp
                 cocos/renderer/pipeline/custom/NativePipelineNames.h
                 cocos/renderer/pipeline/custom/NativePipelineReflection.cpp
                 cocos/renderer/pipeline/custom/NativePipelineReflection.h
                 cocos/renderer/pipeline/custom/NativePipelineTypes.cpp
                 cocos/renderer/pipeline/custom/NativePipelineTypes.h
                 cocos/renderer/pipeline/custom/RenderCommonFwd.h
                 cocos/renderer/pipeline/custom/RenderCommonJsb.cpp
                 cocos/renderer/pipeline/custom/RenderCommonJsb.h
                 cocos/renderer/pipeline/custom/RenderCommonNames.h
                 cocos/renderer/pipeline/custom/RenderCommonReflection.cpp
                 cocos/renderer/pipeline/custom/RenderCommonReflection.h
                 cocos/renderer/pipeline/custom/RenderCommonTypes.cpp
                 cocos/renderer/pipeline/custom/RenderCommonTypes.h
                 cocos/renderer/pipeline/custom/RenderCompilerFwd.h
                 cocos/renderer/pipeline/custom/RenderCompilerGraphs.h
                 cocos/renderer/pipeline/custom/RenderCompilerImpl.cpp
                 cocos/renderer/pipeline/custom/RenderCompilerNames.h
                 cocos/renderer/pipeline/custom/RenderCompilerReflection.cpp
                 cocos/renderer/pipeline/custom/RenderCompilerReflection.h
                 cocos/renderer/pipeline/custom/RenderCompilerTypes.cpp
                 cocos/renderer/pipeline/custom/RenderCompilerTypes.h
                 cocos/renderer/pipeline/custom/RenderExampleFwd.h
                 cocos/renderer/pipeline/custom/RenderExampleGraphs.h
                 cocos/renderer/pipeline/custom/RenderExampleImpl.cpp
                 cocos/renderer/pipeline/custom/RenderExampleNames.h
                 cocos/renderer/pipeline/custom/RenderExampleReflection.cpp
                 cocos/renderer/pipeline/custom/RenderExampleReflection.h
                 cocos/renderer/pipeline/custom/RenderExampleTypes.cpp
                 cocos/renderer/pipeline/custom/RenderExampleTypes.h
                 cocos/renderer/pipeline/custom/RenderGraphFwd.h
                 cocos/renderer/pipeline/custom/RenderGraphGraphs.h
                 cocos/renderer/pipeline/custom/RenderGraphJsb.cpp
                 cocos/renderer/pipeline/custom/RenderGraphJsb.h
                 cocos/renderer/pipeline/custom/RenderGraphNames.h
                 cocos/renderer/pipeline/custom/RenderGraphReflection.cpp
                 cocos/renderer/pipeline/custom/RenderGraphReflection.h
                 cocos/renderer/pipeline/custom/RenderGraphTypes.cpp
                 cocos/renderer/pipeline/custom/RenderGraphTypes.h
                 cocos/renderer/pipeline/custom/RenderInterfaceFwd.h
                 cocos/renderer/pipeline/custom/RenderInterfaceImpl.cpp
                 cocos/renderer/pipeline/custom/RenderInterfaceTypes.cpp
                 cocos/renderer/pipeline/custom/RenderInterfaceTypes.h
)

##### terrain
#
# cocos_source_files(
#     cocos/terrain/HeightField.cpp
#     cocos/terrain/HeightField.h
#     cocos/terrain/Terrain.cpp
#     cocos/terrain/Terrain.h
#     cocos/terrain/TerrainAsset.cpp
#     cocos/terrain/TerrainAsset.h
#     cocos/terrain/TerrainLod.cpp
#     cocos/terrain/TerrainLod.h
# )


##### scene
cocos_source_files(
                 cocos/scene/Ambient.h
                 cocos/scene/Ambient.cpp
                 cocos/scene/Camera.h
                 cocos/scene/Camera.cpp
                 cocos/scene/Define.h
                 cocos/scene/Define.cpp
                 cocos/scene/DirectionalLight.h
                 cocos/scene/DirectionalLight.cpp
                 cocos/scene/DrawBatch2D.h
                 cocos/scene/Fog.h
                 cocos/scene/Fog.cpp
                 cocos/scene/Light.h
                 cocos/scene/Light.cpp
                 cocos/scene/Model.h
                 cocos/scene/Model.cpp
                 cocos/scene/Pass.h
                 cocos/scene/Pass.cpp
                 cocos/scene/RenderScene.h
                 cocos/scene/RenderScene.cpp
                 cocos/scene/RenderWindow.cpp
                 cocos/scene/RenderWindow.h
                 cocos/scene/Skybox.h
                 cocos/scene/Skybox.cpp
                 cocos/scene/SphereLight.h
                 cocos/scene/SphereLight.cpp
                 cocos/scene/SpotLight.h
                 cocos/scene/SpotLight.cpp
                 cocos/scene/SubModel.h
                 cocos/scene/SubModel.cpp
                 cocos/scene/Octree.h
                 cocos/scene/Octree.cpp
                 cocos/scene/Shadow.h
                 cocos/scene/Shadow.cpp
)

##### primitive
cocos_source_files(
    cocos/primitive/Box.cpp
    cocos/primitive/Box.h
    cocos/primitive/Capsule.cpp
    cocos/primitive/Capsule.h
    cocos/primitive/Circle.cpp
    cocos/primitive/Circle.h
    cocos/primitive/Cone.cpp
    cocos/primitive/Cone.h
    cocos/primitive/Cylinder.cpp
    cocos/primitive/Cylinder.h
    cocos/primitive/Plane.cpp
    cocos/primitive/Plane.h
    cocos/primitive/Primitive.cpp
    cocos/primitive/Primitive.h
    cocos/primitive/PrimitiveDefine.h
    cocos/primitive/PrimitiveUtils.cpp
    cocos/primitive/PrimitiveUtils.h
    cocos/primitive/Quad.cpp
    cocos/primitive/Quad.h
    cocos/primitive/Sphere.cpp
    cocos/primitive/Sphere.h
    cocos/primitive/Torus.cpp
    cocos/primitive/Torus.h
    cocos/primitive/Transform.cpp
    cocos/primitive/Transform.h
)

##### profiler
cocos_source_files(
    cocos/profiler/DebugRenderer.h
    cocos/profiler/DebugRenderer.cpp
    cocos/profiler/Profiler.h
    cocos/profiler/Profiler.cpp
    cocos/profiler/GameStats.h
)

##### components
cocos_source_files(
    # cocos/core/components/Component.h
    # cocos/core/components/Component.cpp
    # cocos/core/components/RenderableComponent.h
    # cocos/core/components/RenderableComponent.cpp
    # cocos/core/components/CameraComponent.h
    # cocos/core/components/CameraComponent.cpp
    cocos/3d/models/BakedSkinningModel.h
    cocos/3d/models/BakedSkinningModel.cpp
    cocos/3d/models/MorphModel.h
    cocos/3d/models/MorphModel.cpp
    cocos/3d/models/SkinningModel.h
    cocos/3d/models/SkinningModel.cpp
    # cocos/3d/framework/MeshRenderer.h
    # cocos/3d/framework/MeshRenderer.cpp
)

##### animations
cocos_source_files(
    cocos/core/animation/SkeletalAnimationUtils.h
    cocos/core/animation/SkeletalAnimationUtils.cpp
)

##### lights
# cocos_source_files(
#     cocos/3d/lights/LightComponent.h
#     cocos/3d/lights/LightComponent.cpp
#     cocos/3d/lights/DirectionalLightComponent.h
#     cocos/3d/lights/DirectionalLightComponent.cpp
#     cocos/3d/lights/SpotLightComponent.h
#     cocos/3d/lights/SpotLightComponent.cpp
#     cocos/3d/lights/SphereLightComponent.h
#     cocos/3d/lights/SphereLightComponent.cpp
# )

if(CC_USE_GLES2 OR CC_USE_GLES3)
    cocos_source_files(
        cocos/renderer/gfx-gles-common/GLESCommandPool.h
        cocos/renderer/gfx-gles-common/eglw.cpp
        cocos/renderer/gfx-gles-common/gles2w.cpp
    )
    if(CC_USE_GLES3)
        cocos_source_files(
            cocos/renderer/gfx-gles-common/gles3w.cpp
        )
    endif()
endif()

if(CC_USE_GLES2)
    cocos_source_files(
                     cocos/renderer/gfx-gles2/GLES2Buffer.cpp
                     cocos/renderer/gfx-gles2/GLES2Buffer.h
                     cocos/renderer/gfx-gles2/GLES2CommandBuffer.cpp
                     cocos/renderer/gfx-gles2/GLES2CommandBuffer.h
                     cocos/renderer/gfx-gles2/GLES2Commands.cpp
                     cocos/renderer/gfx-gles2/GLES2Commands.h
                     cocos/renderer/gfx-gles2/GLES2Device.cpp
                     cocos/renderer/gfx-gles2/GLES2Device.h
                     cocos/renderer/gfx-gles2/GLES2Framebuffer.cpp
                     cocos/renderer/gfx-gles2/GLES2Framebuffer.h
                     cocos/renderer/gfx-gles2/GLES2GPUContext.cpp
                     cocos/renderer/gfx-gles2/GLES2GPUObjects.h
                     cocos/renderer/gfx-gles2/GLES2InputAssembler.cpp
                     cocos/renderer/gfx-gles2/GLES2InputAssembler.h
                     cocos/renderer/gfx-gles2/GLES2DescriptorSet.cpp
                     cocos/renderer/gfx-gles2/GLES2DescriptorSet.h
                     cocos/renderer/gfx-gles2/GLES2DescriptorSetLayout.cpp
                     cocos/renderer/gfx-gles2/GLES2DescriptorSetLayout.h
                     cocos/renderer/gfx-gles2/GLES2PipelineLayout.cpp
                     cocos/renderer/gfx-gles2/GLES2PipelineLayout.h
                     cocos/renderer/gfx-gles2/GLES2PipelineState.cpp
                     cocos/renderer/gfx-gles2/GLES2PipelineState.h
                     cocos/renderer/gfx-gles2/GLES2PrimaryCommandBuffer.cpp
                     cocos/renderer/gfx-gles2/GLES2PrimaryCommandBuffer.h
                     cocos/renderer/gfx-gles2/GLES2Queue.cpp
                     cocos/renderer/gfx-gles2/GLES2Queue.h
                     cocos/renderer/gfx-gles2/GLES2QueryPool.cpp
                     cocos/renderer/gfx-gles2/GLES2QueryPool.h
                     cocos/renderer/gfx-gles2/GLES2RenderPass.cpp
                     cocos/renderer/gfx-gles2/GLES2RenderPass.h
                     cocos/renderer/gfx-gles2/GLES2Shader.cpp
                     cocos/renderer/gfx-gles2/GLES2Shader.h
                     cocos/renderer/gfx-gles2/GLES2Swapchain.cpp
                     cocos/renderer/gfx-gles2/GLES2Swapchain.h
                     cocos/renderer/gfx-gles2/GLES2Std.cpp
                     cocos/renderer/gfx-gles2/GLES2Std.h
                     cocos/renderer/gfx-gles2/GLES2Texture.cpp
                     cocos/renderer/gfx-gles2/GLES2Texture.h
                     cocos/renderer/gfx-gles2/GLES2Wrangler.cpp
                     cocos/renderer/gfx-gles2/GLES2Wrangler.h
                     cocos/renderer/gfx-gles2/states/GLES2Sampler.cpp
                     cocos/renderer/gfx-gles2/states/GLES2Sampler.h
    )
endif()

if(CC_USE_GLES3)
    cocos_source_files(
                     cocos/renderer/gfx-gles3/GLES3Buffer.cpp
                     cocos/renderer/gfx-gles3/GLES3Buffer.h
                     cocos/renderer/gfx-gles3/GLES3CommandBuffer.cpp
                     cocos/renderer/gfx-gles3/GLES3CommandBuffer.h
                     cocos/renderer/gfx-gles3/GLES3Commands.cpp
                     cocos/renderer/gfx-gles3/GLES3Commands.h
                     cocos/renderer/gfx-gles3/GLES3Device.cpp
                     cocos/renderer/gfx-gles3/GLES3Device.h
                     cocos/renderer/gfx-gles3/GLES3Framebuffer.cpp
                     cocos/renderer/gfx-gles3/GLES3Framebuffer.h
                     cocos/renderer/gfx-gles3/GLES3GPUContext.cpp
                     cocos/renderer/gfx-gles3/GLES3GPUObjects.h
                     cocos/renderer/gfx-gles3/GLES3InputAssembler.cpp
                     cocos/renderer/gfx-gles3/GLES3InputAssembler.h
                     cocos/renderer/gfx-gles3/GLES3DescriptorSet.cpp
                     cocos/renderer/gfx-gles3/GLES3DescriptorSet.h
                     cocos/renderer/gfx-gles3/GLES3DescriptorSetLayout.cpp
                     cocos/renderer/gfx-gles3/GLES3DescriptorSetLayout.h
                     cocos/renderer/gfx-gles3/GLES3PipelineLayout.cpp
                     cocos/renderer/gfx-gles3/GLES3PipelineLayout.h
                     cocos/renderer/gfx-gles3/GLES3PipelineState.cpp
                     cocos/renderer/gfx-gles3/GLES3PipelineState.h
                     cocos/renderer/gfx-gles3/GLES3PrimaryCommandBuffer.cpp
                     cocos/renderer/gfx-gles3/GLES3PrimaryCommandBuffer.h
                     cocos/renderer/gfx-gles3/GLES3Queue.cpp
                     cocos/renderer/gfx-gles3/GLES3Queue.h
                     cocos/renderer/gfx-gles3/GLES3QueryPool.cpp
                     cocos/renderer/gfx-gles3/GLES3QueryPool.h
                     cocos/renderer/gfx-gles3/GLES3RenderPass.cpp
                     cocos/renderer/gfx-gles3/GLES3RenderPass.h
                     cocos/renderer/gfx-gles3/GLES3Shader.cpp
                     cocos/renderer/gfx-gles3/GLES3Shader.h
                     cocos/renderer/gfx-gles3/GLES3Swapchain.cpp
                     cocos/renderer/gfx-gles3/GLES3Swapchain.h
                     cocos/renderer/gfx-gles3/GLES3Std.cpp
                     cocos/renderer/gfx-gles3/GLES3Std.h
                     cocos/renderer/gfx-gles3/GLES3Texture.cpp
                     cocos/renderer/gfx-gles3/GLES3Texture.h
                     cocos/renderer/gfx-gles3/GLES3Wrangler.cpp
                     cocos/renderer/gfx-gles3/GLES3Wrangler.h
                     cocos/renderer/gfx-gles3/states/GLES3GeneralBarrier.cpp
                     cocos/renderer/gfx-gles3/states/GLES3GeneralBarrier.h
                     cocos/renderer/gfx-gles3/states/GLES3Sampler.cpp
                     cocos/renderer/gfx-gles3/states/GLES3Sampler.h
    )
endif()

if(CC_USE_METAL)
    cocos_source_files(
                             cocos/renderer/gfx-metal/MTLBuffer.h
                             cocos/renderer/gfx-metal/MTLBuffer.mm
                             cocos/renderer/gfx-metal/MTLCommandBuffer.h
                             cocos/renderer/gfx-metal/MTLCommandBuffer.mm
                             cocos/renderer/gfx-metal/MTLDevice.h
    NO_WERROR   NO_UBUILD    cocos/renderer/gfx-metal/MTLDevice.mm      # CAMetalLayer bug for apple
                             cocos/renderer/gfx-metal/MTLFramebuffer.mm
                             cocos/renderer/gfx-metal/MTLFramebuffer.h
                             cocos/renderer/gfx-metal/MTLGPUObjects.h
                             cocos/renderer/gfx-metal/MTLInputAssembler.h
                             cocos/renderer/gfx-metal/MTLInputAssembler.mm
                             cocos/renderer/gfx-metal/MTLDescriptorSetLayout.h
                             cocos/renderer/gfx-metal/MTLDescriptorSetLayout.mm
                             cocos/renderer/gfx-metal/MTLPipelineLayout.h
                             cocos/renderer/gfx-metal/MTLPipelineLayout.mm
                             cocos/renderer/gfx-metal/MTLPipelineState.h
                             cocos/renderer/gfx-metal/MTLPipelineState.mm
                             cocos/renderer/gfx-metal/MTLDescriptorSet.h
                             cocos/renderer/gfx-metal/MTLDescriptorSet.mm
                             cocos/renderer/gfx-metal/MTLQueue.h
                             cocos/renderer/gfx-metal/MTLQueue.mm
                             cocos/renderer/gfx-metal/MTLQueryPool.h
                             cocos/renderer/gfx-metal/MTLQueryPool.mm
                             cocos/renderer/gfx-metal/MTLRenderPass.h
                             cocos/renderer/gfx-metal/MTLRenderPass.mm
                             cocos/renderer/gfx-metal/MTLSampler.h
                             cocos/renderer/gfx-metal/MTLSampler.mm
                             cocos/renderer/gfx-metal/MTLShader.h
                             cocos/renderer/gfx-metal/MTLShader.mm
                             cocos/renderer/gfx-metal/MTLTexture.h
                             cocos/renderer/gfx-metal/MTLTexture.mm
                             cocos/renderer/gfx-metal/MTLUtils.h
                             cocos/renderer/gfx-metal/MTLUtils.mm
                             cocos/renderer/gfx-metal/MTLRenderCommandEncoder.h
                             cocos/renderer/gfx-metal/MTLComputeCommandEncoder.h
                             cocos/renderer/gfx-metal/MTLCommandEncoder.h
                             cocos/renderer/gfx-metal/MTLConfig.h
                             cocos/renderer/gfx-metal/MTLSemaphore.h
                             cocos/renderer/gfx-metal/MTLSwapchain.h
                             cocos/renderer/gfx-metal/MTLSwapchain.mm
    )
endif()

if(CC_USE_VULKAN)

    cocos_source_files(
                     cocos/renderer/gfx-vulkan/vk_mem_alloc.h
                     cocos/renderer/gfx-vulkan/VKBuffer.cpp
                     cocos/renderer/gfx-vulkan/VKBuffer.h
                     cocos/renderer/gfx-vulkan/VKCommandBuffer.cpp
                     cocos/renderer/gfx-vulkan/VKCommandBuffer.h
                     cocos/renderer/gfx-vulkan/VKCommands.cpp
                     cocos/renderer/gfx-vulkan/VKCommands.h
                     cocos/renderer/gfx-vulkan/VKDevice.cpp
                     cocos/renderer/gfx-vulkan/VKDevice.h
                     cocos/renderer/gfx-vulkan/VKFramebuffer.cpp
                     cocos/renderer/gfx-vulkan/VKFramebuffer.h
                     cocos/renderer/gfx-vulkan/VKGPUContext.cpp
                     cocos/renderer/gfx-vulkan/VKGPUObjects.h
                     cocos/renderer/gfx-vulkan/VKInputAssembler.cpp
                     cocos/renderer/gfx-vulkan/VKInputAssembler.h
                     cocos/renderer/gfx-vulkan/VKDescriptorSet.cpp
                     cocos/renderer/gfx-vulkan/VKDescriptorSet.h
                     cocos/renderer/gfx-vulkan/VKDescriptorSetLayout.cpp
                     cocos/renderer/gfx-vulkan/VKDescriptorSetLayout.h
                     cocos/renderer/gfx-vulkan/VKPipelineLayout.cpp
                     cocos/renderer/gfx-vulkan/VKPipelineLayout.h
                     cocos/renderer/gfx-vulkan/VKPipelineState.cpp
                     cocos/renderer/gfx-vulkan/VKPipelineState.h
                     cocos/renderer/gfx-vulkan/VKQueue.cpp
                     cocos/renderer/gfx-vulkan/VKQueue.h
                     cocos/renderer/gfx-vulkan/VKQueryPool.cpp
                     cocos/renderer/gfx-vulkan/VKQueryPool.h
                     cocos/renderer/gfx-vulkan/VKRenderPass.cpp
                     cocos/renderer/gfx-vulkan/VKRenderPass.h
                     cocos/renderer/gfx-vulkan/VKShader.cpp
                     cocos/renderer/gfx-vulkan/VKShader.h
                     cocos/renderer/gfx-vulkan/VKStd.cpp
                     cocos/renderer/gfx-vulkan/VKStd.h
                     cocos/renderer/gfx-vulkan/VKSwapchain.cpp
                     cocos/renderer/gfx-vulkan/VKSwapchain.h
                     cocos/renderer/gfx-vulkan/VKTexture.cpp
                     cocos/renderer/gfx-vulkan/VKTexture.h
                     cocos/renderer/gfx-vulkan/VKUtils.cpp
                     cocos/renderer/gfx-vulkan/VKUtils.h
                     cocos/renderer/gfx-vulkan/volk.c
                     cocos/renderer/gfx-vulkan/volk.h
                     cocos/renderer/gfx-vulkan/states/VKGeneralBarrier.cpp
                     cocos/renderer/gfx-vulkan/states/VKGeneralBarrier.h
                     cocos/renderer/gfx-vulkan/states/VKSampler.cpp
                     cocos/renderer/gfx-vulkan/states/VKSampler.h
                     cocos/renderer/gfx-vulkan/states/VKTextureBarrier.cpp
                     cocos/renderer/gfx-vulkan/states/VKTextureBarrier.h
    )

    if(ANDROID)
        set_source_files_properties(
            ${CWD}/cocos/renderer/gfx-vulkan/VKDevice.cpp
            PROPERTIES
                # supress warning on Android
                COMPILE_FLAGS -Wno-nullability-completeness
        )
    endif()
endif()

if(NX)
    include(${CMAKE_CURRENT_LIST_DIR}/platform-nx/source.cmake)
endif()

cocos_source_files(
                 cocos/renderer/frame-graph/Blackboard.h
                 cocos/renderer/frame-graph/CallbackPass.h
                 cocos/renderer/frame-graph/DevicePass.cpp
                 cocos/renderer/frame-graph/DevicePass.h
                 cocos/renderer/frame-graph/DevicePassResourceTable.cpp
                 cocos/renderer/frame-graph/DevicePassResourceTable.h
                 cocos/renderer/frame-graph/FrameGraph.cpp
                 cocos/renderer/frame-graph/FrameGraph.h
                 cocos/renderer/frame-graph/Handle.h
                 cocos/renderer/frame-graph/PassInsertPointManager.cpp
                 cocos/renderer/frame-graph/PassInsertPointManager.h
                 cocos/renderer/frame-graph/PassNode.cpp
                 cocos/renderer/frame-graph/PassNode.h
                 cocos/renderer/frame-graph/PassNodeBuilder.cpp
                 cocos/renderer/frame-graph/PassNodeBuilder.h
                 cocos/renderer/frame-graph/RenderTargetAttachment.h
                 cocos/renderer/frame-graph/Resource.h
                 cocos/renderer/frame-graph/ResourceAllocator.h
                 cocos/renderer/frame-graph/ResourceEntry.h
                 cocos/renderer/frame-graph/ResourceNode.h
                 cocos/renderer/frame-graph/VirtualResource.cpp
                 cocos/renderer/frame-graph/VirtualResource.h
)

##### physics

if(USE_PHYSICS_PHYSX)
    cocos_source_files(
        cocos/physics/PhysicsSDK.h
        cocos/physics/PhysicsSelector.h
        cocos/physics/sdk/World.h
        cocos/physics/sdk/World.cpp
        cocos/physics/sdk/Shape.h
        cocos/physics/sdk/Shape.cpp
        cocos/physics/sdk/RigidBody.h
        cocos/physics/sdk/RigidBody.cpp
        cocos/physics/sdk/Joint.h
        cocos/physics/sdk/Joint.cpp
        cocos/physics/spec/IBody.h
        cocos/physics/spec/IJoint.h
        cocos/physics/spec/ILifecycle.h
        cocos/physics/spec/IShape.h
        cocos/physics/spec/IWorld.h
        cocos/physics/physx/PhysX.h
        cocos/physics/physx/PhysXInc.h
        cocos/physics/physx/PhysXUtils.h
        cocos/physics/physx/PhysXUtils.cpp
        cocos/physics/physx/PhysXWorld.h
        cocos/physics/physx/PhysXWorld.cpp
        cocos/physics/physx/PhysXFilterShader.h
        cocos/physics/physx/PhysXFilterShader.cpp
        cocos/physics/physx/PhysXEventManager.h
        cocos/physics/physx/PhysXEventManager.cpp
        cocos/physics/physx/PhysXSharedBody.h
        cocos/physics/physx/PhysXSharedBody.cpp
        cocos/physics/physx/PhysXRigidBody.h
        cocos/physics/physx/PhysXRigidBody.cpp
        cocos/physics/physx/shapes/PhysXShape.h
        cocos/physics/physx/shapes/PhysXShape.cpp
        cocos/physics/physx/shapes/PhysXSphere.h
        cocos/physics/physx/shapes/PhysXSphere.cpp
        cocos/physics/physx/shapes/PhysXBox.h
        cocos/physics/physx/shapes/PhysXBox.cpp
        cocos/physics/physx/shapes/PhysXPlane.h
        cocos/physics/physx/shapes/PhysXPlane.cpp
        cocos/physics/physx/shapes/PhysXCapsule.h
        cocos/physics/physx/shapes/PhysXCapsule.cpp
        cocos/physics/physx/shapes/PhysXCone.h
        cocos/physics/physx/shapes/PhysXCone.cpp
        cocos/physics/physx/shapes/PhysXCylinder.h
        cocos/physics/physx/shapes/PhysXCylinder.cpp
        cocos/physics/physx/shapes/PhysXTerrain.h
        cocos/physics/physx/shapes/PhysXTerrain.cpp
        cocos/physics/physx/shapes/PhysXTrimesh.h
        cocos/physics/physx/shapes/PhysXTrimesh.cpp
        cocos/physics/physx/joints/PhysXJoint.h
        cocos/physics/physx/joints/PhysXJoint.cpp
        cocos/physics/physx/joints/PhysXRevolute.h
        cocos/physics/physx/joints/PhysXRevolute.cpp
        cocos/physics/physx/joints/PhysXDistance.h
        cocos/physics/physx/joints/PhysXDistance.cpp
    )
    cocos_source_files(
        cocos/bindings/auto/jsb_physics_auto.cpp
        cocos/bindings/auto/jsb_physics_auto.h
    )
endif()

##### 2d
# cocos_source_files(
#     cocos/2d/framework/UITransform.h
#     cocos/2d/framework/UITransform.cpp
# )

##### 3d
cocos_source_files(
    cocos/3d/assets/Types.h
    cocos/3d/assets/Types.cpp
    cocos/3d/assets/Mesh.h
    cocos/3d/assets/Mesh.cpp
    cocos/3d/assets/Morph.h
    cocos/3d/assets/Morph.cpp
    cocos/3d/assets/MorphRendering.h
    cocos/3d/assets/MorphRendering.cpp
    cocos/3d/assets/Skeleton.h
    cocos/3d/assets/Skeleton.cpp

    cocos/3d/misc/CreateMesh.h
    cocos/3d/misc/CreateMesh.cpp
    cocos/3d/misc/BufferBlob.h
    cocos/3d/misc/BufferBlob.cpp
    cocos/3d/misc/Buffer.h
    cocos/3d/misc/Buffer.cpp

    # cocos/3d/skeletal-animation/DataPoolManager.h
    # cocos/3d/skeletal-animation/DataPoolManager.cpp
    cocos/3d/skeletal-animation/SkeletalAnimationUtils.h
    cocos/3d/skeletal-animation/SkeletalAnimationUtils.cpp
)

##### core

cocos_source_files(
    cocos/core/Any.h
    cocos/core/ArrayBuffer.h

    cocos/core/CoreModuleHeader.h
    cocos/core/DataView.h
    cocos/core/DataView.cpp
    # cocos/core/Director.cpp
    # cocos/core/Director.h
    # cocos/core/Game.cpp
    # cocos/core/Game.h
    cocos/core/Root.cpp
    cocos/core/Root.h

    cocos/core/System.h

    # cocos/core/Scheduler.cpp
    # cocos/core/Scheduler.h
    # cocos/core/SplashScreen.cpp
    # cocos/core/SplashScreen.h
    cocos/core/Types.h
    cocos/core/Types.cpp
    cocos/core/TypedArray.h
    cocos/core/TypedArray.cpp

    # memop
    cocos/core/memop/CachedArray.h
    cocos/core/memop/CachedArray.cpp
    cocos/core/memop/Pool.h
    cocos/core/memop/Pool.cpp
    cocos/core/memop/RecyclePool.h
    cocos/core/memop/RecyclePool.cpp


    # cocos/core/asset-manager/AssetManager.cpp
    # cocos/core/asset-manager/AssetManager.h
    # cocos/core/asset-manager/AssetManagerModuleHeader.h
    # cocos/core/asset-manager/Bundle.cpp
    # cocos/core/asset-manager/Bundle.h
    # cocos/core/asset-manager/Cache.cpp
    # cocos/core/asset-manager/Cache.h
    # cocos/core/asset-manager/CacheManager.cpp
    # cocos/core/asset-manager/CacheManager.h
    # cocos/core/asset-manager/AssetManagerConfig.cpp
    # cocos/core/asset-manager/AssetManagerConfig.h
    # cocos/core/asset-manager/DependMaps.cpp
    # cocos/core/asset-manager/DependMaps.h
    # cocos/core/asset-manager/DependUtil.cpp
    # cocos/core/asset-manager/DependUtil.h
    # cocos/core/asset-manager/Deserialize.cpp
    # cocos/core/asset-manager/Deserialize.h
    # cocos/core/asset-manager/DownloadFile.cpp
    # cocos/core/asset-manager/DownloadFile.h
    # cocos/core/asset-manager/DownloadImage.cpp
    # cocos/core/asset-manager/DownloadImage.h
    # cocos/core/asset-manager/DownloadScript.cpp
    # cocos/core/asset-manager/DownloadScript.h
    # cocos/core/asset-manager/Downloader.cpp
    # cocos/core/asset-manager/Downloader.h
    # cocos/core/asset-manager/Factory.cpp
    # cocos/core/asset-manager/Factory.h
    # cocos/core/asset-manager/Fetch.cpp
    # cocos/core/asset-manager/Fetch.h
    # cocos/core/asset-manager/Helper.cpp
    # cocos/core/asset-manager/Helper.h
    # cocos/core/asset-manager/Load.cpp
    # cocos/core/asset-manager/Load.h
    # cocos/core/asset-manager/PackManager.cpp
    # cocos/core/asset-manager/PackManager.h
    # cocos/core/asset-manager/Parser.cpp
    # cocos/core/asset-manager/Parser.h
    # cocos/core/asset-manager/Pipeline.cpp
    # cocos/core/asset-manager/Pipeline.h
    # cocos/core/asset-manager/PlistParser.cpp
    # cocos/core/asset-manager/PlistParser.h
    # cocos/core/asset-manager/PreProcess.cpp
    # cocos/core/asset-manager/PreProcess.h
    # cocos/core/asset-manager/ReleaseManager.cpp
    # cocos/core/asset-manager/ReleaseManager.h
    # cocos/core/asset-manager/RequestItem.cpp
    # cocos/core/asset-manager/RequestItem.h
    # cocos/core/asset-manager/Shared.cpp
    # cocos/core/asset-manager/Shared.h
    # cocos/core/asset-manager/Task.cpp
    # cocos/core/asset-manager/Task.h
    # cocos/core/asset-manager/UrlTransformer.cpp
    # cocos/core/asset-manager/UrlTransformer.h
    # cocos/core/asset-manager/Utilities.cpp
    # cocos/core/asset-manager/Utilities.h
    # cocos/core/asset-manager/WeakCache.cpp
    # cocos/core/asset-manager/WeakCache.h

    cocos/core/assets/Asset.cpp
    cocos/core/assets/Asset.h
    cocos/core/assets/AssetEnum.cpp
    cocos/core/assets/AssetEnum.h
    cocos/core/assets/AssetsModuleHeader.h
    cocos/core/assets/BufferAsset.cpp
    cocos/core/assets/BufferAsset.h
    cocos/core/assets/EffectAsset.cpp
    cocos/core/assets/EffectAsset.h
    cocos/core/assets/ImageAsset.cpp
    cocos/core/assets/ImageAsset.h
    # cocos/core/assets/JsonAsset.cpp
    # cocos/core/assets/JsonAsset.h
    cocos/core/assets/Material.cpp
    cocos/core/assets/Material.h
    # cocos/core/assets/Prefab.cpp
    # cocos/core/assets/Prefab.h
    cocos/core/assets/RenderTexture.cpp
    cocos/core/assets/RenderTexture.h
    cocos/core/assets/RenderingSubMesh.cpp
    cocos/core/assets/RenderingSubMesh.h
    cocos/core/assets/SceneAsset.cpp
    cocos/core/assets/SceneAsset.h
    cocos/core/assets/SimpleTexture.cpp
    cocos/core/assets/SimpleTexture.h
    cocos/core/assets/TextAsset.cpp
    cocos/core/assets/TextAsset.h
    cocos/core/assets/Texture2D.cpp
    cocos/core/assets/Texture2D.h
    cocos/core/assets/TextureBase.cpp
    cocos/core/assets/TextureBase.h
    cocos/core/assets/TextureCube.cpp
    cocos/core/assets/TextureCube.h
    cocos/core/assets/BitmapFont.h
    cocos/core/assets/BitmapFont.cpp
    cocos/core/assets/Font.h
    cocos/core/assets/Font.cpp
    cocos/core/assets/FreeTypeFont.h
    cocos/core/assets/FreeTypeFont.cpp

    # builtin
    cocos/core/builtin/BuiltinResMgr.cpp
    cocos/core/builtin/BuiltinResMgr.h
    cocos/core/builtin/ShaderSourceAssembly.cpp
    cocos/core/builtin/ShaderSourceAssembly.h
    # cocos/core/builtin/Effects.cpp # generated
    cocos/core/builtin/Effects.h
    # cocos/core/builtin/shader-sources/glsl1.cpp # generated
    cocos/core/builtin/shader-sources/glsl1.h
    # cocos/core/builtin/shader-sources/glsl3.cpp # generated
    cocos/core/builtin/shader-sources/glsl3.h
    # cocos/core/builtin/shader-sources/glsl4.cpp # generated
    cocos/core/builtin/shader-sources/glsl4.h
    #

    cocos/core/data/Object.cpp
    cocos/core/data/Object.h
    cocos/core/data/deserializer/EffectAssetDeserializer.cpp
    cocos/core/data/deserializer/EffectAssetDeserializer.h
    # cocos/core/data/deserializer/MeshDeserializer.cpp
    # cocos/core/data/deserializer/MeshDeserializer.h
    # cocos/core/data/deserializer/MaterialDeserializer.cpp
    # cocos/core/data/deserializer/MaterialDeserializer.h
    # cocos/core/data/deserializer/ImageAssetDeserializer.cpp
    # cocos/core/data/deserializer/ImageAssetDeserializer.h
    # cocos/core/data/deserializer/TextureBaseDeserializer.h
    # cocos/core/data/deserializer/TextureBaseDeserializer.cpp
    # cocos/core/data/deserializer/Texture2DDeserializer.cpp
    # cocos/core/data/deserializer/Texture2DDeserializer.h
    # cocos/core/data/deserializer/TerrainAssetDeserializer.cpp
    # cocos/core/data/deserializer/TerrainAssetDeserializer.h
    cocos/core/data/deserializer/IAssetDeserializer.h
    cocos/core/data/deserializer/AssetDeserializerFactory.cpp
    cocos/core/data/deserializer/AssetDeserializerFactory.h

    cocos/core/event/CallbacksInvoker.cpp
    cocos/core/event/CallbacksInvoker.h
    cocos/core/event/EventTypesToJS.h
    cocos/core/event/EventTypesToJS.cpp
    # cocos/core/event/Event.cpp
    # cocos/core/event/Event.h
    cocos/core/event/EventModuleHeader.h
    cocos/core/event/EventTarget.cpp
    cocos/core/event/EventTarget.h
    cocos/core/event/EventTargetFactory.cpp
    cocos/core/event/EventTargetFactory.h

    # cocos/core/scene-graph/Find.cpp
    # cocos/core/scene-graph/Find.h
    cocos/core/scene-graph/Layers.h
    cocos/core/scene-graph/Node.cpp
    cocos/core/scene-graph/Node.h
    cocos/core/scene-graph/BaseNode.h
    # cocos/core/scene-graph/ComponentScheduler.h
    # cocos/core/scene-graph/ComponentScheduler.cpp
    # cocos/core/scene-graph/NodeActivator.cpp
    # cocos/core/scene-graph/NodeActivator.h
    cocos/core/scene-graph/NodeEnum.h
    cocos/core/scene-graph/NodeEvent.cpp
    cocos/core/scene-graph/NodeEvent.h
    cocos/core/scene-graph/NodeEventProcessor.cpp
    cocos/core/scene-graph/NodeEventProcessor.h
    # cocos/core/scene-graph/NodeUIProperties.cpp
    # cocos/core/scene-graph/NodeUIProperties.h
    cocos/core/scene-graph/Scene.cpp
    cocos/core/scene-graph/Scene.h
    cocos/core/scene-graph/SceneGlobals.cpp
    cocos/core/scene-graph/SceneGlobals.h
    cocos/core/scene-graph/SceneGraphModuleHeader.h

    cocos/core/utils/IDGenerator.cpp
    cocos/core/utils/IDGenerator.h
    cocos/core/utils/Path.cpp
    cocos/core/utils/Path.h
    cocos/core/utils/MutableForwardIterator.cpp
    cocos/core/utils/MutableForwardIterator.h
    cocos/core/utils/Pool.h
    cocos/core/utils/ImageUtils.h
    cocos/core/utils/ImageUtils.cpp

    # cocos/core/platform/native/SystemInfo.h
    # cocos/core/platform/native/SystemInfo.cpp

    cocos/core/platform/Debug.h
    cocos/core/platform/Debug.cpp
    cocos/core/platform/Macro.h
    cocos/core/platform/Macro.cpp
    # cocos/core/platform/Screen.h
    # cocos/core/platform/Screen.cpp
    # cocos/core/platform/View.h
    # cocos/core/platform/View.cpp
    # cocos/core/platform/VisibleRect.h
    # cocos/core/platform/VisibleRect.cpp

)

cocos_source_files(MODULE ccgeometry
    cocos/core/geometry/AABB.cpp
    cocos/core/geometry/AABB.h
    cocos/core/geometry/Capsule.cpp
    cocos/core/geometry/Capsule.h
    # cocos/core/geometry/Curve.cpp
    # cocos/core/geometry/Curve.h
    cocos/core/geometry/Distance.cpp
    cocos/core/geometry/Distance.h
    cocos/core/geometry/Enums.h
    cocos/core/geometry/Frustum.cpp
    cocos/core/geometry/Frustum.h
    cocos/core/geometry/Intersect.cpp
    cocos/core/geometry/Intersect.h
    cocos/core/geometry/Line.cpp
    cocos/core/geometry/Line.h
    cocos/core/geometry/Obb.cpp
    cocos/core/geometry/Obb.h
    cocos/core/geometry/Plane.cpp
    cocos/core/geometry/Plane.h
    cocos/core/geometry/Ray.cpp
    cocos/core/geometry/Ray.h
    cocos/core/geometry/Spec.cpp
    cocos/core/geometry/Spec.h
    cocos/core/geometry/Sphere.cpp
    cocos/core/geometry/Sphere.h
    cocos/core/geometry/Spline.cpp
    cocos/core/geometry/Spline.h
    cocos/core/geometry/Triangle.cpp
    cocos/core/geometry/Triangle.h
)

##### script bindings
######## dop
cocos_source_files(
                NO_UBUILD   cocos/bindings/dop/BufferPool.cpp
                            cocos/bindings/dop/BufferPool.h
                NO_UBUILD   cocos/bindings/dop/jsb_dop.cpp
                            cocos/bindings/dop/jsb_dop.h
                            cocos/bindings/dop/PoolType.h
                            cocos/bindings/dop/BufferAllocator.h
                NO_UBUILD   cocos/bindings/dop/BufferAllocator.cpp
)

######## auto
cocos_source_files(
    NO_WERROR   NO_UBUILD   cocos/bindings/auto/jsb_cocos_auto.cpp
                            cocos/bindings/auto/jsb_cocos_auto.h
    NO_WERROR   NO_UBUILD   cocos/bindings/auto/jsb_extension_auto.cpp
                            cocos/bindings/auto/jsb_extension_auto.h
    NO_WERROR   NO_UBUILD   cocos/bindings/auto/jsb_gfx_auto.cpp
                            cocos/bindings/auto/jsb_gfx_auto.h
    NO_WERROR   NO_UBUILD   cocos/bindings/auto/jsb_network_auto.cpp
                            cocos/bindings/auto/jsb_network_auto.h
    NO_WERROR   NO_UBUILD   cocos/bindings/auto/jsb_pipeline_auto.cpp
                            cocos/bindings/auto/jsb_pipeline_auto.h
    NO_WERROR   NO_UBUILD   cocos/bindings/auto/jsb_scene_auto.cpp
                            cocos/bindings/auto/jsb_scene_auto.h
    NO_WERROR   NO_UBUILD   cocos/bindings/auto/jsb_assets_auto.cpp
                            cocos/bindings/auto/jsb_assets_auto.h
    NO_WERROR   NO_UBUILD   cocos/bindings/auto/jsb_geometry_auto.cpp
                            cocos/bindings/auto/jsb_geometry_auto.h
    NO_WERROR   NO_UBUILD   cocos/bindings/auto/jsb_render_auto.cpp
                            cocos/bindings/auto/jsb_render_auto.h
)

if(USE_AUDIO)
    cocos_source_files(
        NO_WERROR   NO_UBUILD   cocos/bindings/auto/jsb_audio_auto.cpp
                                cocos/bindings/auto/jsb_audio_auto.h
    )
endif()

if(USE_VIDEO)
    cocos_source_files(
        NO_WERROR   NO_UBUILD   cocos/bindings/auto/jsb_video_auto.cpp
                                cocos/bindings/auto/jsb_video_auto.h
    )
endif()

if(USE_WEBVIEW)
    cocos_source_files(
        NO_WERROR   NO_UBUILD   cocos/bindings/auto/jsb_webview_auto.cpp
                                cocos/bindings/auto/jsb_webview_auto.h
    )
endif()

if(USE_MIDDLEWARE)
    cocos_source_files(
                     cocos/editor-support/IOBuffer.cpp
                     cocos/editor-support/IOBuffer.h
                     cocos/editor-support/IOTypedArray.cpp
                     cocos/editor-support/IOTypedArray.h
                     cocos/editor-support/MeshBuffer.cpp
                     cocos/editor-support/MeshBuffer.h
                     cocos/editor-support/middleware-adapter.cpp
                     cocos/editor-support/middleware-adapter.h
                     cocos/editor-support/MiddlewareMacro.h
                     cocos/editor-support/MiddlewareManager.cpp
                     cocos/editor-support/MiddlewareManager.h
                     cocos/editor-support/SharedBufferManager.cpp
                     cocos/editor-support/SharedBufferManager.h
                     cocos/editor-support/TypedArrayPool.cpp
                     cocos/editor-support/TypedArrayPool.h
    )

    cocos_source_files(
        NO_WERROR   NO_UBUILD   cocos/bindings/auto/jsb_editor_support_auto.cpp
                                cocos/bindings/auto/jsb_editor_support_auto.h
    )

    if(USE_SPINE)
        cocos_source_files(
            NO_WERROR   NO_UBUILD    cocos/editor-support/spine/Animation.cpp
                                     cocos/editor-support/spine/Animation.h
            NO_WERROR   NO_UBUILD    cocos/editor-support/spine/AnimationState.cpp
                                     cocos/editor-support/spine/AnimationState.h
            NO_WERROR                cocos/editor-support/spine/AnimationStateData.cpp
                                     cocos/editor-support/spine/AnimationStateData.h
            NO_WERROR                cocos/editor-support/spine/Atlas.cpp
                                     cocos/editor-support/spine/Atlas.h
            NO_WERROR                cocos/editor-support/spine/AtlasAttachmentLoader.cpp
                                     cocos/editor-support/spine/AtlasAttachmentLoader.h
            NO_WERROR                cocos/editor-support/spine/Attachment.cpp
                                     cocos/editor-support/spine/Attachment.h
            NO_WERROR                cocos/editor-support/spine/AttachmentLoader.cpp
                                     cocos/editor-support/spine/AttachmentLoader.h
            NO_WERROR                cocos/editor-support/spine/AttachmentTimeline.cpp
                                     cocos/editor-support/spine/AttachmentTimeline.h
                                     cocos/editor-support/spine/AttachmentType.h
                                     cocos/editor-support/spine/BlendMode.h
            NO_WERROR                cocos/editor-support/spine/Bone.cpp
                                     cocos/editor-support/spine/Bone.h
            NO_WERROR                cocos/editor-support/spine/BoneData.cpp
                                     cocos/editor-support/spine/BoneData.h
            NO_WERROR                cocos/editor-support/spine/BoundingBoxAttachment.cpp
                                     cocos/editor-support/spine/BoundingBoxAttachment.h
            NO_WERROR                cocos/editor-support/spine/ClippingAttachment.cpp
                                     cocos/editor-support/spine/ClippingAttachment.h
                                     cocos/editor-support/spine/Color.h
            NO_WERROR                cocos/editor-support/spine/ColorTimeline.cpp
                                     cocos/editor-support/spine/ColorTimeline.h
            NO_WERROR                cocos/editor-support/spine/Constraint.cpp
                                     cocos/editor-support/spine/Constraint.h
            NO_WERROR   NO_UBUILD    cocos/editor-support/spine/ConstraintData.cpp
                                     cocos/editor-support/spine/ConstraintData.h
                                     cocos/editor-support/spine/ContainerUtil.h
            NO_WERROR                cocos/editor-support/spine/CurveTimeline.cpp
                                     cocos/editor-support/spine/CurveTimeline.h
                                     cocos/editor-support/spine/Debug.h
            NO_WERROR                cocos/editor-support/spine/DeformTimeline.cpp
                                     cocos/editor-support/spine/DeformTimeline.h
                                     cocos/editor-support/spine/dll.h
            NO_WERROR                cocos/editor-support/spine/DrawOrderTimeline.cpp
                                     cocos/editor-support/spine/DrawOrderTimeline.h
            NO_WERROR                cocos/editor-support/spine/Event.cpp
                                     cocos/editor-support/spine/Event.h
            NO_WERROR                cocos/editor-support/spine/EventData.cpp
                                     cocos/editor-support/spine/EventData.h
            NO_WERROR                cocos/editor-support/spine/EventTimeline.cpp
                                     cocos/editor-support/spine/EventTimeline.h
            NO_WERROR                cocos/editor-support/spine/Extension.cpp
                                     cocos/editor-support/spine/Extension.h
                                     cocos/editor-support/spine/HashMap.h
                                     cocos/editor-support/spine/HasRendererObject.h
            NO_WERROR                cocos/editor-support/spine/IkConstraint.cpp
                                     cocos/editor-support/spine/IkConstraint.h
            NO_WERROR                cocos/editor-support/spine/IkConstraintData.cpp
                                     cocos/editor-support/spine/IkConstraintData.h
            NO_WERROR                cocos/editor-support/spine/IkConstraintTimeline.cpp
                                     cocos/editor-support/spine/IkConstraintTimeline.h
            NO_WERROR                cocos/editor-support/spine/Json.cpp
                                     cocos/editor-support/spine/Json.h
            NO_WERROR                cocos/editor-support/spine/LinkedMesh.cpp
                                     cocos/editor-support/spine/LinkedMesh.h
            NO_WERROR                cocos/editor-support/spine/MathUtil.cpp
                                     cocos/editor-support/spine/MathUtil.h
            NO_WERROR                cocos/editor-support/spine/MeshAttachment.cpp
                                     cocos/editor-support/spine/MeshAttachment.h
                                     cocos/editor-support/spine/MixBlend.h
                                     cocos/editor-support/spine/MixDirection.h
            NO_WERROR                cocos/editor-support/spine/PathAttachment.cpp
                                     cocos/editor-support/spine/PathAttachment.h
            NO_WERROR                cocos/editor-support/spine/PathConstraint.cpp
                                     cocos/editor-support/spine/PathConstraint.h
            NO_WERROR                cocos/editor-support/spine/PathConstraintData.cpp
                                     cocos/editor-support/spine/PathConstraintData.h
            NO_WERROR                cocos/editor-support/spine/PathConstraintMixTimeline.cpp
                                     cocos/editor-support/spine/PathConstraintMixTimeline.h
            NO_WERROR                cocos/editor-support/spine/PathConstraintPositionTimeline.cpp
                                     cocos/editor-support/spine/PathConstraintPositionTimeline.h
            NO_WERROR                cocos/editor-support/spine/PathConstraintSpacingTimeline.cpp
                                     cocos/editor-support/spine/PathConstraintSpacingTimeline.h
            NO_WERROR                cocos/editor-support/spine/PointAttachment.cpp
                                     cocos/editor-support/spine/PointAttachment.h
                                     cocos/editor-support/spine/Pool.h
                                     cocos/editor-support/spine/PositionMode.h
            NO_WERROR                cocos/editor-support/spine/RegionAttachment.cpp
                                     cocos/editor-support/spine/RegionAttachment.h
                                     cocos/editor-support/spine/RotateMode.h
            NO_WERROR                cocos/editor-support/spine/RotateTimeline.cpp
                                     cocos/editor-support/spine/RotateTimeline.h
            NO_WERROR                cocos/editor-support/spine/RTTI.cpp
                                     cocos/editor-support/spine/RTTI.h
            NO_WERROR                cocos/editor-support/spine/ScaleTimeline.cpp
                                     cocos/editor-support/spine/ScaleTimeline.h
            NO_WERROR                cocos/editor-support/spine/ShearTimeline.cpp
                                     cocos/editor-support/spine/ShearTimeline.h
            NO_WERROR                cocos/editor-support/spine/Skeleton.cpp
                                     cocos/editor-support/spine/Skeleton.h
            NO_WERROR                cocos/editor-support/spine/SkeletonBinary.cpp
                                     cocos/editor-support/spine/SkeletonBinary.h
            NO_WERROR                cocos/editor-support/spine/SkeletonBounds.cpp
                                     cocos/editor-support/spine/SkeletonBounds.h
            NO_WERROR                cocos/editor-support/spine/SkeletonClipping.cpp
                                     cocos/editor-support/spine/SkeletonClipping.h
            NO_WERROR                cocos/editor-support/spine/SkeletonData.cpp
                                     cocos/editor-support/spine/SkeletonData.h
            NO_WERROR                cocos/editor-support/spine/SkeletonJson.cpp
                                     cocos/editor-support/spine/SkeletonJson.h
            NO_WERROR                cocos/editor-support/spine/Skin.cpp
                                     cocos/editor-support/spine/Skin.h
            NO_WERROR                cocos/editor-support/spine/Slot.cpp
                                     cocos/editor-support/spine/Slot.h
            NO_WERROR                cocos/editor-support/spine/SlotData.cpp
                                     cocos/editor-support/spine/SlotData.h
                                     cocos/editor-support/spine/SpacingMode.h
                                     cocos/editor-support/spine/spine.h
            NO_WERROR                cocos/editor-support/spine/SpineObject.cpp
                                     cocos/editor-support/spine/SpineObject.h
                                     cocos/editor-support/spine/SpineString.h
            NO_WERROR                cocos/editor-support/spine/TextureLoader.cpp
                                     cocos/editor-support/spine/TextureLoader.h
            NO_WERROR                cocos/editor-support/spine/Timeline.cpp
                                     cocos/editor-support/spine/Timeline.h
                                     cocos/editor-support/spine/TimelineType.h
            NO_WERROR                cocos/editor-support/spine/TransformConstraint.cpp
                                     cocos/editor-support/spine/TransformConstraint.h
            NO_WERROR                cocos/editor-support/spine/TransformConstraintData.cpp
                                     cocos/editor-support/spine/TransformConstraintData.h
            NO_WERROR                cocos/editor-support/spine/TransformConstraintTimeline.cpp
                                     cocos/editor-support/spine/TransformConstraintTimeline.h
                                     cocos/editor-support/spine/TransformMode.h
            NO_WERROR                cocos/editor-support/spine/TranslateTimeline.cpp
                                     cocos/editor-support/spine/TranslateTimeline.h
            NO_WERROR                cocos/editor-support/spine/Triangulator.cpp
                                     cocos/editor-support/spine/Triangulator.h
            NO_WERROR                cocos/editor-support/spine/TwoColorTimeline.cpp
                                     cocos/editor-support/spine/TwoColorTimeline.h
            NO_WERROR                cocos/editor-support/spine/Updatable.cpp
                                     cocos/editor-support/spine/Updatable.h
                                     cocos/editor-support/spine/Vector.h
            NO_WERROR                cocos/editor-support/spine/VertexAttachment.cpp
                                     cocos/editor-support/spine/VertexAttachment.h
            NO_WERROR                cocos/editor-support/spine/VertexEffect.cpp
                                     cocos/editor-support/spine/VertexEffect.h
                                     cocos/editor-support/spine/Vertices.h
            NO_WERROR                cocos/editor-support/spine-creator-support/AttachmentVertices.cpp
                                     cocos/editor-support/spine-creator-support/AttachmentVertices.h
            NO_WERROR                cocos/editor-support/spine-creator-support/SkeletonAnimation.cpp
                                     cocos/editor-support/spine-creator-support/SkeletonAnimation.h
            NO_WERROR                cocos/editor-support/spine-creator-support/SkeletonCache.cpp
                                     cocos/editor-support/spine-creator-support/SkeletonCache.h
            NO_WERROR                cocos/editor-support/spine-creator-support/SkeletonCacheAnimation.cpp
                                     cocos/editor-support/spine-creator-support/SkeletonCacheAnimation.h
            NO_WERROR                cocos/editor-support/spine-creator-support/SkeletonCacheMgr.cpp
                                     cocos/editor-support/spine-creator-support/SkeletonCacheMgr.h
            NO_WERROR                cocos/editor-support/spine-creator-support/SkeletonDataMgr.cpp
                                     cocos/editor-support/spine-creator-support/SkeletonDataMgr.h
            NO_WERROR   NO_UBUILD    cocos/editor-support/spine-creator-support/SkeletonRenderer.cpp
                                     cocos/editor-support/spine-creator-support/SkeletonRenderer.h
            NO_WERROR                cocos/editor-support/spine-creator-support/spine-cocos2dx.cpp
                                     cocos/editor-support/spine-creator-support/spine-cocos2dx.h
            NO_WERROR                cocos/editor-support/spine-creator-support/VertexEffectDelegate.cpp
                                     cocos/editor-support/spine-creator-support/VertexEffectDelegate.h

        )
        cocos_source_files(
        NO_WERROR       cocos/bindings/auto/jsb_spine_auto.cpp
                        cocos/bindings/auto/jsb_spine_auto.h
        NO_WERROR       cocos/bindings/manual/jsb_spine_manual.cpp
                        cocos/bindings/manual/jsb_spine_manual.h
        )
    endif()

    if(USE_DRAGONBONES)
        cocos_source_files(
                                     cocos/editor-support/dragonbones/DragonBonesHeaders.h
            NO_WERROR                cocos/editor-support/dragonbones/animation/Animation.cpp
                                     cocos/editor-support/dragonbones/animation/Animation.h
            NO_WERROR                cocos/editor-support/dragonbones/animation/AnimationState.cpp
                                     cocos/editor-support/dragonbones/animation/AnimationState.h
            NO_WERROR                cocos/editor-support/dragonbones/animation/BaseTimelineState.cpp
                                     cocos/editor-support/dragonbones/animation/BaseTimelineState.h
                                     cocos/editor-support/dragonbones/animation/IAnimatable.h
            NO_WERROR                cocos/editor-support/dragonbones/animation/TimelineState.cpp
                                     cocos/editor-support/dragonbones/animation/TimelineState.h
            NO_WERROR                cocos/editor-support/dragonbones/animation/WorldClock.cpp
                                     cocos/editor-support/dragonbones/animation/WorldClock.h
            NO_WERROR                cocos/editor-support/dragonbones/armature/Armature.cpp
                                     cocos/editor-support/dragonbones/armature/Armature.h
            NO_WERROR                cocos/editor-support/dragonbones/armature/Bone.cpp
                                     cocos/editor-support/dragonbones/armature/Bone.h
            NO_WERROR                cocos/editor-support/dragonbones/armature/Constraint.cpp
                                     cocos/editor-support/dragonbones/armature/Constraint.h
            NO_WERROR                cocos/editor-support/dragonbones/armature/DeformVertices.cpp
                                     cocos/editor-support/dragonbones/armature/DeformVertices.h
                                     cocos/editor-support/dragonbones/armature/IArmatureProxy.h
            NO_WERROR                cocos/editor-support/dragonbones/armature/Slot.cpp
                                     cocos/editor-support/dragonbones/armature/Slot.h
            NO_WERROR                cocos/editor-support/dragonbones/armature/TransformObject.cpp
                                     cocos/editor-support/dragonbones/armature/TransformObject.h
            NO_WERROR                cocos/editor-support/dragonbones/core/BaseObject.cpp
                                     cocos/editor-support/dragonbones/core/BaseObject.h
            NO_WERROR                cocos/editor-support/dragonbones/core/DragonBones.cpp
                                     cocos/editor-support/dragonbones/core/DragonBones.h
            NO_WERROR                cocos/editor-support/dragonbones/event/EventObject.cpp
                                     cocos/editor-support/dragonbones/event/EventObject.h
                                     cocos/editor-support/dragonbones/event/IEventDispatcher.h
            NO_WERROR                cocos/editor-support/dragonbones/factory/BaseFactory.cpp
                                     cocos/editor-support/dragonbones/factory/BaseFactory.h
                                     cocos/editor-support/dragonbones/geom/ColorTransform.h
                                     cocos/editor-support/dragonbones/geom/Matrix.h
            NO_WERROR                cocos/editor-support/dragonbones/geom/Point.cpp
                                     cocos/editor-support/dragonbones/geom/Point.h
                                     cocos/editor-support/dragonbones/geom/Rectangle.h
            NO_WERROR                cocos/editor-support/dragonbones/geom/Transform.cpp
                                     cocos/editor-support/dragonbones/geom/Transform.h
            NO_WERROR                cocos/editor-support/dragonbones/model/AnimationConfig.cpp
                                     cocos/editor-support/dragonbones/model/AnimationConfig.h
            NO_WERROR                cocos/editor-support/dragonbones/model/AnimationData.cpp
                                     cocos/editor-support/dragonbones/model/AnimationData.h
            NO_WERROR                cocos/editor-support/dragonbones/model/ArmatureData.cpp
                                     cocos/editor-support/dragonbones/model/ArmatureData.h
            NO_WERROR                cocos/editor-support/dragonbones/model/BoundingBoxData.cpp
                                     cocos/editor-support/dragonbones/model/BoundingBoxData.h
            NO_WERROR                cocos/editor-support/dragonbones/model/CanvasData.cpp
                                     cocos/editor-support/dragonbones/model/CanvasData.h
            NO_WERROR                cocos/editor-support/dragonbones/model/ConstraintData.cpp
                                     cocos/editor-support/dragonbones/model/ConstraintData.h
            NO_WERROR                cocos/editor-support/dragonbones/model/DisplayData.cpp
                                     cocos/editor-support/dragonbones/model/DisplayData.h
            NO_WERROR                cocos/editor-support/dragonbones/model/DragonBonesData.cpp
                                     cocos/editor-support/dragonbones/model/DragonBonesData.h
            NO_WERROR                cocos/editor-support/dragonbones/model/SkinData.cpp
                                     cocos/editor-support/dragonbones/model/SkinData.h
            NO_WERROR                cocos/editor-support/dragonbones/model/TextureAtlasData.cpp
                                     cocos/editor-support/dragonbones/model/TextureAtlasData.h
            NO_WERROR                cocos/editor-support/dragonbones/model/UserData.cpp
                                     cocos/editor-support/dragonbones/model/UserData.h
            NO_WERROR                cocos/editor-support/dragonbones/parser/BinaryDataParser.cpp
                                     cocos/editor-support/dragonbones/parser/BinaryDataParser.h
            NO_WERROR                cocos/editor-support/dragonbones/parser/DataParser.cpp
                                     cocos/editor-support/dragonbones/parser/DataParser.h
            NO_WERROR   NO_UBUILD    cocos/editor-support/dragonbones/parser/JSONDataParser.cpp
                                     cocos/editor-support/dragonbones/parser/JSONDataParser.h
            NO_WERROR                cocos/editor-support/dragonbones-creator-support/ArmatureCache.cpp
                                     cocos/editor-support/dragonbones-creator-support/ArmatureCache.h
            NO_WERROR                cocos/editor-support/dragonbones-creator-support/ArmatureCacheMgr.cpp
                                     cocos/editor-support/dragonbones-creator-support/ArmatureCacheMgr.h
            NO_WERROR                cocos/editor-support/dragonbones-creator-support/CCArmatureCacheDisplay.cpp
                                     cocos/editor-support/dragonbones-creator-support/CCArmatureCacheDisplay.h
            NO_WERROR   NO_UBUILD    cocos/editor-support/dragonbones-creator-support/CCArmatureDisplay.cpp
                                     cocos/editor-support/dragonbones-creator-support/CCArmatureDisplay.h
                                     cocos/editor-support/dragonbones-creator-support/CCDragonBonesHeaders.h
            NO_WERROR                cocos/editor-support/dragonbones-creator-support/CCFactory.cpp
                                     cocos/editor-support/dragonbones-creator-support/CCFactory.h
            NO_WERROR                cocos/editor-support/dragonbones-creator-support/CCSlot.cpp
                                     cocos/editor-support/dragonbones-creator-support/CCSlot.h
            NO_WERROR                cocos/editor-support/dragonbones-creator-support/CCTextureAtlasData.cpp
                                     cocos/editor-support/dragonbones-creator-support/CCTextureAtlasData.h

        )
        cocos_source_files(
            NO_WERROR    cocos/bindings/auto/jsb_dragonbones_auto.cpp
                         cocos/bindings/auto/jsb_dragonbones_auto.h
            NO_WERROR    cocos/bindings/manual/jsb_dragonbones_manual.cpp
                         cocos/bindings/manual/jsb_dragonbones_manual.h
        )
    endif()
endif()

######## manual
cocos_source_files(
            cocos/bindings/manual/jsb_classtype.cpp
            cocos/bindings/manual/jsb_classtype.h
            cocos/bindings/manual/jsb_cocos_manual.cpp
            cocos/bindings/manual/jsb_cocos_manual.h
            cocos/bindings/manual/jsb_conversions.h
            cocos/bindings/manual/jsb_conversions_spec.cpp
            cocos/bindings/manual/jsb_conversions_spec.h
            cocos/bindings/manual/jsb_gfx_manual.cpp
            cocos/bindings/manual/jsb_gfx_manual.h
            cocos/bindings/manual/jsb_global.cpp
            cocos/bindings/manual/jsb_global.h
            cocos/bindings/manual/jsb_helper.cpp
            cocos/bindings/manual/jsb_helper.h
            cocos/bindings/manual/jsb_module_register.h
            cocos/bindings/manual/jsb_module_register.cpp
            cocos/bindings/manual/jsb_platform.h
            cocos/bindings/manual/jsb_scene_manual.cpp
            cocos/bindings/manual/jsb_scene_manual.h
            cocos/bindings/manual/jsb_assets_manual.cpp
            cocos/bindings/manual/jsb_assets_manual.h
            cocos/bindings/manual/jsb_network_manual.cpp
            cocos/bindings/manual/jsb_network_manual.h
            cocos/bindings/manual/jsb_xmlhttprequest.cpp
            cocos/bindings/manual/jsb_xmlhttprequest.h
            cocos/bindings/manual/jsb_pipeline_manual.h
            cocos/bindings/manual/jsb_pipeline_manual.cpp
)

if(USE_SOCKET)
    cocos_source_files(
                     cocos/bindings/manual/jsb_socketio.cpp
                     cocos/bindings/manual/jsb_socketio.h
                     cocos/bindings/manual/jsb_websocket.cpp
                     cocos/bindings/manual/jsb_websocket.h
    )
endif()

if(NOT IOS AND USE_WEBSOCKET_SERVER)
    cocos_source_files(
                     cocos/bindings/manual/jsb_websocket_server.cpp
                     cocos/bindings/manual/jsb_websocket_server.h
    )
endif()

if(ANDROID)
    cocos_source_files(
                    cocos/bindings/manual/jsb_platform_android.cpp
                    cocos/bindings/manual/JavaScriptJavaBridge.cpp
                    cocos/bindings/manual/JavaScriptJavaBridge.h
    )
elseif(OHOS)
    cocos_source_files(
        cocos/bindings/manual/jsb_platform_ohos.cpp
        cocos/bindings/manual/JavaScriptJavaBridge.cpp
        cocos/bindings/manual/JavaScriptJavaBridge.h
    )
elseif(APPLE)
    cocos_source_files(
                    cocos/bindings/manual/jsb_platfrom_apple.mm
                    cocos/bindings/manual/JavaScriptObjCBridge.h
                    cocos/bindings/manual/JavaScriptObjCBridge.mm
                    cocos/platform/apple/JsbBridge.h
                    cocos/platform/apple/JsbBridge.mm
                    cocos/platform/apple/JsbBridgeWrapper.h
                    cocos/platform/apple/JsbBridgeWrapper.mm
    )
elseif(WIN32)
    cocos_source_files(
        NO_WERROR    cocos/bindings/manual/jsb_platfrom_win32.cpp
    )
elseif(LINUX)
    cocos_source_files(
        NO_WERROR    cocos/bindings/manual/jsb_platfrom_linux.cpp
    )
endif()

############# module bindings
if(USE_SE_V8)
    cocos_source_files(MODULE ccbindings
                     cocos/bindings/jswrapper/v8/Base.h
                     cocos/bindings/jswrapper/v8/Class.cpp
                     cocos/bindings/jswrapper/v8/Class.h
                     cocos/bindings/jswrapper/v8/HelperMacros.h
                     cocos/bindings/jswrapper/v8/HelperMacros.cpp
                     cocos/bindings/jswrapper/v8/Object.cpp
                     cocos/bindings/jswrapper/v8/Object.h
                     cocos/bindings/jswrapper/v8/ObjectWrap.cpp
                     cocos/bindings/jswrapper/v8/ObjectWrap.h
                     cocos/bindings/jswrapper/v8/ScriptEngine.cpp
                     cocos/bindings/jswrapper/v8/ScriptEngine.h
                     cocos/bindings/jswrapper/v8/SeApi.h
                     cocos/bindings/jswrapper/v8/Utils.cpp
                     cocos/bindings/jswrapper/v8/Utils.h
                     cocos/bindings/jswrapper/v8/MissingSymbols.cpp
                     cocos/bindings/jswrapper/v8/MissingSymbols.h
    )
    if(USE_V8_DEBUGGER)
    cocos_source_files(MODULE ccbindings
                                cocos/bindings/jswrapper/v8/debugger/base64.h
        NO_WERROR               cocos/bindings/jswrapper/v8/debugger/env.cpp
                                cocos/bindings/jswrapper/v8/debugger/env.h
        NO_WERROR   NO_UBUILD   cocos/bindings/jswrapper/v8/debugger/http_parser.cpp
                                cocos/bindings/jswrapper/v8/debugger/http_parser.h
        NO_WERROR               cocos/bindings/jswrapper/v8/debugger/inspector_agent.cpp
                                cocos/bindings/jswrapper/v8/debugger/inspector_agent.h
        NO_WERROR               cocos/bindings/jswrapper/v8/debugger/inspector_io.cpp
                                cocos/bindings/jswrapper/v8/debugger/inspector_io.h
        NO_WERROR               cocos/bindings/jswrapper/v8/debugger/inspector_socket.cpp
                                cocos/bindings/jswrapper/v8/debugger/inspector_socket.h
        NO_WERROR               cocos/bindings/jswrapper/v8/debugger/inspector_socket_server.cpp
                                cocos/bindings/jswrapper/v8/debugger/inspector_socket_server.h
        NO_WERROR               cocos/bindings/jswrapper/v8/debugger/node.cpp
                                cocos/bindings/jswrapper/v8/debugger/node.h
        NO_WERROR               cocos/bindings/jswrapper/v8/debugger/node_debug_options.cpp
                                cocos/bindings/jswrapper/v8/debugger/node_debug_options.h
                                cocos/bindings/jswrapper/v8/debugger/node_mutex.h
        NO_WERROR               cocos/bindings/jswrapper/v8/debugger/SHA1.cpp
                                cocos/bindings/jswrapper/v8/debugger/SHA1.h
                                cocos/bindings/jswrapper/v8/debugger/util-inl.h
        NO_WERROR               cocos/bindings/jswrapper/v8/debugger/util.cpp
                                cocos/bindings/jswrapper/v8/debugger/util.h
                                cocos/bindings/jswrapper/v8/debugger/v8_inspector_protocol_json.h
    )
    endif()
endif()

if(USE_SE_SM)
    cocos_source_files(MODULE ccbindings
                    cocos/bindings/jswrapper/sm/Base.h
        NO_WERROR   cocos/bindings/jswrapper/sm/Class.cpp
                    cocos/bindings/jswrapper/sm/Class.h
                    cocos/bindings/jswrapper/sm/HelperMacros.h
        NO_WERROR   cocos/bindings/jswrapper/sm/HelperMacros.cpp
        NO_WERROR   cocos/bindings/jswrapper/sm/Object.cpp
                    cocos/bindings/jswrapper/sm/Object.h
        NO_WERROR   cocos/bindings/jswrapper/sm/ScriptEngine.cpp
                    cocos/bindings/jswrapper/sm/ScriptEngine.h
                    cocos/bindings/jswrapper/sm/SeApi.h
        NO_WERROR   cocos/bindings/jswrapper/sm/Utils.cpp
                    cocos/bindings/jswrapper/sm/Utils.h
    )
endif()

cocos_source_files(MODULE ccbindings
                 cocos/bindings/jswrapper/config.cpp
                 cocos/bindings/jswrapper/config.h
                 cocos/bindings/jswrapper/HandleObject.cpp
                 cocos/bindings/jswrapper/HandleObject.h
                 cocos/bindings/jswrapper/MappingUtils.cpp
                 cocos/bindings/jswrapper/MappingUtils.h
                 cocos/bindings/jswrapper/Object.h
                 cocos/bindings/jswrapper/RefCounter.cpp
                 cocos/bindings/jswrapper/RefCounter.h
                 cocos/bindings/jswrapper/SeApi.h
                 cocos/bindings/jswrapper/State.cpp
                 cocos/bindings/jswrapper/State.h
                 cocos/bindings/jswrapper/PrivateObject.h
                 cocos/bindings/jswrapper/Value.cpp
                 cocos/bindings/jswrapper/Value.h
                 cocos/bindings/jswrapper/ValueArrayPool.cpp
                 cocos/bindings/jswrapper/ValueArrayPool.h
)

cocos_source_files(
                 cocos/bindings/manual/jsb_global_init.cpp
                 cocos/bindings/manual/jsb_global_init.h
)

cocos_source_files(
                 cocos/bindings/event/CustomEventTypes.h
                 cocos/bindings/event/EventDispatcher.cpp
                 cocos/bindings/event/EventDispatcher.h
)

#### storage
if(NOT ANDROID)
    cocos_source_files(
                     cocos/storage/local-storage/LocalStorage.cpp
                     cocos/storage/local-storage/LocalStorage.h
    )
else()
    cocos_source_files(
                     cocos/storage/local-storage/LocalStorage-android.cpp
    )
endif()

#### ui
if(USE_EDIT_BOX)
    cocos_source_files(
                     cocos/ui/edit-box/EditBox.h
    )
endif()

if(ANDROID OR IOS OR OHOS)
    if(USE_VIDEO)
        cocos_source_files(
                         cocos/ui/videoplayer/VideoPlayer.h
        )
    endif()
    if(USE_WEBVIEW)
        cocos_source_files(
                         cocos/ui/webview/WebView-inl.h
                         cocos/ui/webview/WebView.h
        )
    endif()
endif()

if(ANDROID)
    if(USE_EDIT_BOX)
        cocos_source_files(
                         cocos/ui/edit-box/EditBox-android.cpp
        )
    endif()
    if(USE_VIDEO)
        cocos_source_files(
                         cocos/ui/videoplayer/VideoPlayer-java.cpp
        )
    endif()
    if(USE_WEBVIEW)
        cocos_source_files(
                         cocos/ui/webview/WebViewImpl-java.h
                         cocos/ui/webview/WebViewImpl-android.cpp
        )
    endif()
elseif(OHOS)
    if(USE_EDIT_BOX)
        cocos_source_files(
            cocos/ui/edit-box/EditBox-ohos.cpp
        )
    endif()
    if(USE_VIDEO)
        cocos_source_files(
            cocos/ui/videoplayer/VideoPlayer-java.cpp
        )
    endif()
    if(USE_WEBVIEW)
        cocos_source_files(
            cocos/ui/webview/WebViewImpl-java.h
            cocos/ui/webview/WebViewImpl-ohos.cpp
        )
    endif()
elseif(MACOSX)
    if(USE_EDIT_BOX)
        cocos_source_files(
            cocos/ui/edit-box/EditBox-mac.mm
        )
    endif()
elseif(IOS)
    if(USE_EDIT_BOX)
        cocos_source_files(
             NO_WERROR  NO_UBUILD   cocos/ui/edit-box/EditBox-ios.mm
        )
    endif()
    if(USE_VIDEO)
        cocos_source_files(
                         cocos/ui/videoplayer/VideoPlayer-ios.mm
        )
    endif()
    if(USE_WEBVIEW)
       cocos_source_files(
                         cocos/ui/webview/WebViewImpl-ios.h
            NO_WERROR   NO_UBUILD   cocos/ui/webview/WebViewImpl-ios.mm

       )
   endif()
elseif(WIN32)
    if(USE_EDIT_BOX)
        cocos_source_files(
            NO_WERROR    cocos/ui/edit-box/EditBox-win32.cpp
        )
    endif()
elseif(LINUX OR QNX)
    if(USE_EDIT_BOX)
        cocos_source_files(
            NO_WERROR    cocos/ui/edit-box/EditBox-linux.cpp
        )
    endif()
endif()

##### extensions

cocos_source_files(
                 extensions/assets-manager/AssetsManagerEx.cpp
                 extensions/assets-manager/AssetsManagerEx.h
                 extensions/assets-manager/AsyncTaskPool.cpp
                 extensions/assets-manager/AsyncTaskPool.h
                 extensions/assets-manager/EventAssetsManagerEx.cpp
                 extensions/assets-manager/EventAssetsManagerEx.h
                 extensions/assets-manager/Manifest.cpp
                 extensions/assets-manager/Manifest.h
                 extensions/cocos-ext.h
                 extensions/ExtensionExport.h
                 extensions/ExtensionMacros.h
)

list(APPEND COCOS_SOURCE_LIST ${CC_EXTERNAL_SOURCES})

### generate source files


function(compile_ts input_file_ts output_file)
    get_filename_component(outdir ${output_file} DIRECTORY)
    get_filename_component(from_ts ${input_file_ts} NAME)
    add_custom_command(
        OUTPUT ${output_file}
        COMMAND ${CMAKE_COMMAND} -E echo " transform ${from_ts} file ${output_file}"
        COMMAND ${TSC_EXECUTABLE} --module commonjs ${input_file_ts} --outDir ${outdir}
        DEPENDS ${input_file_ts}
        VERBATIM USES_TERMINAL
    )
endfunction()

compile_ts(${CWD}/../cocos/core/builtin/effects.ts ${CWD}/cocos/core/builtin/effects.js)
compile_ts(${CWD}/../cocos/core/builtin/shader-sources/glsl1.ts ${CWD}/cocos/core/builtin/shader-sources/glsl1.js)
compile_ts(${CWD}/../cocos/core/builtin/shader-sources/glsl3.ts ${CWD}/cocos/core/builtin/shader-sources/glsl3.js)
compile_ts(${CWD}/../cocos/core/builtin/shader-sources/glsl4.ts ${CWD}/cocos/core/builtin/shader-sources/glsl4.js)

set(CC_GENERATED_FILES
    ${CWD}/cocos/core/builtin/Effects.cpp
    ${CWD}/cocos/core/builtin/DebugInfos.cpp
    ${CWD}/cocos/core/builtin/shader-sources/glsl1.cpp
    ${CWD}/cocos/core/builtin/shader-sources/glsl3.cpp
    ${CWD}/cocos/core/builtin/shader-sources/glsl4.cpp
)

add_custom_target(builtin-res
    COMMAND ${CMAKE_COMMAND} -E echo "Generate builtin resources ..."
    COMMAND ${NODE_EXECUTABLE} ${CWD}/cmake/scripts/glsl_gzip.js
            ${CWD}/cocos/core/builtin/shader-sources/glsl1.js
            glsl1
            ${CWD}/cocos/core/builtin/shader-sources/glsl1.cpp.in
            ${CWD}/cocos/core/builtin/shader-sources/glsl1.cpp
    COMMAND ${NODE_EXECUTABLE} ${CWD}/cmake/scripts/glsl_gzip.js
            ${CWD}/cocos/core/builtin/shader-sources/glsl3.js
            glsl3
            ${CWD}/cocos/core/builtin/shader-sources/glsl3.cpp.in
            ${CWD}/cocos/core/builtin/shader-sources/glsl3.cpp
    COMMAND ${NODE_EXECUTABLE} ${CWD}/cmake/scripts/glsl_gzip.js
            ${CWD}/cocos/core/builtin/shader-sources/glsl4.js
            glsl4
            ${CWD}/cocos/core/builtin/shader-sources/glsl4.cpp.in
            ${CWD}/cocos/core/builtin/shader-sources/glsl4.cpp
    COMMAND ${NODE_EXECUTABLE} ${CWD}/cmake/scripts/effects_gzip.js
            ${CWD}/cocos/core/builtin/effects.js
            effects
            ${CWD}/cocos/core/builtin/Effects.cpp.in
            ${CWD}/cocos/core/builtin/Effects.cpp
    COMMAND ${NODE_EXECUTABLE} ${CWD}/cmake/scripts/gen_debugInfos.js
            ${CWD}/../EngineErrorMap.md
            ${CWD}/cocos/core/builtin/DebugInfos.cpp.in
            ${CWD}/cocos/core/builtin/DebugInfos.cpp
    DEPENDS
            ${CWD}/cocos/core/builtin/shader-sources/glsl1.js
            ${CWD}/cocos/core/builtin/shader-sources/glsl3.js
            ${CWD}/cocos/core/builtin/shader-sources/glsl4.js
            ${CWD}/cocos/core/builtin/shader-sources/glsl1.cpp.in
            ${CWD}/cocos/core/builtin/shader-sources/glsl3.cpp.in
            ${CWD}/cocos/core/builtin/shader-sources/glsl4.cpp.in
            ${CWD}/cocos/core/builtin/effects.js
            ${CWD}/cocos/core/builtin/Effects.cpp.in
            ${CWD}/cocos/core/builtin/DebugInfos.cpp.in
            ${CWD}/cmake/scripts/glsl_gzip.js
            ${CWD}/cmake/scripts/effects_gzip.js
    VERBATIM USES_TERMINAL
)
set_target_properties(builtin-res PROPERTIES FOLDER Utils)


list(APPEND COCOS_SOURCE_LIST ${CC_GENERATED_FILES})

if(USE_MODULES)
    add_library(ccmath ${ccmath_SOURCE_LIST})
    add_library(cclog ${cclog_SOURCE_LIST})
    add_library(ccfilesystem ${ccfilesystem_SOURCE_LIST} ${CC_TINYDIR_SOURCES})
    add_library(ccutils ${ccutils_SOURCE_LIST} ${CC_UTILS_SOURCES})
    add_library(ccunzip ${ccunzip_SOURCE_LIST} ${CC_UNZIP_SOURCES})
    add_library(ccbindings ${ccbindings_SOURCE_LIST})
    add_library(ccgeometry ${ccgeometry_SOURCE_LIST})

    target_include_directories(ccmath PRIVATE
        ${CWD}/cocos
    )
    target_include_directories(ccgeometry PRIVATE
        ${CWD}/cocos
    )
    target_include_directories(ccunzip PRIVATE
        ${CWD}/external/sources/unzip
        ${CWD}/external/sources
        ${CWD}/cocos
    )
    target_include_directories(cclog PRIVATE
        ${CWD}/cocos
    )
    target_include_directories(ccfilesystem PRIVATE
        ${CWD}
        ${CWD}/cocos
        ${CWD}/external/sources
    )
    target_include_directories(ccutils PRIVATE
        ${CWD}/cocos
        ${CWD}/external/sources
    )
    target_include_directories(ccbindings PRIVATE
        ${CWD}/cocos
        ${CWD}/cocos/bindings/jswrapper
        ${CWD}/cocos/editor-support # TODO: refactor include path
        ${CWD}
        ${CC_EXTERNAL_INCLUDES}
    )
    target_link_libraries(ccunzip PUBLIC
        ${ZLIB}
    )
    target_link_libraries(ccfilesystem PUBLIC
        ccunzip
        ccutils
        cclog
    )
    target_link_libraries(ccbindings PUBLIC
        ccfilesystem
        cclog
        ${se_libs_name}
        uv
    )
    target_link_libraries(ccgeometry PUBLIC
        ccmath
    )
    if(ANDROID)
        target_link_libraries(ccmath PUBLIC
            android_platform
        )
        target_link_libraries(cclog PUBLIC
            log
        )
        target_link_libraries(ccfilesystem PUBLIC
            cocos_jni
        )
    elseif(OHOS)
        target_link_libraries(cclog PUBLIC
            hilog_ndk.z
        )
        target_link_libraries(ccfilesystem PUBLIC
            cocos_jni
            rawfile.z
        )
    elseif(APPLE)
        target_link_libraries(ccfilesystem PUBLIC
        "-framework Foundation"
        "-framework SystemConfiguration"
        )
    endif()
else()
    list(APPEND COCOS_SOURCE_LIST
        ${ccmath_SOURCE_LIST}
        ${ccgeometry_SOURCE_LIST}
        ${cclog_SOURCE_LIST}
        ${ccfilesystem_SOURCE_LIST}
        ${ccunzip_SOURCE_LIST}
        ${ccbindings_SOURCE_LIST}
        ${ccutils_SOURCE_LIST}
        ${CC_UNZIP_SOURCES}
        ${CC_TINYDIR_SOURCES}
    )
endif()

source_group(TREE ${CWD} PREFIX "Source Files" FILES ${COCOS_SOURCE_LIST})

if(QNX)
    include(${QNX_PATH}/source.cmake)
    qnx_source_list(ccqnx_SOURCE_LIST ${QNX_PATH})
    source_group(TREE ${QNX_PATH} PREFIX "Source Files" FILES ${ccqnx_SOURCE_LIST}})
    list(APPEND COCOS_SOURCE_LIST ${ccqnx_SOURCE_LIST})
endif()

add_library(${ENGINE_NAME} ${COCOS_SOURCE_LIST})

if(USE_MODULES)
    target_link_libraries(${ENGINE_NAME} PUBLIC
        ccmath
        cclog
        ccfilesystem
        ccunzip
        ccbindings
        ccutils
    )
endif()


if(ANDROID OR OHOS)
    cc_enable_werror("${CC_JNI_SRC_FILES}")
    add_library(cocos_jni STATIC ${CC_JNI_SRC_FILES})
    target_include_directories(cocos_jni PUBLIC
        ${CWD}
        ${CWD}/cocos
        ${CC_EXTERNAL_INCLUDES}
    )
    if(ANDROID)
        target_link_libraries(cocos_jni PUBLIC
            android_platform
            android
            log
        )
        # Export GameActivity_onCreate(),
        # Refer to: https://github.com/android-ndk/ndk/issues/381.
        set(CMAKE_SHARED_LINKER_FLAGS
                "${CMAKE_SHARED_LINKER_FLAGS} -u GameActivity_onCreate")
    endif()
endif()

################################# cc_apply_definations ###################################
function(cc_apply_definations target)
    target_compile_definitions(${target} PUBLIC
        $<IF:$<BOOL:${USE_VIDEO}>,CC_USE_VIDEO=1,CC_USE_VIDEO=0>
        $<IF:$<BOOL:${USE_WEBVIEW}>,CC_USE_WEBVIEW=1,CC_USE_WEBVIEW=0>
        $<IF:$<BOOL:${USE_AUDIO}>,CC_USE_AUDIO=1,CC_USE_AUDIO=0>
        $<IF:$<BOOL:${USE_SOCKET}>,CC_USE_SOCKET=1,CC_USE_SOCKET=0>
        $<IF:$<BOOL:${USE_WEBSOCKET_SERVER}>,CC_USE_WEBSOCKET_SERVER=1,CC_USE_WEBSOCKET_SERVER=0>
        $<IF:$<BOOL:${USE_EDIT_BOX}>,CC_USE_EDITBOX=1,CC_USE_EDITBOX=0>
        $<IF:$<BOOL:${USE_V8_DEBUGGER}>,USE_V8_DEBUGGER=1,USE_V8_DEBUGGER=0>
        $<IF:$<BOOL:${USE_MIDDLEWARE}>,CC_USE_MIDDLEWARE=1,CC_USE_MIDDLEWARE=0>
        $<IF:$<BOOL:${USE_SPINE}>,CC_USE_SPINE=1,CC_USE_SPINE=0>
        $<IF:$<BOOL:${USE_DRAGONBONES}>,CC_USE_DRAGONBONES=1,CC_USE_DRAGONBONES=0>
        $<IF:$<BOOL:${USE_JOB_SYSTEM_TBB}>,CC_USE_JOB_SYSTEM_TBB=1,CC_USE_JOB_SYSTEM_TBB=0>
        $<IF:$<BOOL:${USE_JOB_SYSTEM_TASKFLOW}>,CC_USE_JOB_SYSTEM_TASKFLOW=1,CC_USE_JOB_SYSTEM_TASKFLOW=0>
        $<IF:$<BOOL:${USE_PHYSICS_PHYSX}>,CC_USE_PHYSICS_PHYSX=1,CC_USE_PHYSICS_PHYSX=0>
        $<IF:$<BOOL:${CC_EDITOR}>,CC_EDITOR=1,CC_EDITOR=0>
        $<$<BOOL:${USE_SE_SM}>:SCRIPT_ENGINE_TYPE=1>
        $<$<CONFIG:Debug>:CC_DEBUG=1>
    )
endfunction()

# setup default flags
cc_apply_definations(${ENGINE_NAME})

if(USE_MODULES)
    cc_apply_definations(ccmath)
    cc_apply_definations(cclog)
    cc_apply_definations(ccfilesystem)
    cc_apply_definations(ccunzip)
    cc_apply_definations(ccbindings)
    cc_apply_definations(ccutils)
endif()


if(MSVC)
    file(GLOB WINDOWS_DLLS
        ${CWD}/external/win64/libs/*.dll
        ${CWD}/external/win64/libs/msvcr/*.dll
    )
    target_compile_options(${ENGINE_NAME} PUBLIC /MP
        /bigobj
        /wd4018 # signed/unsigned mismatch
        /wd4244 # type conversion data lost
        /wd4267 # conversion from 'size_t' to 'type', possible loss of data
        /wd4305 # truncation from 'type1' to 'type2'
        /wd4309 # truncation of constant value
        /wd4819 # file contains a character that cannot be represented in the current code page
        /wd4996 # deprecated
    )
endif()

if(CC_USE_VULKAN)

    target_compile_definitions(${ENGINE_NAME} PUBLIC VK_NO_PROTOTYPES)
    target_compile_definitions(${ENGINE_NAME} PUBLIC CC_USE_VULKAN)

    if(WIN32)
        target_compile_definitions(${ENGINE_NAME} PUBLIC VK_USE_PLATFORM_WIN32_KHR)
    elseif(NX)
        target_compile_definitions(${ENGINE_NAME} PUBLIC VK_USE_PLATFORM_VI_NN)
    elseif(ANDROID)
        target_compile_definitions(${ENGINE_NAME} PUBLIC VK_USE_PLATFORM_ANDROID_KHR)
    elseif(IOS)
        target_compile_definitions(${ENGINE_NAME} PUBLIC VK_USE_PLATFORM_IOS_MVK)
    elseif(MACOSX)
        target_compile_definitions(${ENGINE_NAME} PUBLIC VK_USE_PLATFORM_MACOS_MVK)
    else()
        target_compile_definitions(${ENGINE_NAME} PUBLIC VK_USE_PLATFORM_XCB_KHR)
    endif()
endif()

if(CC_USE_METAL)
    target_compile_definitions(${ENGINE_NAME} PUBLIC CC_USE_METAL)
endif()

if(CC_USE_GLES3)
    target_compile_definitions(${ENGINE_NAME} PUBLIC CC_USE_GLES3)
endif()

if(CC_USE_GLES2)
    target_compile_definitions(${ENGINE_NAME} PUBLIC CC_USE_GLES2)
endif()

target_include_directories(${ENGINE_NAME}
    PUBLIC
        ${CC_EXTERNAL_INCLUDES}
        ${CWD}
        ${CWD}/cocos
        ${CWD}/cocos/renderer
        ${CWD}/cocos/platform
        ${CWD}/cocos/renderer/core
        ${CWD}/cocos/editor-support
        $<$<BOOL:USE_SE_V8>:${CWD}/cocos/bindings/jswrapper>
    PRIVATE
        ${CC_EXTERNAL_PRIVATE_INCLUDES}
)

target_compile_definitions(${ENGINE_NAME}
    PRIVATE
        ${CC_EXTERNAL_PRIVATE_DEFINITIONS}
)

if(NOT APPLE)
    target_include_directories(${ENGINE_NAME} PUBLIC
        ${CWD}/external/sources/EGL
    )
endif()

target_include_directories(${ENGINE_NAME} PUBLIC
    ${CWD}/external/sources/khronos
)

if(NX)
    include(${CMAKE_CURRENT_LIST_DIR}/platform-nx/setup.cmake)
elseif(WINDOWS)
    target_link_libraries(${ENGINE_NAME} PUBLIC
        ws2_32 userenv psapi winmm Iphlpapi
        ${CC_EXTERNAL_LIBS}
    )
    cc_win32_definations(${ENGINE_NAME})

    if(USE_MODULES)
        cc_win32_definations(ccmath)
        cc_win32_definations(cclog)
        cc_win32_definations(ccunzip)
        cc_win32_definations(ccfilesystem)
        cc_win32_definations(ccutils)
        cc_win32_definations(ccbindings)

        target_link_libraries(ccutils PUBLIC
            ws2_32 psapi userenv Iphlpapi
        )
        target_link_libraries(ccbindings PUBLIC
            ws2_32
        )
    endif()
endif()

if(ANDROID)
    target_compile_options(${ENGINE_NAME} PRIVATE
        -Wno-comment # nested block comments are actually useful sometimes
    )

    find_library(LIB_EGL NAMES EGL)
<<<<<<< HEAD
    find_library(LIB_GLESv2 NAMES GLESv2)
    target_link_libraries(${ENGINE_NAME} PUBLIC
=======
    target_link_libraries(cocos2d PUBLIC
>>>>>>> 9be02257
        android
        paddleboat_static
        OpenSLES
        ${LIB_EGL}
        jnigraphics
        ${CC_EXTERNAL_LIBS}
    )
endif()

if(OHOS)
    target_link_libraries(${ENGINE_NAME} PUBLIC
        EGL
        GLESv3
        zgraphic.z
        image_pixelmap.z
        rawfile.z
        z
        OpenSLES
        hilog_ndk.z
        ${CC_EXTERNAL_LIBS}
    )
endif()

if(APPLE)

    target_compile_options(${ENGINE_NAME} PRIVATE
        -Wno-objc-method-access
    )

    target_include_directories(${ENGINE_NAME} PUBLIC
        ${CWD}/cocos/platform/ios
    )
    target_link_libraries(${ENGINE_NAME} PUBLIC
        "-liconv"
        "-framework AudioToolbox"
        "-framework Foundation"
        "-framework OpenAL"
        "-framework GameController"
        "-framework Metal"
        "-framework MetalKit"
        "-framework QuartzCore"
        "-framework MetalPerformanceShaders"
        "-lsqlite3"
        "-framework Security"
        "-framework SystemConfiguration"
        "$(inherited)"
        ${CC_EXTERNAL_LIBS}
    )
    set_target_properties(${ENGINE_NAME} PROPERTIES
        XCODE_ATTRIBUTE_ONLY_ACTIVE_ARCH "YES"
        OSX_ARCHITECTURES "arm64;x86_64"
        ARCHIVE_OUTPUT_DIRECTORY ${CMAKE_CURRENT_BINARY_DIR}/archives
    )
    if(MACOSX)
        target_link_libraries(${ENGINE_NAME} PUBLIC
            "-framework OpenGL"
            "-framework AppKit"
        )
        target_compile_definitions(${ENGINE_NAME} PUBLIC
            CC_KEYBOARD_SUPPORT
        )
    elseif(IOS)
        target_link_libraries(${ENGINE_NAME} PUBLIC
            "-framework QuartzCore"
            "-framework MetalPerformanceShaders"
            "-framework UIKit"
            "-framework AVKit"
            "-framework WebKit"
            "-framework CoreVideo"
            "-framework CoreMotion"
            "-framework CFNetwork"
            "-framework CoreMedia"
            "-framework CoreText"
            "-framework CoreGraphics"
            "-framework AVFoundation"
            "-lz"
            "-framework OpenGLES"
            "-framework JavaScriptCore"
        )
        set_property(TARGET ${ENGINE_NAME} PROPERTY XCODE_ATTRIBUTE_IPHONEOS_DEPLOYMENT_TARGET ${TARGET_IOS_VERSION})
        set_property(TARGET ${ENGINE_NAME} PROPERTY XCODE_ATTRIBUTE_ENABLE_BITCODE "NO")
    endif()

endif()

if(QNX)
    include(${QNX_PATH}/setup.cmake)
elseif(LINUX)
    set(LINUX_GRAPHIC_LIBS "")
    if(NOT USE_SERVER_MODE)
        list(APPEND LINUX_GRAPHIC_LIBS X11)
    endif()
    target_link_libraries(${ENGINE_NAME} PUBLIC
        ${LINUX_GRAPHIC_LIBS}
        ${CC_EXTERNAL_LIBS}
    )
endif()
source_group(TREE ${CWD} PREFIX "Source Files" FILES ${COCOS_SOURCE_LIST})<|MERGE_RESOLUTION|>--- conflicted
+++ resolved
@@ -2923,12 +2923,7 @@
     )
 
     find_library(LIB_EGL NAMES EGL)
-<<<<<<< HEAD
-    find_library(LIB_GLESv2 NAMES GLESv2)
     target_link_libraries(${ENGINE_NAME} PUBLIC
-=======
-    target_link_libraries(cocos2d PUBLIC
->>>>>>> 9be02257
         android
         paddleboat_static
         OpenSLES
