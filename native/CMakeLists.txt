include(${CMAKE_CURRENT_LIST_DIR}/cmake/predefine.cmake)

################################# engine source code ##################################
set(CWD ${CMAKE_CURRENT_LIST_DIR})
set(COCOS_SOURCE_LIST)
set(ENGINE_NAME cocos_engine)

# Should be enable someday in the future
# set(CMAKE_CXX_FLAGS "${WERROR_FLAGS}")

################################# options ############################################
# default fallback options
cc_set_if_undefined(CC_DEBUG_FORCE           OFF)
cc_set_if_undefined(USE_SE_V8                ON)
cc_set_if_undefined(USE_SE_SM                OFF)
cc_set_if_undefined(USE_V8_DEBUGGER          ON)
cc_set_if_undefined(USE_V8_DEBUGGER_FORCE    OFF)
cc_set_if_undefined(USE_SOCKET               ON)
cc_set_if_undefined(USE_AUDIO                ON)
cc_set_if_undefined(USE_EDIT_BOX             ON)
cc_set_if_undefined(USE_VIDEO                ON)
cc_set_if_undefined(USE_WEBVIEW              ON)
cc_set_if_undefined(USE_MIDDLEWARE           ON)
cc_set_if_undefined(USE_DRAGONBONES          ON)
cc_set_if_undefined(USE_SPINE                ON)
cc_set_if_undefined(USE_WEBSOCKET_SERVER     OFF)
cc_set_if_undefined(USE_JOB_SYSTEM_TASKFLOW  OFF)
cc_set_if_undefined(USE_JOB_SYSTEM_TBB       OFF)
cc_set_if_undefined(USE_PHYSICS_PHYSX        OFF)
cc_set_if_undefined(USE_MODULES              OFF)
cc_set_if_undefined(USE_SERVER_MODE          OFF)
<<<<<<< HEAD
cc_set_if_undefined(USE_CCACHE               OFF)
cc_set_if_undefined(USE_PLUGINS              ON)
cc_set_if_undefined(USE_DEBUG_RENDERER       ON)
cc_set_if_undefined(USE_GEOMETRY_RENDERER    ON)
cc_set_if_undefined(USE_WEBP                 ON)
=======
cc_set_if_undefined(NET_MODE                   0) # 0 is client
>>>>>>> ca6a9e4b

add_definitions()

if(NX)
    cc_set_if_undefined(CC_USE_VULKAN ON)
    cc_set_if_undefined(CC_USE_GLES3 OFF)
    cc_set_if_undefined(CC_USE_GLES2 OFF)
elseif(ANDROID OR WINDOWS OR OHOS)
    cc_set_if_undefined(CC_USE_GLES3 ON)
    cc_set_if_undefined(CC_USE_VULKAN OFF)
    cc_set_if_undefined(CC_USE_GLES2 OFF)
elseif(MACOSX OR IOS)
    cc_set_if_undefined(CC_USE_METAL ON)
    cc_set_if_undefined(CC_USE_VULKAN OFF)
    cc_set_if_undefined(CC_USE_GLES3 OFF)
    cc_set_if_undefined(CC_USE_GLES2 OFF)
endif()

set(CC_USE_GLES3 ${CC_USE_GLES3} CACHE INTERNAL "")
set(CC_USE_GLES2 ${CC_USE_GLES2} CACHE INTERNAL "")
set(CC_USE_VULKAN ${CC_USE_VULKAN} CACHE INTERNAL "")
set(CC_USE_METAL ${CC_USE_METAL}  CACHE INTERNAL "")

if(USE_SERVER_MODE)
    set(CC_USE_VULKAN OFF)
    set(CC_USE_GLES3 OFF)
    set(CC_USE_GLES2 OFF)
    add_definitions(-DCC_SERVER_MODE)
endif()


add_definitions(-DCC_NETMODE_CLIENT=0)
add_definitions(-DCC_NETMODE_LISTEN_SERVER=1)
add_definitions(-DCC_NETMODE_HOST_SERVER=2)
if(${NET_MODE} EQUAL "0" OR ${NET_MODE} EQUAL "1" OR ${NET_MODE} EQUAL "2")
    add_definitions(-DCC_NETMODE=${NET_MODE})
else()
    message(FATAL_ERROR "NET_MODE only support setting to 1 2 or 3.")
endif()

if(USE_PHYSICS_PHYSX)
    if (ANDROID AND CMAKE_ANDROID_ARCH_ABI MATCHES x86)
        set(USE_PHYSICS_PHYSX OFF)
        message(AUTHOR_WARNING "Native PhysX does not support Google Android X86")
    endif()
endif()

if(NOT USE_SOCKET)
    set(USE_WEBSOCKET_SERVER OFF)
endif()

if(OHOS)
    set(CC_USE_GLES2 OFF)
endif()

## disable videoplay on non-mobile platforms
if(NOT ANDROID AND NOT IOS AND NOT OHOS)
    set(USE_VIDEO OFF)
    set(USE_WEBVIEW OFF)
endif()

## disable middleware when dragonbones and spine are disabled
if(NOT USE_DRAGONBONES AND NOT USE_SPINE)
	set(USE_MIDDLEWARE OFF)
endif()

if(USE_DRAGONBONES OR USE_SPINE)
	set(USE_MIDDLEWARE ON)
endif()

if(USE_JOB_SYSTEM_TASKFLOW AND USE_JOB_SYSTEM_TBB)
    set(USE_JOB_SYSTEM_TASKFLOW ON)
    set(USE_JOB_SYSTEM_TBB      OFF)
endif()

if(USE_JOB_SYSTEM_TASKFLOW)
    set(CMAKE_CXX_STANDARD 17)
    if(IOS AND "${TARGET_IOS_VERSION}" VERSION_LESS "12.0")
        message(FATAL_ERROR "Target iOS version requires 12.0+ when enable taskflow")
    endif()
endif()

if(ANDROID)
    if(USE_CCACHE AND NOT CCACHE_EXECUTABLE)
       message(AUTHOR_WARNING "ccache executable not found!")
    endif()
    if(CCACHE_EXECUTABLE AND USE_CCACHE)
        set(CMAKE_C_COMPILER_LAUNCHER   "${CCACHE_EXECUTABLE}")
        set(CMAKE_CXX_COMPILER_LAUNCHER "${CCACHE_EXECUTABLE}")
    endif()
endif()

################################# list all option values ##############################

cc_inspect_values(
    USE_MODULES
    CC_USE_METAL
    CC_USE_GLES3
    CC_USE_GLES2
    CC_USE_VULKAN
    CC_DEBUG_FORCE
    USE_SE_V8
    USE_V8_DEBUGGER
    USE_V8_DEBUGGER_FORCE
    USE_SE_SM
    USE_SOCKET
    USE_AUDIO
    USE_EDIT_BOX
    USE_VIDEO
    USE_WEBVIEW
    USE_MIDDLEWARE
    USE_DRAGONBONES
    USE_SPINE
    USE_WEBSOCKET_SERVER
    USE_PHYSICS_PHYSX
    USE_JOB_SYSTEM_TBB
    USE_JOB_SYSTEM_TASKFLOW
    USE_SERVER_MODE
    USE_CCACHE
    CCACHE_EXECUTABLE
    NODE_EXECUTABLE
)

################################# external source code ################################
if(NOT EXISTS ${CMAKE_CURRENT_LIST_DIR}/external/CMakeLists.txt)
    message(FATAL_ERROR "Please download external libraries! File ${CMAKE_CURRENT_LIST_DIR}/external/CMakeLists.txt not exists!")
endif()

include(${CMAKE_CURRENT_LIST_DIR}/external/CMakeLists.txt)

##### audio
if(USE_AUDIO)
    cocos_source_files(
                     cocos/audio/AudioEngine.cpp
                     cocos/audio/include/AudioEngine.h
                     cocos/audio/include/AudioDef.h
                     cocos/audio/include/Export.h
    )
    if(WINDOWS)
        cocos_source_files(
            cocos/audio/oalsoft/AudioCache.cpp
            cocos/audio/oalsoft/AudioCache.h
            cocos/audio/oalsoft/AudioDecoder.cpp
            cocos/audio/oalsoft/AudioDecoder.h
            cocos/audio/oalsoft/AudioDecoderManager.cpp
            cocos/audio/oalsoft/AudioDecoderManager.h
            cocos/audio/oalsoft/AudioDecoderMp3.cpp
            cocos/audio/oalsoft/AudioDecoderMp3.h
            cocos/audio/oalsoft/AudioDecoderOgg.cpp
            cocos/audio/oalsoft/AudioDecoderOgg.h
            cocos/audio/oalsoft/AudioEngine-soft.cpp
            cocos/audio/oalsoft/AudioEngine-soft.h
            cocos/audio/oalsoft/AudioMacros.h
            cocos/audio/oalsoft/AudioPlayer.cpp
            cocos/audio/oalsoft/AudioPlayer.h
        )
    elseif(LINUX OR QNX)
        cocos_source_files(
            cocos/audio/oalsoft/AudioCache.cpp
            cocos/audio/oalsoft/AudioCache.h
            cocos/audio/oalsoft/AudioDecoder.cpp
            cocos/audio/oalsoft/AudioDecoder.h
            cocos/audio/oalsoft/AudioDecoderManager.cpp
            cocos/audio/oalsoft/AudioDecoderManager.h
            cocos/audio/oalsoft/AudioDecoderMp3.cpp
            cocos/audio/oalsoft/AudioDecoderMp3.h
            cocos/audio/oalsoft/AudioDecoderOgg.cpp
            cocos/audio/oalsoft/AudioDecoderOgg.h
            cocos/audio/oalsoft/AudioEngine-soft.cpp
            cocos/audio/oalsoft/AudioEngine-soft.h
            cocos/audio/oalsoft/AudioMacros.h
            cocos/audio/oalsoft/AudioPlayer.cpp
            cocos/audio/oalsoft/AudioPlayer.h
        )
    elseif(ANDROID)
        cocos_source_files(
                         cocos/audio/android/AssetFd.cpp
                         cocos/audio/android/AssetFd.h
                         cocos/audio/android/audio.h
                         cocos/audio/android/AudioBufferProvider.h
                         cocos/audio/android/AudioDecoder.cpp
                         cocos/audio/android/AudioDecoder.h
                         cocos/audio/android/AudioDecoderMp3.cpp
                         cocos/audio/android/AudioDecoderMp3.h
                         cocos/audio/android/AudioDecoderOgg.cpp
                         cocos/audio/android/AudioDecoderOgg.h
                         cocos/audio/android/AudioDecoderProvider.cpp
                         cocos/audio/android/AudioDecoderProvider.h
                         cocos/audio/android/AudioDecoderSLES.cpp
                         cocos/audio/android/AudioDecoderSLES.h
                         cocos/audio/android/AudioDecoderWav.cpp
                         cocos/audio/android/AudioDecoderWav.h
                         cocos/audio/android/AudioEngine-inl.cpp
                         cocos/audio/android/AudioEngine-inl.h
                         cocos/audio/android/AudioMixer.cpp
                         cocos/audio/android/AudioMixer.h
                         cocos/audio/android/AudioMixerController.cpp
                         cocos/audio/android/AudioMixerController.h
                         cocos/audio/android/AudioMixerOps.h
                         cocos/audio/android/AudioPlayerProvider.cpp
                         cocos/audio/android/AudioPlayerProvider.h
                         cocos/audio/android/AudioResampler.cpp
                         cocos/audio/android/AudioResampler.h
                         cocos/audio/android/AudioResamplerCubic.cpp
                         cocos/audio/android/AudioResamplerCubic.h
                         cocos/audio/android/AudioResamplerPublic.h
                         cocos/audio/android/audio_utils/format.c
                         cocos/audio/android/audio_utils/include/audio_utils/format.h
                         cocos/audio/android/audio_utils/include/audio_utils/minifloat.h
                         cocos/audio/android/audio_utils/include/audio_utils/primitives.h
                         cocos/audio/android/audio_utils/minifloat.cpp
                         cocos/audio/android/audio_utils/primitives.c
                         cocos/audio/android/audio_utils/private/private.h
                         cocos/audio/android/cutils/bitops.h
                         cocos/audio/android/cutils/log.h
                         cocos/audio/android/IAudioPlayer.h
                         cocos/audio/android/ICallerThreadUtils.h
                         cocos/audio/android/IVolumeProvider.h
                         cocos/audio/android/mp3reader.cpp
                         cocos/audio/android/mp3reader.h
                         cocos/audio/android/OpenSLHelper.h
                         cocos/audio/android/PcmAudioPlayer.cpp
                         cocos/audio/android/PcmAudioPlayer.h
                         cocos/audio/android/PcmAudioService.cpp
                         cocos/audio/android/PcmAudioService.h
                         cocos/audio/android/PcmBufferProvider.cpp
                         cocos/audio/android/PcmBufferProvider.h
                         cocos/audio/android/PcmData.cpp
                         cocos/audio/android/PcmData.h
                         cocos/audio/android/tinysndfile.cpp
                         cocos/audio/android/tinysndfile.h
                         cocos/audio/android/Track.cpp
                         cocos/audio/android/Track.h
                         cocos/audio/android/UrlAudioPlayer.cpp
                         cocos/audio/android/UrlAudioPlayer.h
                         cocos/audio/android/utils/Compat.h
                         cocos/audio/android/utils/Errors.h
                         cocos/audio/android/utils/Utils.cpp
                         cocos/audio/android/utils/Utils.h
        )
     elseif(OHOS)
        cocos_source_files(
            cocos/audio/oalsoft/AudioCache.cpp
            cocos/audio/oalsoft/AudioCache.h
            cocos/audio/oalsoft/AudioDecoderManager.cpp
            cocos/audio/oalsoft/AudioDecoderManager.h
            cocos/audio/oalsoft/AudioDecoder.cpp
            cocos/audio/oalsoft/AudioDecoder.h
            cocos/audio/oalsoft/AudioDecoderMp3.cpp
            cocos/audio/oalsoft/AudioDecoderMp3.h
            cocos/audio/oalsoft/AudioDecoderOgg.cpp
            cocos/audio/oalsoft/AudioDecoderOgg.h
            cocos/audio/oalsoft/AudioEngine-soft.cpp
            cocos/audio/oalsoft/AudioEngine-soft.h
            cocos/audio/oalsoft/AudioMacros.h
            cocos/audio/oalsoft/AudioPlayer.cpp
            cocos/audio/oalsoft/AudioPlayer.h

            cocos/audio/ohos/AudioDecoderWav.h
            cocos/audio/ohos/AudioDecoderWav.cpp
            # cocos/audio/ohos/AudioDecoderMp3.h
            # cocos/audio/ohos/AudioDecoderMp3.cpp
            cocos/audio/ohos/FsCallback.h
            cocos/audio/ohos/FsCallback.cpp

            cocos/audio/android/tinysndfile.cpp
            cocos/audio/android/tinysndfile.h
            cocos/audio/android/audio_utils/primitives.c
        )
    elseif(APPLE)
        cocos_source_files(
                                    cocos/audio/apple/AudioDecoder.h
            NO_WERROR   NO_UBUILD   cocos/audio/apple/AudioPlayer.mm
            NO_WERROR   NO_UBUILD   cocos/audio/apple/AudioDecoder.mm
                                    cocos/audio/apple/AudioPlayer.h
            NO_WERROR   NO_UBUILD   cocos/audio/apple/AudioEngine-inl.mm
                                    cocos/audio/apple/AudioMacros.h
            NO_WERROR   NO_UBUILD   cocos/audio/apple/AudioCache.mm
                                    cocos/audio/apple/AudioCache.h
                                    cocos/audio/apple/AudioEngine-inl.h
        )
    endif()

endif()

##### plugins
cocos_source_files(
    cocos/plugins/Plugins.h
    cocos/plugins/Plugins.cpp
    cocos/plugins/bus/BusTypes.h
    cocos/plugins/bus/EventBus.h
    cocos/plugins/bus/EventBus.cpp
)

##### base
cocos_source_files(
    cocos/base/Agent.h
    cocos/base/astc.cpp
    cocos/base/astc.h
    cocos/base/base64.cpp
    cocos/base/base64.h
    cocos/base/Config.h
    cocos/base/csscolorparser.cpp
    cocos/base/csscolorparser.h
    cocos/base/DeferredReleasePool.cpp
    cocos/base/DeferredReleasePool.h
    cocos/base/etc1.cpp
    cocos/base/etc1.h
    cocos/base/etc2.cpp
    cocos/base/etc2.h
    cocos/base/IndexHandle.h
    cocos/base/Locked.h
    cocos/base/Macros.h
    cocos/base/Object.h
    cocos/base/Ptr.h
    cocos/base/Random.h
    cocos/base/RefCounted.cpp
    cocos/base/RefCounted.h
    cocos/base/RefMap.h
    cocos/base/RefVector.h
    cocos/base/Scheduler.cpp
    cocos/base/Scheduler.h
    cocos/base/StringHandle.cpp
    cocos/base/StringHandle.h
    cocos/base/StringPool.h
    cocos/base/StringUtil.cpp
    cocos/base/StringUtil.h
    cocos/base/ThreadPool.cpp
    cocos/base/ThreadPool.h
    cocos/base/TypeDef.h
    cocos/base/std/any.h
    cocos/base/std/optional.h
    cocos/base/std/variant.h
    cocos/base/std/container/array.h
    cocos/base/std/container/deque.h
    cocos/base/std/container/list.h
    cocos/base/std/container/map.h
    cocos/base/std/container/queue.h
    cocos/base/std/container/set.h
    cocos/base/std/container/string.h
    cocos/base/std/container/unordered_map.h
    cocos/base/std/container/unordered_set.h
    cocos/base/std/container/vector.h
)

############ application
cocos_source_files(
    cocos/application/BaseApplication.h
    cocos/application/CocosApplication.h
    cocos/application/CocosApplication.cpp
    cocos/application/ApplicationManager.h
    cocos/application/ApplicationManager.cpp
    cocos/application/BaseGame.h
    cocos/application/BaseGame.cpp
)

############ engine
cocos_source_files(
    cocos/engine/BaseEngine.cpp
    cocos/engine/BaseEngine.h
    cocos/engine/Engine.cpp
    cocos/engine/Engine.h
)

############ main
if(NOT USE_SERVER_MODE AND (WINDOWS OR LINUX))
cocos_source_files(
    cocos/platform/SDLHelper.h
    cocos/platform/SDLHelper.cpp
)
endif()

############ platform
cocos_source_files(
    cocos/platform/IEventDispatch.h
    cocos/platform/BasePlatform.cpp
    cocos/platform/BasePlatform.h
    cocos/platform/UniversalPlatform.cpp
    cocos/platform/UniversalPlatform.h
)
if(WINDOWS)
    cocos_source_files(
        cocos/platform/win32/WindowsPlatform.cpp
        cocos/platform/win32/WindowsPlatform.h
    )
elseif(LINUX)
    cocos_source_files(
        cocos/platform/linux/LinuxPlatform.cpp
        cocos/platform/linux/LinuxPlatform.h
    )
elseif(ANDROID)
    cocos_source_files(
        cocos/platform/android/AndroidPlatform.cpp
        cocos/platform/android/AndroidPlatform.h
    )
elseif(OHOS)
    cocos_source_files(
        cocos/platform/ohos/OhosPlatform.cpp
        cocos/platform/ohos/OhosPlatform.h
    )
elseif(MACOSX)
    cocos_source_files(
        cocos/platform/mac/MacPlatform.mm
        cocos/platform/mac/MacPlatform.h
        cocos/platform/mac/ViewController.h
        cocos/platform/mac/ViewController.mm
        cocos/platform/mac/AppDelegate.h
        cocos/platform/mac/AppDelegate.mm
    )
elseif(IOS)
    cocos_source_files(
        cocos/platform/ios/IOSPlatform.mm
        cocos/platform/ios/IOSPlatform.h
        cocos/platform/ios/AppDelegateBridge.mm
        cocos/platform/ios/AppDelegateBridge.h
    )
endif()

############ platform : Abstract interface
cocos_source_files(
    cocos/platform/interfaces/OSInterface.cpp
    cocos/platform/interfaces/OSInterface.h
    cocos/platform/interfaces/OSInterfaceManager.cpp
    cocos/platform/interfaces/OSInterfaceManager.h
)

############ platform : Interface definition
cocos_source_files(
    cocos/platform/interfaces/modules/Device.cpp
    cocos/platform/interfaces/modules/Device.h
    cocos/platform/interfaces/modules/IAccelerometer.h
    cocos/platform/interfaces/modules/IBattery.h
    cocos/platform/interfaces/modules/IScreen.h
    cocos/platform/interfaces/modules/INetwork.h
    cocos/platform/interfaces/modules/ISystem.cpp
    cocos/platform/interfaces/modules/ISystem.h
    cocos/platform/interfaces/modules/ISystemWindow.h
    cocos/platform/interfaces/modules/IVibrator.h
)

cocos_source_files(
    cocos/platform/interfaces/modules/canvas/CanvasRenderingContext2D.cpp
    cocos/platform/interfaces/modules/canvas/CanvasRenderingContext2D.h
    cocos/platform/interfaces/modules/canvas/ICanvasRenderingContext2D.cpp
    cocos/platform/interfaces/modules/canvas/ICanvasRenderingContext2D.h
)
if(USE_SERVER_MODE)
    cocos_source_files(
        cocos/platform/empty/modules/CanvasRenderingContext2DDelegate.cpp
        cocos/platform/empty/modules/CanvasRenderingContext2DDelegate.h
    )
elseif(WINDOWS)
    cocos_source_files(
        cocos/platform/win32/modules/CanvasRenderingContext2DDelegate.cpp
        cocos/platform/win32/modules/CanvasRenderingContext2DDelegate.h
    )
elseif(ANDROID OR OHOS)
    cocos_source_files(
        cocos/platform/java/modules/CanvasRenderingContext2DDelegate.cpp
        cocos/platform/java/modules/CanvasRenderingContext2DDelegate.h
    )
elseif(MACOSX OR IOS)
    cocos_source_files(
        cocos/platform/apple/modules/CanvasRenderingContext2DDelegate.mm
        cocos/platform/apple/modules/CanvasRenderingContext2DDelegate.h
    )
elseif(LINUX)
    cocos_source_files(
        cocos/platform/linux/modules/CanvasRenderingContext2DDelegate.cpp
        cocos/platform/linux/modules/CanvasRenderingContext2DDelegate.h
    )
endif()

############ platform : Interface implementation of windows

if(WINDOWS)
    cocos_source_files(
        cocos/platform/win32/modules/Accelerometer.cpp
        cocos/platform/win32/modules/Accelerometer.h
        cocos/platform/win32/modules/Battery.cpp
        cocos/platform/win32/modules/Battery.h
        cocos/platform/win32/modules/Network.cpp
        cocos/platform/win32/modules/Network.h
        cocos/platform/win32/modules/Vibrator.cpp
        cocos/platform/win32/modules/Vibrator.h
        cocos/platform/win32/modules/System.cpp
        cocos/platform/win32/modules/System.h
    )
    if(USE_SERVER_MODE)
        cocos_source_files(
            cocos/platform/empty/modules/Screen.cpp
            cocos/platform/empty/modules/Screen.h
            cocos/platform/empty/modules/SystemWindow.cpp
            cocos/platform/empty/modules/SystemWindow.h
        )
    else()
        cocos_source_files(
            cocos/platform/win32/modules/Screen.cpp
            cocos/platform/win32/modules/Screen.h
            cocos/platform/win32/modules/SystemWindow.cpp
            cocos/platform/win32/modules/SystemWindow.h
        )
    endif()
elseif(ANDROID OR OHOS)
    cocos_source_files(
        cocos/platform/java/modules/Accelerometer.cpp
        cocos/platform/java/modules/Accelerometer.h
        cocos/platform/java/modules/Battery.cpp
        cocos/platform/java/modules/Battery.h
        cocos/platform/java/modules/CommonScreen.cpp
        cocos/platform/java/modules/CommonScreen.h
        cocos/platform/java/modules/Network.cpp
        cocos/platform/java/modules/Network.h
        cocos/platform/java/modules/Vibrator.cpp
        cocos/platform/java/modules/Vibrator.h
        cocos/platform/java/modules/CommonSystem.cpp
        cocos/platform/java/modules/CommonSystem.h
        cocos/platform/java/modules/SystemWindow.cpp
        cocos/platform/java/modules/SystemWindow.h
    )
endif()

if(ANDROID)
    cocos_source_files(
        cocos/platform/android/modules/Screen.cpp
        cocos/platform/android/modules/Screen.h
        cocos/platform/android/modules/System.cpp
        cocos/platform/android/modules/System.h
    )
elseif(OHOS)
    cocos_source_files(
        cocos/platform/ohos/modules/Screen.cpp
        cocos/platform/ohos/modules/Screen.h
        cocos/platform/ohos/modules/System.cpp
        cocos/platform/ohos/modules/System.h
    )
elseif(MACOSX)
   cocos_source_files(
    NO_WERROR               cocos/platform/mac/modules/Accelerometer.mm
                            cocos/platform/mac/modules/Accelerometer.h
                            cocos/platform/mac/modules/Battery.mm
                            cocos/platform/mac/modules/Battery.h
                            cocos/platform/mac/modules/Network.mm
                            cocos/platform/mac/modules/Network.h
                            cocos/platform/mac/modules/Vibrator.mm
                            cocos/platform/mac/modules/Vibrator.h
                            cocos/platform/mac/modules/System.mm
                            cocos/platform/mac/modules/System.h
   )
   if(USE_SERVER_MODE)
        cocos_source_files(
            cocos/platform/empty/modules/Screen.cpp
            cocos/platform/empty/modules/Screen.h
            cocos/platform/empty/modules/SystemWindow.cpp
            cocos/platform/empty/modules/SystemWindow.h
        )
    else()
        cocos_source_files(
    NO_WERROR   NO_UBUILD        cocos/platform/mac/modules/Screen.mm
                                 cocos/platform/mac/modules/Screen.h
                                 cocos/platform/mac/modules/SystemWindow.mm
                                 cocos/platform/mac/modules/SystemWindow.h
        )
    endif()
elseif(IOS)
   cocos_source_files(
    NO_WERROR   NO_UBUILD   cocos/platform/ios/modules/Accelerometer.mm
                            cocos/platform/ios/modules/Accelerometer.h
                            cocos/platform/ios/modules/Battery.mm
                            cocos/platform/ios/modules/Battery.h
    NO_WERROR   NO_UBUILD   cocos/platform/ios/modules/Screen.mm
                            cocos/platform/ios/modules/Screen.h
                            cocos/platform/ios/modules/Network.mm
                            cocos/platform/ios/modules/Network.h
                            cocos/platform/ios/modules/Vibrator.mm
                            cocos/platform/ios/modules/Vibrator.h
                            cocos/platform/ios/modules/System.mm
                            cocos/platform/ios/modules/System.h
                            cocos/platform/ios/modules/SystemWindow.mm
                            cocos/platform/ios/modules/SystemWindow.h
   )
elseif(LINUX)
    cocos_source_files(
        cocos/platform/linux/modules/Accelerometer.cpp
        cocos/platform/linux/modules/Accelerometer.h
        cocos/platform/linux/modules/Battery.cpp
        cocos/platform/linux/modules/Battery.h
        cocos/platform/linux/modules/Network.cpp
        cocos/platform/linux/modules/Network.h
        cocos/platform/linux/modules/Vibrator.cpp
        cocos/platform/linux/modules/Vibrator.h
        cocos/platform/linux/modules/System.cpp
        cocos/platform/linux/modules/System.h
    )
    if(USE_SERVER_MODE)
        cocos_source_files(
            cocos/platform/empty/modules/Screen.cpp
            cocos/platform/empty/modules/Screen.h
            cocos/platform/empty/modules/SystemWindow.cpp
            cocos/platform/empty/modules/SystemWindow.h
        )
    else()
        cocos_source_files(
            cocos/platform/linux/modules/Screen.cpp
            cocos/platform/linux/modules/Screen.h
            cocos/platform/linux/modules/SystemWindow.cpp
            cocos/platform/linux/modules/SystemWindow.h
        )
    endif()
endif()

############ module log
cocos_source_files(MODULE cclog
    cocos/base/Log.cpp
    cocos/base/Log.h
)

############ module log
cocos_source_files(MODULE ccunzip
    cocos/base/ZipUtils.cpp
    cocos/base/ZipUtils.h
)

##### memory
cocos_source_files(
                 cocos/base/memory/Memory.h
                 cocos/base/memory/MemoryHook.cpp
                 cocos/base/memory/MemoryHook.h
                 cocos/base/memory/CallStack.cpp
                 cocos/base/memory/CallStack.h
)

##### threading
cocos_source_files(
                 cocos/base/threading/ConditionVariable.h
                 cocos/base/threading/ConditionVariable.cpp
                 cocos/base/threading/Event.h
                 cocos/base/threading/MessageQueue.h
                 cocos/base/threading/MessageQueue.cpp
                 cocos/base/threading/Semaphore.h
                 cocos/base/threading/Semaphore.cpp
                 cocos/base/threading/ThreadPool.h
                 cocos/base/threading/ThreadPool.cpp
                 cocos/base/threading/ThreadSafeCounter.h
                 cocos/base/threading/ThreadSafeLinearAllocator.h
                 cocos/base/threading/ThreadSafeLinearAllocator.cpp
)
if(APPLE)
cocos_source_files(
                 cocos/base/threading/AutoReleasePool.h
                 cocos/base/threading/AutoReleasePool-apple.mm
)
else()
cocos_source_files(
                 cocos/base/threading/AutoReleasePool.h
                 cocos/base/threading/AutoReleasePool.cpp
)
endif()

##### job system
cocos_source_files(
    cocos/base/job-system/JobSystem.h
)

if(USE_JOB_SYSTEM_TASKFLOW)
    cocos_source_files(
        cocos/base/job-system/job-system-taskflow/TFJobGraph.h
        cocos/base/job-system/job-system-taskflow/TFJobGraph.cpp
        cocos/base/job-system/job-system-taskflow/TFJobSystem.h
        cocos/base/job-system/job-system-taskflow/TFJobSystem.cpp
    )
elseif(USE_JOB_SYSTEM_TBB)
    cocos_source_files(
        cocos/base/job-system/job-system-tbb/TBBJobGraph.h
        cocos/base/job-system/job-system-tbb/TBBJobGraph.cpp
        cocos/base/job-system/job-system-tbb/TBBJobSystem.h
        cocos/base/job-system/job-system-tbb/TBBJobSystem.cpp
    )
else()
    cocos_source_files(
        cocos/base/job-system/job-system-dummy/DummyJobGraph.h
        cocos/base/job-system/job-system-dummy/DummyJobGraph.cpp
        cocos/base/job-system/job-system-dummy/DummyJobSystem.h
        cocos/base/job-system/job-system-dummy/DummyJobSystem.cpp
    )
endif()

######### module math
cocos_source_files(MODULE ccmath
    cocos/math/Utils.h
    cocos/math/Utils.cpp
    cocos/math/Geometry.cpp
    cocos/math/Geometry.h
    cocos/math/Color.cpp
    cocos/math/Color.h
    cocos/math/Math.h
    cocos/math/Math.cpp
    cocos/math/MathBase.h
    cocos/math/Vertex.cpp
    cocos/math/Vertex.h
    cocos/math/Mat3.cpp
    cocos/math/Mat3.h
    cocos/math/Mat4.cpp
    cocos/math/Mat4.h
    cocos/math/Mat4.inl
    cocos/math/MathUtil.cpp
    cocos/math/MathUtil.h
    cocos/math/MathUtil.inl
    cocos/math/MathUtilNeon.inl
    cocos/math/MathUtilNeon64.inl
    cocos/math/MathUtilSSE.inl
    cocos/math/Quaternion.cpp
    cocos/math/Quaternion.h
    cocos/math/Quaternion.inl
    cocos/math/Vec2.cpp
    cocos/math/Vec2.h
    cocos/math/Vec2.inl
    cocos/math/Vec3.cpp
    cocos/math/Vec3.h
    cocos/math/Vec3.inl
    cocos/math/Vec4.cpp
    cocos/math/Vec4.h
    cocos/math/Vec4.inl
)

##### network
cocos_source_files(
                 cocos/network/Downloader.cpp
                 cocos/network/Downloader.h
                 cocos/network/DownloaderImpl.h
                 cocos/network/HttpClient.h
                 cocos/network/HttpCookie.cpp
                 cocos/network/HttpCookie.h
                 cocos/network/HttpRequest.h
                 cocos/network/HttpResponse.h
                 cocos/network/Uri.cpp
                 cocos/network/Uri.h
    )

if(USE_SOCKET)
    cocos_source_files(
                     cocos/network/WebSocket.h
                     cocos/network/SocketIO.cpp
                     cocos/network/SocketIO.h
    )
endif()

if(NOT IOS AND USE_WEBSOCKET_SERVER)
    cocos_source_files(
                     cocos/network/WebSocketServer.h
                     cocos/network/WebSocketServer.cpp
    )
endif()

if(APPLE)
    cocos_source_files(
                                cocos/network/DownloaderImpl-apple.h
                                cocos/network/DownloaderImpl-apple.mm
                                cocos/network/HttpAsynConnection-apple.h
        NO_WERROR   NO_UBUILD   cocos/network/HttpAsynConnection-apple.m
                    NO_UBUILD   cocos/network/HttpClient-apple.mm
    )
    if(USE_SOCKET)
        cocos_source_files(
                        cocos/network/WebSocket-apple.mm
        )
        set_source_files_properties(${CWD}/cocos/network/WebSocket-apple.mm PROPERTIES
            COMPILE_FLAGS -fobjc-arc
        )
    endif()
endif()

if(ANDROID OR OHOS)
    cocos_source_files(
        cocos/network/Downloader-java.cpp
        cocos/network/Downloader-java.h
        cocos/network/HttpClient-java.cpp
    )
endif()

if(NOT APPLE AND USE_SOCKET)
    if(ANDROID)
    cocos_source_files(
        NO_WERROR    cocos/network/WebSocket-okhttp.cpp
    )
    else()
    cocos_source_files(
        NO_WERROR    cocos/network/WebSocket-libwebsockets.cpp
    )
    endif()
endif()

if(WINDOWS OR LINUX OR QNX)
    cocos_source_files(
        NO_WERROR    cocos/network/Downloader-curl.cpp
                     cocos/network/Downloader-curl.h
    )
endif()

if(WINDOWS OR MACOSX OR LINUX OR QNX)
    cocos_source_files(
        NO_WERROR   NO_UBUILD   cocos/network/HttpClient.cpp
    )
endif()


##### platform
cocos_source_files(
    cocos/platform/Image.cpp
    cocos/platform/Image.h
    cocos/platform/StdC.h
)

########## module utils
cocos_source_files(MODULE ccutils
    cocos/base/Data.cpp
    cocos/base/Data.h
    cocos/base/Value.cpp
    cocos/base/Value.h
    cocos/base/UTF8.cpp
    cocos/base/UTF8.h
    cocos/platform/SAXParser.cpp
    cocos/platform/SAXParser.h
    cocos/base/Utils.cpp
    cocos/base/Utils.h
    cocos/base/Timer.cpp
    cocos/base/Timer.h
)

########## module ccfilesystem
cocos_source_files(MODULE ccfilesystem
    cocos/platform/FileUtils.cpp
    cocos/platform/FileUtils.h
)

if(WINDOWS)
    cocos_source_files(MODULE ccutils
        cocos/platform/win32/Utils-win32.cpp
        cocos/platform/win32/Utils-win32.h
    )
endif()

if(WINDOWS)
    cocos_source_files(
                     cocos/platform/win32/compat
                     cocos/platform/win32/compat/stdint.h
    )
    cocos_source_files(MODULE ccfilesystem
        cocos/platform/win32/FileUtils-win32.cpp
        cocos/platform/win32/FileUtils-win32.h
    )
elseif(ANDROID)
    set(CC_JNI_SRC_FILES
        ${CWD}/cocos/platform/android/jni/JniCocosEntry.cpp
        ${CWD}/cocos/platform/java/jni/JniCocosOrientationHelper.cpp
        ${CWD}/cocos/platform/java/jni/JniHelper.cpp
        ${CWD}/cocos/platform/java/jni/JniHelper.h
        ${CWD}/cocos/platform/java/jni/JniImp.cpp
        ${CWD}/cocos/platform/java/jni/JniImp.h
        ${CWD}/cocos/platform/java/jni/glue/MessagePipe.cpp
        ${CWD}/cocos/platform/java/jni/glue/MessagePipe.h
    )

    cocos_source_files(MODULE ccfilesystem
        cocos/platform/android/FileUtils-android.cpp
        cocos/platform/android/FileUtils-android.h
    )
elseif(OHOS)
    set(CC_JNI_SRC_FILES
        ${CWD}/cocos/platform/ohos/jni/JniCocosAbility.cpp
        ${CWD}/cocos/platform/ohos/jni/JniCocosAbility.h
        ${CWD}/cocos/platform/java/jni/JniHelper.cpp
        ${CWD}/cocos/platform/java/jni/JniHelper.h
        ${CWD}/cocos/platform/java/jni/JniImp.cpp
        ${CWD}/cocos/platform/java/jni/JniImp.h
        ${CWD}/cocos/platform/java/jni/JniCocosTouchHandler.cpp
        ${CWD}/cocos/platform/java/jni/JniCocosKeyCodeHandler.cpp
        ${CWD}/cocos/platform/java/jni/JniCocosOrientationHelper.cpp
        ${CWD}/cocos/platform/ohos/jni/AbilityConsts.h
        ${CWD}/cocos/platform/java/jni/glue/JniNativeGlue.cpp
        ${CWD}/cocos/platform/java/jni/glue/JniNativeGlue.h
        ${CWD}/cocos/platform/java/jni/glue/MessagePipe.cpp
        ${CWD}/cocos/platform/java/jni/glue/MessagePipe.h
    )
    cocos_source_files(MODULE ccfilesystem
        cocos/platform/ohos/FileUtils-ohos.cpp
        cocos/platform/ohos/FileUtils-ohos.h
    )
elseif(APPLE)
    cocos_source_files(
        cocos/platform/apple/Reachability.h
        cocos/platform/apple/Reachability.cpp
    )

    cocos_source_files(MODULE ccfilesystem
        cocos/platform/apple/FileUtils-apple.h
        cocos/platform/apple/FileUtils-apple.mm
    )
    if(MACOSX)
        cocos_source_files(
            cocos/platform/mac/View.h
            cocos/platform/mac/View.mm
            cocos/platform/mac/KeyCodeHelper.h
            cocos/platform/mac/KeyCodeHelper.cpp
        )
    elseif(IOS)
        cocos_source_files(
                                    cocos/platform/ios/View.h
            NO_WERROR   NO_UBUILD   cocos/platform/ios/View.mm     # CAMetalLayer bug for apple
        )
    endif()
elseif(LINUX)
    cocos_source_files(MODULE ccfilesystem
        cocos/platform/linux/FileUtils-linux.cpp
        cocos/platform/linux/FileUtils-linux.h
    )
endif()

##### renderer
cocos_source_files(
                 cocos/renderer/core/PassUtils.h
                 cocos/renderer/core/PassUtils.cpp
                 cocos/renderer/core/ProgramLib.h
                 cocos/renderer/core/ProgramLib.cpp
                 cocos/renderer/core/MaterialInstance.h
                 cocos/renderer/core/MaterialInstance.cpp
                 cocos/renderer/core/PassInstance.h
                 cocos/renderer/core/PassInstance.cpp
                 cocos/renderer/core/TextureBufferPool.h
                 cocos/renderer/core/TextureBufferPool.cpp

                 cocos/renderer/GFXDeviceManager.h

                 cocos/renderer/gfx-base/SPIRVUtils.h
                 cocos/renderer/gfx-base/SPIRVUtils.cpp
                 cocos/renderer/gfx-base/GFXObject.h
                 cocos/renderer/gfx-base/GFXObject.cpp
                 cocos/renderer/gfx-base/GFXBuffer.cpp
                 cocos/renderer/gfx-base/GFXBuffer.h
                 cocos/renderer/gfx-base/GFXCommandBuffer.cpp
                 cocos/renderer/gfx-base/GFXCommandBuffer.h
                 cocos/renderer/gfx-base/GFXDef.cpp
                 cocos/renderer/gfx-base/GFXDef.h
                 cocos/renderer/gfx-base/GFXDef-common.h
                 cocos/renderer/gfx-base/GFXDevice.cpp
                 cocos/renderer/gfx-base/GFXDevice.h
                 cocos/renderer/gfx-base/GFXFramebuffer.cpp
                 cocos/renderer/gfx-base/GFXFramebuffer.h
                 cocos/renderer/gfx-base/GFXInputAssembler.cpp
                 cocos/renderer/gfx-base/GFXInputAssembler.h
                 cocos/renderer/gfx-base/GFXDescriptorSet.cpp
                 cocos/renderer/gfx-base/GFXDescriptorSet.h
                 cocos/renderer/gfx-base/GFXDescriptorSetLayout.cpp
                 cocos/renderer/gfx-base/GFXDescriptorSetLayout.h
                 cocos/renderer/gfx-base/GFXPipelineLayout.cpp
                 cocos/renderer/gfx-base/GFXPipelineLayout.h
                 cocos/renderer/gfx-base/GFXPipelineState.cpp
                 cocos/renderer/gfx-base/GFXPipelineState.h
                 cocos/renderer/gfx-base/GFXQueue.cpp
                 cocos/renderer/gfx-base/GFXQueue.h
                 cocos/renderer/gfx-base/GFXQueryPool.cpp
                 cocos/renderer/gfx-base/GFXQueryPool.h
                 cocos/renderer/gfx-base/GFXRenderPass.cpp
                 cocos/renderer/gfx-base/GFXRenderPass.h
                 cocos/renderer/gfx-base/GFXShader.cpp
                 cocos/renderer/gfx-base/GFXShader.h
                 cocos/renderer/gfx-base/GFXSwapchain.cpp
                 cocos/renderer/gfx-base/GFXSwapchain.h
                 cocos/renderer/gfx-base/GFXTexture.cpp
                 cocos/renderer/gfx-base/GFXTexture.h
                 cocos/renderer/gfx-base/states/GFXGeneralBarrier.cpp
                 cocos/renderer/gfx-base/states/GFXGeneralBarrier.h
                 cocos/renderer/gfx-base/states/GFXSampler.cpp
                 cocos/renderer/gfx-base/states/GFXSampler.h
                 cocos/renderer/gfx-base/states/GFXTextureBarrier.cpp
                 cocos/renderer/gfx-base/states/GFXTextureBarrier.h
                 cocos/renderer/gfx-base/states/GFXBufferBarrier.h
                 cocos/renderer/gfx-base/states/GFXBufferBarrier.cpp

                 cocos/renderer/gfx-agent/BufferAgent.h
                 cocos/renderer/gfx-agent/BufferAgent.cpp
                 cocos/renderer/gfx-agent/CommandBufferAgent.h
                 cocos/renderer/gfx-agent/CommandBufferAgent.cpp
                 cocos/renderer/gfx-agent/DescriptorSetAgent.h
                 cocos/renderer/gfx-agent/DescriptorSetAgent.cpp
                 cocos/renderer/gfx-agent/DescriptorSetLayoutAgent.h
                 cocos/renderer/gfx-agent/DescriptorSetLayoutAgent.cpp
                 cocos/renderer/gfx-agent/DeviceAgent.h
                 cocos/renderer/gfx-agent/DeviceAgent.cpp
                 cocos/renderer/gfx-agent/FramebufferAgent.h
                 cocos/renderer/gfx-agent/FramebufferAgent.cpp
                 cocos/renderer/gfx-agent/InputAssemblerAgent.h
                 cocos/renderer/gfx-agent/InputAssemblerAgent.cpp
                 cocos/renderer/gfx-agent/PipelineLayoutAgent.h
                 cocos/renderer/gfx-agent/PipelineLayoutAgent.cpp
                 cocos/renderer/gfx-agent/PipelineStateAgent.h
                 cocos/renderer/gfx-agent/PipelineStateAgent.cpp
                 cocos/renderer/gfx-agent/QueueAgent.h
                 cocos/renderer/gfx-agent/QueueAgent.cpp
                 cocos/renderer/gfx-agent/QueryPoolAgent.h
                 cocos/renderer/gfx-agent/QueryPoolAgent.cpp
                 cocos/renderer/gfx-agent/RenderPassAgent.h
                 cocos/renderer/gfx-agent/RenderPassAgent.cpp
                 cocos/renderer/gfx-agent/SwapchainAgent.h
                 cocos/renderer/gfx-agent/SwapchainAgent.cpp
                 cocos/renderer/gfx-agent/ShaderAgent.h
                 cocos/renderer/gfx-agent/ShaderAgent.cpp
                 cocos/renderer/gfx-agent/TextureAgent.h
                 cocos/renderer/gfx-agent/TextureAgent.cpp

                 cocos/renderer/gfx-validator/BufferValidator.h
                 cocos/renderer/gfx-validator/BufferValidator.cpp
                 cocos/renderer/gfx-validator/CommandBufferValidator.h
                 cocos/renderer/gfx-validator/CommandBufferValidator.cpp
                 cocos/renderer/gfx-validator/DescriptorSetValidator.h
                 cocos/renderer/gfx-validator/DescriptorSetValidator.cpp
                 cocos/renderer/gfx-validator/DescriptorSetLayoutValidator.h
                 cocos/renderer/gfx-validator/DescriptorSetLayoutValidator.cpp
                 cocos/renderer/gfx-validator/DeviceValidator.h
                 cocos/renderer/gfx-validator/DeviceValidator.cpp
                 cocos/renderer/gfx-validator/FramebufferValidator.h
                 cocos/renderer/gfx-validator/FramebufferValidator.cpp
                 cocos/renderer/gfx-validator/InputAssemblerValidator.h
                 cocos/renderer/gfx-validator/InputAssemblerValidator.cpp
                 cocos/renderer/gfx-validator/PipelineLayoutValidator.h
                 cocos/renderer/gfx-validator/PipelineLayoutValidator.cpp
                 cocos/renderer/gfx-validator/PipelineStateValidator.h
                 cocos/renderer/gfx-validator/PipelineStateValidator.cpp
                 cocos/renderer/gfx-validator/QueueValidator.h
                 cocos/renderer/gfx-validator/QueueValidator.cpp
                 cocos/renderer/gfx-validator/QueryPoolValidator.h
                 cocos/renderer/gfx-validator/QueryPoolValidator.cpp
                 cocos/renderer/gfx-validator/RenderPassValidator.h
                 cocos/renderer/gfx-validator/RenderPassValidator.cpp
                 cocos/renderer/gfx-validator/ShaderValidator.h
                 cocos/renderer/gfx-validator/ShaderValidator.cpp
                 cocos/renderer/gfx-validator/SwapchainValidator.h
                 cocos/renderer/gfx-validator/SwapchainValidator.cpp
                 cocos/renderer/gfx-validator/TextureValidator.h
                 cocos/renderer/gfx-validator/TextureValidator.cpp
                 cocos/renderer/gfx-validator/ValidationUtils.h
                 cocos/renderer/gfx-validator/ValidationUtils.cpp

                 cocos/renderer/gfx-empty/EmptyBuffer.h
                 cocos/renderer/gfx-empty/EmptyBuffer.cpp
                 cocos/renderer/gfx-empty/EmptyCommandBuffer.h
                 cocos/renderer/gfx-empty/EmptyCommandBuffer.cpp
                 cocos/renderer/gfx-empty/EmptyDescriptorSet.h
                 cocos/renderer/gfx-empty/EmptyDescriptorSet.cpp
                 cocos/renderer/gfx-empty/EmptyDescriptorSetLayout.h
                 cocos/renderer/gfx-empty/EmptyDescriptorSetLayout.cpp
                 cocos/renderer/gfx-empty/EmptyDevice.h
                 cocos/renderer/gfx-empty/EmptyDevice.cpp
                 cocos/renderer/gfx-empty/EmptyFramebuffer.h
                 cocos/renderer/gfx-empty/EmptyFramebuffer.cpp
                 cocos/renderer/gfx-empty/EmptyInputAssembler.h
                 cocos/renderer/gfx-empty/EmptyInputAssembler.cpp
                 cocos/renderer/gfx-empty/EmptyPipelineLayout.h
                 cocos/renderer/gfx-empty/EmptyPipelineLayout.cpp
                 cocos/renderer/gfx-empty/EmptyPipelineState.h
                 cocos/renderer/gfx-empty/EmptyPipelineState.cpp
                 cocos/renderer/gfx-empty/EmptyQueue.h
                 cocos/renderer/gfx-empty/EmptyQueue.cpp
                 cocos/renderer/gfx-empty/EmptyQueryPool.h
                 cocos/renderer/gfx-empty/EmptyQueryPool.cpp
                 cocos/renderer/gfx-empty/EmptyRenderPass.h
                 cocos/renderer/gfx-empty/EmptyRenderPass.cpp
                 cocos/renderer/gfx-empty/EmptyShader.h
                 cocos/renderer/gfx-empty/EmptyShader.cpp
                 cocos/renderer/gfx-empty/EmptySwapchain.h
                 cocos/renderer/gfx-empty/EmptySwapchain.cpp
                 cocos/renderer/gfx-empty/EmptyTexture.h
                 cocos/renderer/gfx-empty/EmptyTexture.cpp

                 cocos/renderer/pipeline/BatchedBuffer.cpp
                 cocos/renderer/pipeline/BatchedBuffer.h
                 cocos/renderer/pipeline/ClusterLightCulling.cpp
                 cocos/renderer/pipeline/ClusterLightCulling.h
                 cocos/renderer/pipeline/Define.h
                 cocos/renderer/pipeline/Define.cpp
                 cocos/renderer/pipeline/GlobalDescriptorSetManager.h
                 cocos/renderer/pipeline/GlobalDescriptorSetManager.cpp
                 cocos/renderer/pipeline/InstancedBuffer.cpp
                 cocos/renderer/pipeline/InstancedBuffer.h
                 cocos/renderer/pipeline/PipelineStateManager.cpp
                 cocos/renderer/pipeline/PipelineStateManager.h
                 cocos/renderer/pipeline/RenderAdditiveLightQueue.cpp
                 cocos/renderer/pipeline/RenderAdditiveLightQueue.h
                 cocos/renderer/pipeline/RenderBatchedQueue.cpp
                 cocos/renderer/pipeline/RenderBatchedQueue.h
                 cocos/renderer/pipeline/RenderFlow.cpp
                 cocos/renderer/pipeline/RenderFlow.h
                 cocos/renderer/pipeline/RenderInstancedQueue.cpp
                 cocos/renderer/pipeline/RenderInstancedQueue.h
                 cocos/renderer/pipeline/RenderPipeline.cpp
                 cocos/renderer/pipeline/RenderPipeline.h
                 cocos/renderer/pipeline/RenderQueue.cpp
                 cocos/renderer/pipeline/RenderQueue.h
                 cocos/renderer/pipeline/RenderStage.cpp
                 cocos/renderer/pipeline/RenderStage.h
                 cocos/renderer/pipeline/PlanarShadowQueue.cpp
                 cocos/renderer/pipeline/PlanarShadowQueue.h
                 cocos/renderer/pipeline/ShadowMapBatchedQueue.cpp
                 cocos/renderer/pipeline/ShadowMapBatchedQueue.h
                 cocos/renderer/pipeline/PipelineUBO.cpp
                 cocos/renderer/pipeline/PipelineUBO.h
                 cocos/renderer/pipeline/PipelineSceneData.cpp
                 cocos/renderer/pipeline/PipelineSceneData.h
                 cocos/renderer/pipeline/forward/ForwardFlow.cpp
                 cocos/renderer/pipeline/forward/ForwardFlow.h
                 cocos/renderer/pipeline/forward/ForwardPipeline.cpp
                 cocos/renderer/pipeline/forward/ForwardPipeline.h
                 cocos/renderer/pipeline/forward/ForwardStage.cpp
                 cocos/renderer/pipeline/forward/ForwardStage.h
                 cocos/renderer/pipeline/SceneCulling.cpp
                 cocos/renderer/pipeline/SceneCulling.h
                 cocos/renderer/pipeline/deferred/DeferredPipeline.cpp
                 cocos/renderer/pipeline/deferred/DeferredPipeline.h
                 cocos/renderer/pipeline/deferred/MainFlow.cpp
                 cocos/renderer/pipeline/deferred/MainFlow.h
                 cocos/renderer/pipeline/deferred/DeferredPipelineSceneData.cpp
                 cocos/renderer/pipeline/deferred/DeferredPipelineSceneData.h
                 cocos/renderer/pipeline/deferred/GbufferStage.cpp
                 cocos/renderer/pipeline/deferred/GbufferStage.h
                 cocos/renderer/pipeline/deferred/LightingStage.cpp
                 cocos/renderer/pipeline/deferred/LightingStage.h
                 cocos/renderer/pipeline/deferred/ReflectionComp.cpp
                 cocos/renderer/pipeline/deferred/ReflectionComp.h
                 cocos/renderer/pipeline/shadow/ShadowFlow.cpp
                 cocos/renderer/pipeline/shadow/ShadowFlow.h
                 cocos/renderer/pipeline/shadow/ShadowStage.cpp
                 cocos/renderer/pipeline/shadow/ShadowStage.h
                 cocos/renderer/pipeline/shadow/CSMLayers.cpp
                 cocos/renderer/pipeline/shadow/CSMLayers.h
                 cocos/renderer/pipeline/Enum.h
                 cocos/renderer/pipeline/deferred/BloomStage.cpp
                 cocos/renderer/pipeline/deferred/BloomStage.h
                 cocos/renderer/pipeline/deferred/PostProcessStage.cpp
                 cocos/renderer/pipeline/deferred/PostProcessStage.h
                 cocos/renderer/pipeline/UIPhase.cpp
                 cocos/renderer/pipeline/UIPhase.h
                 cocos/renderer/pipeline/helper/Utils.h
                 cocos/renderer/pipeline/helper/Utils.cpp
                 cocos/renderer/pipeline/custom/FrameGraphDispatcher.cpp
                 cocos/renderer/pipeline/custom/test/test.h
                 cocos/renderer/pipeline/custom/FGDispatcherGraphs.h
                 cocos/renderer/pipeline/custom/FGDispatcherTypes.cpp
                 cocos/renderer/pipeline/custom/FGDispatcherTypes.h
                 cocos/renderer/pipeline/custom/LayoutGraphFwd.h
                 cocos/renderer/pipeline/custom/LayoutGraphGraphs.h
                 cocos/renderer/pipeline/custom/LayoutGraphJsb.cpp
                 cocos/renderer/pipeline/custom/LayoutGraphJsb.h
                 cocos/renderer/pipeline/custom/LayoutGraphNames.h
                 cocos/renderer/pipeline/custom/LayoutGraphReflection.cpp
                 cocos/renderer/pipeline/custom/LayoutGraphReflection.h
                 cocos/renderer/pipeline/custom/LayoutGraphTypes.cpp
                 cocos/renderer/pipeline/custom/LayoutGraphTypes.h
                 cocos/renderer/pipeline/custom/NativeLayoutGraphImpl.cpp
                 cocos/renderer/pipeline/custom/NativePipelineFwd.h
                 cocos/renderer/pipeline/custom/NativePipelineGraphs.h
                 cocos/renderer/pipeline/custom/NativePipelineImpl.cpp
                 cocos/renderer/pipeline/custom/NativePipelineTypes.cpp
                 cocos/renderer/pipeline/custom/NativePipelineTypes.h
                 cocos/renderer/pipeline/custom/NativeRenderGraphSetup.cpp
                 cocos/renderer/pipeline/custom/RenderCommonFwd.h
                 cocos/renderer/pipeline/custom/RenderCommonJsb.cpp
                 cocos/renderer/pipeline/custom/RenderCommonJsb.h
                 cocos/renderer/pipeline/custom/RenderCommonNames.h
                 cocos/renderer/pipeline/custom/RenderCommonReflection.cpp
                 cocos/renderer/pipeline/custom/RenderCommonReflection.h
                 cocos/renderer/pipeline/custom/RenderCommonTypes.cpp
                 cocos/renderer/pipeline/custom/RenderCommonTypes.h
                 cocos/renderer/pipeline/custom/RenderGraphFwd.h
                 cocos/renderer/pipeline/custom/RenderGraphGraphs.h
                 cocos/renderer/pipeline/custom/RenderGraphJsb.cpp
                 cocos/renderer/pipeline/custom/RenderGraphJsb.h
                 cocos/renderer/pipeline/custom/RenderGraphNames.h
                 cocos/renderer/pipeline/custom/RenderGraphReflection.cpp
                 cocos/renderer/pipeline/custom/RenderGraphReflection.h
                 cocos/renderer/pipeline/custom/RenderGraphTypes.cpp
                 cocos/renderer/pipeline/custom/RenderGraphTypes.h
                 cocos/renderer/pipeline/custom/RenderInterfaceFwd.h
                 cocos/renderer/pipeline/custom/RenderInterfaceImpl.cpp
                 cocos/renderer/pipeline/custom/RenderInterfaceTypes.cpp
                 cocos/renderer/pipeline/custom/RenderInterfaceTypes.h
)

if (USE_GEOMETRY_RENDERER)
    cocos_source_files(
        cocos/renderer/pipeline/GeometryRenderer.h
        cocos/renderer/pipeline/GeometryRenderer.cpp
    )
endif()

##### terrain
#
# cocos_source_files(
#     cocos/terrain/HeightField.cpp
#     cocos/terrain/HeightField.h
#     cocos/terrain/Terrain.cpp
#     cocos/terrain/Terrain.h
#     cocos/terrain/TerrainAsset.cpp
#     cocos/terrain/TerrainAsset.h
#     cocos/terrain/TerrainLod.cpp
#     cocos/terrain/TerrainLod.h
# )


##### scene
cocos_source_files(
                 cocos/scene/Ambient.h
                 cocos/scene/Ambient.cpp
                 cocos/scene/Camera.h
                 cocos/scene/Camera.cpp
                 cocos/scene/Define.h
                 cocos/scene/Define.cpp
                 cocos/scene/DirectionalLight.h
                 cocos/scene/DirectionalLight.cpp
                 cocos/scene/DrawBatch2D.h
                 cocos/scene/DrawBatch2D.cpp
                 cocos/scene/Fog.h
                 cocos/scene/Fog.cpp
                 cocos/scene/Light.h
                 cocos/scene/Light.cpp
                 cocos/scene/Model.h
                 cocos/scene/Model.cpp
                 cocos/scene/Pass.h
                 cocos/scene/Pass.cpp
                 cocos/scene/RenderScene.h
                 cocos/scene/RenderScene.cpp
                 cocos/scene/RenderWindow.cpp
                 cocos/scene/RenderWindow.h
                 cocos/scene/Skybox.h
                 cocos/scene/Skybox.cpp
                 cocos/scene/SphereLight.h
                 cocos/scene/SphereLight.cpp
                 cocos/scene/SpotLight.h
                 cocos/scene/SpotLight.cpp
                 cocos/scene/SubModel.h
                 cocos/scene/SubModel.cpp
                 cocos/scene/Octree.h
                 cocos/scene/Octree.cpp
                 cocos/scene/Shadow.h
                 cocos/scene/Shadow.cpp
)

##### primitive
cocos_source_files(
    cocos/primitive/Box.cpp
    cocos/primitive/Box.h
    cocos/primitive/Capsule.cpp
    cocos/primitive/Capsule.h
    cocos/primitive/Circle.cpp
    cocos/primitive/Circle.h
    cocos/primitive/Cone.cpp
    cocos/primitive/Cone.h
    cocos/primitive/Cylinder.cpp
    cocos/primitive/Cylinder.h
    cocos/primitive/Plane.cpp
    cocos/primitive/Plane.h
    cocos/primitive/Primitive.cpp
    cocos/primitive/Primitive.h
    cocos/primitive/PrimitiveDefine.h
    cocos/primitive/PrimitiveUtils.cpp
    cocos/primitive/PrimitiveUtils.h
    cocos/primitive/Quad.cpp
    cocos/primitive/Quad.h
    cocos/primitive/Sphere.cpp
    cocos/primitive/Sphere.h
    cocos/primitive/Torus.cpp
    cocos/primitive/Torus.h
    cocos/primitive/Transform.cpp
    cocos/primitive/Transform.h
)

##### profiler
if (USE_DEBUG_RENDERER)
cocos_source_files(
    cocos/profiler/DebugRenderer.h
    cocos/profiler/DebugRenderer.cpp
)
endif()

cocos_source_files(
    cocos/profiler/Profiler.h
    cocos/profiler/Profiler.cpp
    cocos/profiler/GameStats.h
)

##### components
cocos_source_files(
    # cocos/core/components/Component.h
    # cocos/core/components/Component.cpp
    # cocos/core/components/RenderableComponent.h
    # cocos/core/components/RenderableComponent.cpp
    # cocos/core/components/CameraComponent.h
    # cocos/core/components/CameraComponent.cpp
    cocos/3d/models/BakedSkinningModel.h
    cocos/3d/models/BakedSkinningModel.cpp
    cocos/3d/models/MorphModel.h
    cocos/3d/models/MorphModel.cpp
    cocos/3d/models/SkinningModel.h
    cocos/3d/models/SkinningModel.cpp
    # cocos/3d/framework/MeshRenderer.h
    # cocos/3d/framework/MeshRenderer.cpp
)

##### animations
cocos_source_files(
    cocos/core/animation/SkeletalAnimationUtils.h
    cocos/core/animation/SkeletalAnimationUtils.cpp
)

##### lights
# cocos_source_files(
#     cocos/3d/lights/LightComponent.h
#     cocos/3d/lights/LightComponent.cpp
#     cocos/3d/lights/DirectionalLightComponent.h
#     cocos/3d/lights/DirectionalLightComponent.cpp
#     cocos/3d/lights/SpotLightComponent.h
#     cocos/3d/lights/SpotLightComponent.cpp
#     cocos/3d/lights/SphereLightComponent.h
#     cocos/3d/lights/SphereLightComponent.cpp
# )

if(CC_USE_GLES2 OR CC_USE_GLES3)
    cocos_source_files(
        cocos/renderer/gfx-gles-common/GLESCommandPool.h
        cocos/renderer/gfx-gles-common/eglw.cpp
        cocos/renderer/gfx-gles-common/gles2w.cpp
    )
    if(CC_USE_GLES3)
        cocos_source_files(
            cocos/renderer/gfx-gles-common/gles3w.cpp
        )
    endif()
endif()

if(CC_USE_GLES2)
    cocos_source_files(
                     cocos/renderer/gfx-gles2/GLES2Buffer.cpp
                     cocos/renderer/gfx-gles2/GLES2Buffer.h
                     cocos/renderer/gfx-gles2/GLES2CommandBuffer.cpp
                     cocos/renderer/gfx-gles2/GLES2CommandBuffer.h
                     cocos/renderer/gfx-gles2/GLES2Commands.cpp
                     cocos/renderer/gfx-gles2/GLES2Commands.h
                     cocos/renderer/gfx-gles2/GLES2Device.cpp
                     cocos/renderer/gfx-gles2/GLES2Device.h
                     cocos/renderer/gfx-gles2/GLES2Framebuffer.cpp
                     cocos/renderer/gfx-gles2/GLES2Framebuffer.h
                     cocos/renderer/gfx-gles2/GLES2GPUContext.cpp
                     cocos/renderer/gfx-gles2/GLES2GPUObjects.h
                     cocos/renderer/gfx-gles2/GLES2InputAssembler.cpp
                     cocos/renderer/gfx-gles2/GLES2InputAssembler.h
                     cocos/renderer/gfx-gles2/GLES2DescriptorSet.cpp
                     cocos/renderer/gfx-gles2/GLES2DescriptorSet.h
                     cocos/renderer/gfx-gles2/GLES2DescriptorSetLayout.cpp
                     cocos/renderer/gfx-gles2/GLES2DescriptorSetLayout.h
                     cocos/renderer/gfx-gles2/GLES2PipelineLayout.cpp
                     cocos/renderer/gfx-gles2/GLES2PipelineLayout.h
                     cocos/renderer/gfx-gles2/GLES2PipelineState.cpp
                     cocos/renderer/gfx-gles2/GLES2PipelineState.h
                     cocos/renderer/gfx-gles2/GLES2PrimaryCommandBuffer.cpp
                     cocos/renderer/gfx-gles2/GLES2PrimaryCommandBuffer.h
                     cocos/renderer/gfx-gles2/GLES2Queue.cpp
                     cocos/renderer/gfx-gles2/GLES2Queue.h
                     cocos/renderer/gfx-gles2/GLES2QueryPool.cpp
                     cocos/renderer/gfx-gles2/GLES2QueryPool.h
                     cocos/renderer/gfx-gles2/GLES2RenderPass.cpp
                     cocos/renderer/gfx-gles2/GLES2RenderPass.h
                     cocos/renderer/gfx-gles2/GLES2Shader.cpp
                     cocos/renderer/gfx-gles2/GLES2Shader.h
                     cocos/renderer/gfx-gles2/GLES2Swapchain.cpp
                     cocos/renderer/gfx-gles2/GLES2Swapchain.h
                     cocos/renderer/gfx-gles2/GLES2Std.cpp
                     cocos/renderer/gfx-gles2/GLES2Std.h
                     cocos/renderer/gfx-gles2/GLES2Texture.cpp
                     cocos/renderer/gfx-gles2/GLES2Texture.h
                     cocos/renderer/gfx-gles2/GLES2Wrangler.cpp
                     cocos/renderer/gfx-gles2/GLES2Wrangler.h
                     cocos/renderer/gfx-gles2/states/GLES2Sampler.cpp
                     cocos/renderer/gfx-gles2/states/GLES2Sampler.h
    )
endif()

if(CC_USE_GLES3)
    cocos_source_files(
                     cocos/renderer/gfx-gles3/GLES3Buffer.cpp
                     cocos/renderer/gfx-gles3/GLES3Buffer.h
                     cocos/renderer/gfx-gles3/GLES3CommandBuffer.cpp
                     cocos/renderer/gfx-gles3/GLES3CommandBuffer.h
                     cocos/renderer/gfx-gles3/GLES3Commands.cpp
                     cocos/renderer/gfx-gles3/GLES3Commands.h
                     cocos/renderer/gfx-gles3/GLES3Device.cpp
                     cocos/renderer/gfx-gles3/GLES3Device.h
                     cocos/renderer/gfx-gles3/GLES3Framebuffer.cpp
                     cocos/renderer/gfx-gles3/GLES3Framebuffer.h
                     cocos/renderer/gfx-gles3/GLES3GPUContext.cpp
                     cocos/renderer/gfx-gles3/GLES3GPUObjects.h
                     cocos/renderer/gfx-gles3/GLES3InputAssembler.cpp
                     cocos/renderer/gfx-gles3/GLES3InputAssembler.h
                     cocos/renderer/gfx-gles3/GLES3DescriptorSet.cpp
                     cocos/renderer/gfx-gles3/GLES3DescriptorSet.h
                     cocos/renderer/gfx-gles3/GLES3DescriptorSetLayout.cpp
                     cocos/renderer/gfx-gles3/GLES3DescriptorSetLayout.h
                     cocos/renderer/gfx-gles3/GLES3PipelineLayout.cpp
                     cocos/renderer/gfx-gles3/GLES3PipelineLayout.h
                     cocos/renderer/gfx-gles3/GLES3PipelineState.cpp
                     cocos/renderer/gfx-gles3/GLES3PipelineState.h
                     cocos/renderer/gfx-gles3/GLES3PrimaryCommandBuffer.cpp
                     cocos/renderer/gfx-gles3/GLES3PrimaryCommandBuffer.h
                     cocos/renderer/gfx-gles3/GLES3Queue.cpp
                     cocos/renderer/gfx-gles3/GLES3Queue.h
                     cocos/renderer/gfx-gles3/GLES3QueryPool.cpp
                     cocos/renderer/gfx-gles3/GLES3QueryPool.h
                     cocos/renderer/gfx-gles3/GLES3RenderPass.cpp
                     cocos/renderer/gfx-gles3/GLES3RenderPass.h
                     cocos/renderer/gfx-gles3/GLES3Shader.cpp
                     cocos/renderer/gfx-gles3/GLES3Shader.h
                     cocos/renderer/gfx-gles3/GLES3Swapchain.cpp
                     cocos/renderer/gfx-gles3/GLES3Swapchain.h
                     cocos/renderer/gfx-gles3/GLES3Std.cpp
                     cocos/renderer/gfx-gles3/GLES3Std.h
                     cocos/renderer/gfx-gles3/GLES3Texture.cpp
                     cocos/renderer/gfx-gles3/GLES3Texture.h
                     cocos/renderer/gfx-gles3/GLES3Wrangler.cpp
                     cocos/renderer/gfx-gles3/GLES3Wrangler.h
                     cocos/renderer/gfx-gles3/states/GLES3GeneralBarrier.cpp
                     cocos/renderer/gfx-gles3/states/GLES3GeneralBarrier.h
                     cocos/renderer/gfx-gles3/states/GLES3Sampler.cpp
                     cocos/renderer/gfx-gles3/states/GLES3Sampler.h
    )
endif()

if(CC_USE_METAL)
    cocos_source_files(
                             cocos/renderer/gfx-metal/MTLBuffer.h
                             cocos/renderer/gfx-metal/MTLBuffer.mm
                             cocos/renderer/gfx-metal/MTLCommandBuffer.h
                             cocos/renderer/gfx-metal/MTLCommandBuffer.mm
                             cocos/renderer/gfx-metal/MTLDevice.h
    NO_WERROR   NO_UBUILD    cocos/renderer/gfx-metal/MTLDevice.mm      # CAMetalLayer bug for apple
                             cocos/renderer/gfx-metal/MTLFramebuffer.mm
                             cocos/renderer/gfx-metal/MTLFramebuffer.h
                             cocos/renderer/gfx-metal/MTLGPUObjects.h
                             cocos/renderer/gfx-metal/MTLInputAssembler.h
                             cocos/renderer/gfx-metal/MTLInputAssembler.mm
                             cocos/renderer/gfx-metal/MTLDescriptorSetLayout.h
                             cocos/renderer/gfx-metal/MTLDescriptorSetLayout.mm
                             cocos/renderer/gfx-metal/MTLPipelineLayout.h
                             cocos/renderer/gfx-metal/MTLPipelineLayout.mm
                             cocos/renderer/gfx-metal/MTLPipelineState.h
                             cocos/renderer/gfx-metal/MTLPipelineState.mm
                             cocos/renderer/gfx-metal/MTLDescriptorSet.h
                             cocos/renderer/gfx-metal/MTLDescriptorSet.mm
                             cocos/renderer/gfx-metal/MTLQueue.h
                             cocos/renderer/gfx-metal/MTLQueue.mm
                             cocos/renderer/gfx-metal/MTLQueryPool.h
                             cocos/renderer/gfx-metal/MTLQueryPool.mm
                             cocos/renderer/gfx-metal/MTLRenderPass.h
                             cocos/renderer/gfx-metal/MTLRenderPass.mm
                             cocos/renderer/gfx-metal/MTLSampler.h
                             cocos/renderer/gfx-metal/MTLSampler.mm
                             cocos/renderer/gfx-metal/MTLShader.h
                             cocos/renderer/gfx-metal/MTLShader.mm
                             cocos/renderer/gfx-metal/MTLTexture.h
                             cocos/renderer/gfx-metal/MTLTexture.mm
                             cocos/renderer/gfx-metal/MTLUtils.h
                             cocos/renderer/gfx-metal/MTLUtils.mm
                             cocos/renderer/gfx-metal/MTLRenderCommandEncoder.h
                             cocos/renderer/gfx-metal/MTLComputeCommandEncoder.h
                             cocos/renderer/gfx-metal/MTLCommandEncoder.h
                             cocos/renderer/gfx-metal/MTLConfig.h
                             cocos/renderer/gfx-metal/MTLSemaphore.h
                             cocos/renderer/gfx-metal/MTLSwapchain.h
                             cocos/renderer/gfx-metal/MTLSwapchain.mm
    )
endif()

if(CC_USE_VULKAN)

    cocos_source_files(
                     cocos/renderer/gfx-vulkan/vk_mem_alloc.h
                     cocos/renderer/gfx-vulkan/VKBuffer.cpp
                     cocos/renderer/gfx-vulkan/VKBuffer.h
                     cocos/renderer/gfx-vulkan/VKCommandBuffer.cpp
                     cocos/renderer/gfx-vulkan/VKCommandBuffer.h
                     cocos/renderer/gfx-vulkan/VKCommands.cpp
                     cocos/renderer/gfx-vulkan/VKCommands.h
                     cocos/renderer/gfx-vulkan/VKDevice.cpp
                     cocos/renderer/gfx-vulkan/VKDevice.h
                     cocos/renderer/gfx-vulkan/VKFramebuffer.cpp
                     cocos/renderer/gfx-vulkan/VKFramebuffer.h
                     cocos/renderer/gfx-vulkan/VKGPUContext.cpp
                     cocos/renderer/gfx-vulkan/VKGPUObjects.h
                     cocos/renderer/gfx-vulkan/VKInputAssembler.cpp
                     cocos/renderer/gfx-vulkan/VKInputAssembler.h
                     cocos/renderer/gfx-vulkan/VKDescriptorSet.cpp
                     cocos/renderer/gfx-vulkan/VKDescriptorSet.h
                     cocos/renderer/gfx-vulkan/VKDescriptorSetLayout.cpp
                     cocos/renderer/gfx-vulkan/VKDescriptorSetLayout.h
                     cocos/renderer/gfx-vulkan/VKPipelineLayout.cpp
                     cocos/renderer/gfx-vulkan/VKPipelineLayout.h
                     cocos/renderer/gfx-vulkan/VKPipelineState.cpp
                     cocos/renderer/gfx-vulkan/VKPipelineState.h
                     cocos/renderer/gfx-vulkan/VKQueue.cpp
                     cocos/renderer/gfx-vulkan/VKQueue.h
                     cocos/renderer/gfx-vulkan/VKQueryPool.cpp
                     cocos/renderer/gfx-vulkan/VKQueryPool.h
                     cocos/renderer/gfx-vulkan/VKRenderPass.cpp
                     cocos/renderer/gfx-vulkan/VKRenderPass.h
                     cocos/renderer/gfx-vulkan/VKShader.cpp
                     cocos/renderer/gfx-vulkan/VKShader.h
                     cocos/renderer/gfx-vulkan/VKStd.cpp
                     cocos/renderer/gfx-vulkan/VKStd.h
                     cocos/renderer/gfx-vulkan/VKSwapchain.cpp
                     cocos/renderer/gfx-vulkan/VKSwapchain.h
                     cocos/renderer/gfx-vulkan/VKTexture.cpp
                     cocos/renderer/gfx-vulkan/VKTexture.h
                     cocos/renderer/gfx-vulkan/VKUtils.cpp
                     cocos/renderer/gfx-vulkan/VKUtils.h
                     cocos/renderer/gfx-vulkan/volk.c
                     cocos/renderer/gfx-vulkan/volk.h
                     cocos/renderer/gfx-vulkan/states/VKGeneralBarrier.cpp
                     cocos/renderer/gfx-vulkan/states/VKGeneralBarrier.h
                     cocos/renderer/gfx-vulkan/states/VKSampler.cpp
                     cocos/renderer/gfx-vulkan/states/VKSampler.h
                     cocos/renderer/gfx-vulkan/states/VKTextureBarrier.cpp
                     cocos/renderer/gfx-vulkan/states/VKTextureBarrier.h
                     cocos/renderer/gfx-vulkan/states/VKBufferBarrier.cpp
                     cocos/renderer/gfx-vulkan/states/VKBufferBarrier.h
    )

    if(ANDROID)
        set_source_files_properties(
            ${CWD}/cocos/renderer/gfx-vulkan/VKDevice.cpp
            PROPERTIES
                # supress warning on Android
                COMPILE_FLAGS -Wno-nullability-completeness
        )
    endif()
endif()

if(NX)
    include(${CMAKE_CURRENT_LIST_DIR}/platform-nx/source.cmake)
endif()

cocos_source_files(
                 cocos/renderer/frame-graph/Blackboard.h
                 cocos/renderer/frame-graph/CallbackPass.h
                 cocos/renderer/frame-graph/DevicePass.cpp
                 cocos/renderer/frame-graph/DevicePass.h
                 cocos/renderer/frame-graph/DevicePassResourceTable.cpp
                 cocos/renderer/frame-graph/DevicePassResourceTable.h
                 cocos/renderer/frame-graph/FrameGraph.cpp
                 cocos/renderer/frame-graph/FrameGraph.h
                 cocos/renderer/frame-graph/Handle.h
                 cocos/renderer/frame-graph/PassInsertPointManager.cpp
                 cocos/renderer/frame-graph/PassInsertPointManager.h
                 cocos/renderer/frame-graph/PassNode.cpp
                 cocos/renderer/frame-graph/PassNode.h
                 cocos/renderer/frame-graph/PassNodeBuilder.cpp
                 cocos/renderer/frame-graph/PassNodeBuilder.h
                 cocos/renderer/frame-graph/RenderTargetAttachment.h
                 cocos/renderer/frame-graph/Resource.h
                 cocos/renderer/frame-graph/ResourceAllocator.h
                 cocos/renderer/frame-graph/ResourceEntry.h
                 cocos/renderer/frame-graph/ResourceNode.h
                 cocos/renderer/frame-graph/VirtualResource.cpp
                 cocos/renderer/frame-graph/VirtualResource.h
)

##### physics

if(USE_PHYSICS_PHYSX)
    cocos_source_files(
        cocos/physics/PhysicsSDK.h
        cocos/physics/PhysicsSelector.h
        cocos/physics/sdk/World.h
        cocos/physics/sdk/World.cpp
        cocos/physics/sdk/Shape.h
        cocos/physics/sdk/Shape.cpp
        cocos/physics/sdk/RigidBody.h
        cocos/physics/sdk/RigidBody.cpp
        cocos/physics/sdk/Joint.h
        cocos/physics/sdk/Joint.cpp
        cocos/physics/spec/IBody.h
        cocos/physics/spec/IJoint.h
        cocos/physics/spec/ILifecycle.h
        cocos/physics/spec/IShape.h
        cocos/physics/spec/IWorld.h
        cocos/physics/physx/PhysX.h
        cocos/physics/physx/PhysXInc.h
        cocos/physics/physx/PhysXUtils.h
        cocos/physics/physx/PhysXUtils.cpp
        cocos/physics/physx/PhysXWorld.h
        cocos/physics/physx/PhysXWorld.cpp
        cocos/physics/physx/PhysXFilterShader.h
        cocos/physics/physx/PhysXFilterShader.cpp
        cocos/physics/physx/PhysXEventManager.h
        cocos/physics/physx/PhysXEventManager.cpp
        cocos/physics/physx/PhysXSharedBody.h
        cocos/physics/physx/PhysXSharedBody.cpp
        cocos/physics/physx/PhysXRigidBody.h
        cocos/physics/physx/PhysXRigidBody.cpp
        cocos/physics/physx/shapes/PhysXShape.h
        cocos/physics/physx/shapes/PhysXShape.cpp
        cocos/physics/physx/shapes/PhysXSphere.h
        cocos/physics/physx/shapes/PhysXSphere.cpp
        cocos/physics/physx/shapes/PhysXBox.h
        cocos/physics/physx/shapes/PhysXBox.cpp
        cocos/physics/physx/shapes/PhysXPlane.h
        cocos/physics/physx/shapes/PhysXPlane.cpp
        cocos/physics/physx/shapes/PhysXCapsule.h
        cocos/physics/physx/shapes/PhysXCapsule.cpp
        cocos/physics/physx/shapes/PhysXCone.h
        cocos/physics/physx/shapes/PhysXCone.cpp
        cocos/physics/physx/shapes/PhysXCylinder.h
        cocos/physics/physx/shapes/PhysXCylinder.cpp
        cocos/physics/physx/shapes/PhysXTerrain.h
        cocos/physics/physx/shapes/PhysXTerrain.cpp
        cocos/physics/physx/shapes/PhysXTrimesh.h
        cocos/physics/physx/shapes/PhysXTrimesh.cpp
        cocos/physics/physx/joints/PhysXJoint.h
        cocos/physics/physx/joints/PhysXJoint.cpp
        cocos/physics/physx/joints/PhysXRevolute.h
        cocos/physics/physx/joints/PhysXRevolute.cpp
        cocos/physics/physx/joints/PhysXDistance.h
        cocos/physics/physx/joints/PhysXDistance.cpp
    )
    cocos_source_files(
        cocos/bindings/auto/jsb_physics_auto.cpp
        cocos/bindings/auto/jsb_physics_auto.h
    )
endif()

##### 2d
cocos_source_files(
    cocos/2d/renderer/Batcher2d.h
    cocos/2d/renderer/Batcher2d.cpp
    cocos/2d/renderer/UIModelProxy.h
    cocos/2d/renderer/UIModelProxy.cpp
    cocos/2d/renderer/RenderDrawInfo.h
    cocos/2d/renderer/RenderDrawInfo.cpp
    cocos/2d/renderer/UIMeshBuffer.h
    cocos/2d/renderer/UIMeshBuffer.cpp
    cocos/2d/renderer/RenderEntity.h
    cocos/2d/renderer/RenderEntity.cpp
    cocos/2d/renderer/StencilManager.h
    cocos/2d/renderer/StencilManager.cpp
)

##### 3d
cocos_source_files(
    cocos/3d/assets/Types.h
    cocos/3d/assets/Types.cpp
    cocos/3d/assets/Mesh.h
    cocos/3d/assets/Mesh.cpp
    cocos/3d/assets/Morph.h
    cocos/3d/assets/Morph.cpp
    cocos/3d/assets/MorphRendering.h
    cocos/3d/assets/MorphRendering.cpp
    cocos/3d/assets/Skeleton.h
    cocos/3d/assets/Skeleton.cpp

    cocos/3d/misc/CreateMesh.h
    cocos/3d/misc/CreateMesh.cpp
    cocos/3d/misc/BufferBlob.h
    cocos/3d/misc/BufferBlob.cpp
    cocos/3d/misc/Buffer.h
    cocos/3d/misc/Buffer.cpp

    # cocos/3d/skeletal-animation/DataPoolManager.h
    # cocos/3d/skeletal-animation/DataPoolManager.cpp
    cocos/3d/skeletal-animation/SkeletalAnimationUtils.h
    cocos/3d/skeletal-animation/SkeletalAnimationUtils.cpp
)

##### core

cocos_source_files(
    cocos/core/Any.h
    cocos/core/ArrayBuffer.h

    cocos/core/CoreModuleHeader.h
    cocos/core/DataView.h
    cocos/core/DataView.cpp
    # cocos/core/Director.cpp
    # cocos/core/Director.h
    # cocos/core/Game.cpp
    # cocos/core/Game.h
    cocos/core/Root.cpp
    cocos/core/Root.h

    cocos/core/System.h

    # cocos/core/Scheduler.cpp
    # cocos/core/Scheduler.h
    # cocos/core/SplashScreen.cpp
    # cocos/core/SplashScreen.h
    cocos/core/Types.h
    cocos/core/Types.cpp
    cocos/core/TypedArray.h
    cocos/core/TypedArray.cpp

    # memop
    cocos/core/memop/CachedArray.h
    cocos/core/memop/Pool.h
    cocos/core/memop/Pool.cpp
    cocos/core/memop/RecyclePool.h
    cocos/core/memop/RecyclePool.cpp


    # cocos/core/asset-manager/AssetManager.cpp
    # cocos/core/asset-manager/AssetManager.h
    # cocos/core/asset-manager/AssetManagerModuleHeader.h
    # cocos/core/asset-manager/Bundle.cpp
    # cocos/core/asset-manager/Bundle.h
    # cocos/core/asset-manager/Cache.cpp
    # cocos/core/asset-manager/Cache.h
    # cocos/core/asset-manager/CacheManager.cpp
    # cocos/core/asset-manager/CacheManager.h
    # cocos/core/asset-manager/AssetManagerConfig.cpp
    # cocos/core/asset-manager/AssetManagerConfig.h
    # cocos/core/asset-manager/DependMaps.cpp
    # cocos/core/asset-manager/DependMaps.h
    # cocos/core/asset-manager/DependUtil.cpp
    # cocos/core/asset-manager/DependUtil.h
    # cocos/core/asset-manager/Deserialize.cpp
    # cocos/core/asset-manager/Deserialize.h
    # cocos/core/asset-manager/DownloadFile.cpp
    # cocos/core/asset-manager/DownloadFile.h
    # cocos/core/asset-manager/DownloadImage.cpp
    # cocos/core/asset-manager/DownloadImage.h
    # cocos/core/asset-manager/DownloadScript.cpp
    # cocos/core/asset-manager/DownloadScript.h
    # cocos/core/asset-manager/Downloader.cpp
    # cocos/core/asset-manager/Downloader.h
    # cocos/core/asset-manager/Factory.cpp
    # cocos/core/asset-manager/Factory.h
    # cocos/core/asset-manager/Fetch.cpp
    # cocos/core/asset-manager/Fetch.h
    # cocos/core/asset-manager/Helper.cpp
    # cocos/core/asset-manager/Helper.h
    # cocos/core/asset-manager/Load.cpp
    # cocos/core/asset-manager/Load.h
    # cocos/core/asset-manager/PackManager.cpp
    # cocos/core/asset-manager/PackManager.h
    # cocos/core/asset-manager/Parser.cpp
    # cocos/core/asset-manager/Parser.h
    # cocos/core/asset-manager/Pipeline.cpp
    # cocos/core/asset-manager/Pipeline.h
    # cocos/core/asset-manager/PlistParser.cpp
    # cocos/core/asset-manager/PlistParser.h
    # cocos/core/asset-manager/PreProcess.cpp
    # cocos/core/asset-manager/PreProcess.h
    # cocos/core/asset-manager/ReleaseManager.cpp
    # cocos/core/asset-manager/ReleaseManager.h
    # cocos/core/asset-manager/RequestItem.cpp
    # cocos/core/asset-manager/RequestItem.h
    # cocos/core/asset-manager/Shared.cpp
    # cocos/core/asset-manager/Shared.h
    # cocos/core/asset-manager/Task.cpp
    # cocos/core/asset-manager/Task.h
    # cocos/core/asset-manager/UrlTransformer.cpp
    # cocos/core/asset-manager/UrlTransformer.h
    # cocos/core/asset-manager/Utilities.cpp
    # cocos/core/asset-manager/Utilities.h
    # cocos/core/asset-manager/WeakCache.cpp
    # cocos/core/asset-manager/WeakCache.h

    cocos/core/assets/Asset.cpp
    cocos/core/assets/Asset.h
    cocos/core/assets/AssetEnum.cpp
    cocos/core/assets/AssetEnum.h
    cocos/core/assets/AssetsModuleHeader.h
    cocos/core/assets/BufferAsset.cpp
    cocos/core/assets/BufferAsset.h
    cocos/core/assets/EffectAsset.cpp
    cocos/core/assets/EffectAsset.h
    cocos/core/assets/ImageAsset.cpp
    cocos/core/assets/ImageAsset.h
    # cocos/core/assets/JsonAsset.cpp
    # cocos/core/assets/JsonAsset.h
    cocos/core/assets/Material.cpp
    cocos/core/assets/Material.h
    # cocos/core/assets/Prefab.cpp
    # cocos/core/assets/Prefab.h
    cocos/core/assets/RenderTexture.cpp
    cocos/core/assets/RenderTexture.h
    cocos/core/assets/RenderingSubMesh.cpp
    cocos/core/assets/RenderingSubMesh.h
    cocos/core/assets/SceneAsset.cpp
    cocos/core/assets/SceneAsset.h
    cocos/core/assets/SimpleTexture.cpp
    cocos/core/assets/SimpleTexture.h
    cocos/core/assets/TextAsset.cpp
    cocos/core/assets/TextAsset.h
    cocos/core/assets/Texture2D.cpp
    cocos/core/assets/Texture2D.h
    cocos/core/assets/TextureBase.cpp
    cocos/core/assets/TextureBase.h
    cocos/core/assets/TextureCube.cpp
    cocos/core/assets/TextureCube.h
    cocos/core/assets/BitmapFont.h
    cocos/core/assets/BitmapFont.cpp
    cocos/core/assets/Font.h
    cocos/core/assets/Font.cpp

    # builtin
    cocos/core/builtin/BuiltinResMgr.cpp
    cocos/core/builtin/BuiltinResMgr.h
    # cocos/core/builtin/ShaderSourceAssembly.cpp
    # cocos/core/builtin/ShaderSourceAssembly.h
    # cocos/core/builtin/Effects.cpp # generated
    # cocos/core/builtin/Effects.h
    # cocos/core/builtin/shader-sources/glsl1.cpp # generated
    # cocos/core/builtin/shader-sources/glsl1.h
    # cocos/core/builtin/shader-sources/glsl3.cpp # generated
    # cocos/core/builtin/shader-sources/glsl3.h
    # cocos/core/builtin/shader-sources/glsl4.cpp # generated
    # cocos/core/builtin/shader-sources/glsl4.h
    #

    cocos/core/data/Object.cpp
    cocos/core/data/Object.h
    cocos/core/data/JSBNativeDataHolder.h
    # cocos/core/data/deserializer/EffectAssetDeserializer.cpp
    # cocos/core/data/deserializer/EffectAssetDeserializer.h
    # cocos/core/data/deserializer/MeshDeserializer.cpp
    # cocos/core/data/deserializer/MeshDeserializer.h
    # cocos/core/data/deserializer/MaterialDeserializer.cpp
    # cocos/core/data/deserializer/MaterialDeserializer.h
    # cocos/core/data/deserializer/ImageAssetDeserializer.cpp
    # cocos/core/data/deserializer/ImageAssetDeserializer.h
    # cocos/core/data/deserializer/TextureBaseDeserializer.h
    # cocos/core/data/deserializer/TextureBaseDeserializer.cpp
    # cocos/core/data/deserializer/Texture2DDeserializer.cpp
    # cocos/core/data/deserializer/Texture2DDeserializer.h
    # cocos/core/data/deserializer/TerrainAssetDeserializer.cpp
    # cocos/core/data/deserializer/TerrainAssetDeserializer.h
    # cocos/core/data/deserializer/IAssetDeserializer.h
    # cocos/core/data/deserializer/AssetDeserializerFactory.cpp
    # cocos/core/data/deserializer/AssetDeserializerFactory.h

    cocos/core/event/CallbacksInvoker.cpp
    cocos/core/event/CallbacksInvoker.h
    cocos/core/event/EventTypesToJS.h
    cocos/core/event/EventTypesToJS.cpp
    # cocos/core/event/Event.cpp
    # cocos/core/event/Event.h
    cocos/core/event/EventModuleHeader.h
    cocos/core/event/EventTarget.cpp
    cocos/core/event/EventTarget.h
    cocos/core/event/EventTargetFactory.cpp
    cocos/core/event/EventTargetFactory.h

    # cocos/core/scene-graph/Find.cpp
    # cocos/core/scene-graph/Find.h
    cocos/core/scene-graph/Layers.h
    cocos/core/scene-graph/Node.cpp
    cocos/core/scene-graph/Node.h
    cocos/core/scene-graph/BaseNode.h
    # cocos/core/scene-graph/ComponentScheduler.h
    # cocos/core/scene-graph/ComponentScheduler.cpp
    # cocos/core/scene-graph/NodeActivator.cpp
    # cocos/core/scene-graph/NodeActivator.h
    cocos/core/scene-graph/NodeEnum.h
    cocos/core/scene-graph/NodeEvent.cpp
    cocos/core/scene-graph/NodeEvent.h
    cocos/core/scene-graph/NodeEventProcessor.cpp
    cocos/core/scene-graph/NodeEventProcessor.h
    # cocos/core/scene-graph/NodeUIProperties.cpp
    # cocos/core/scene-graph/NodeUIProperties.h
    cocos/core/scene-graph/Scene.cpp
    cocos/core/scene-graph/Scene.h
    cocos/core/scene-graph/SceneGlobals.cpp
    cocos/core/scene-graph/SceneGlobals.h
    cocos/core/scene-graph/SceneGraphModuleHeader.h

    cocos/core/utils/IDGenerator.cpp
    cocos/core/utils/IDGenerator.h
    cocos/core/utils/Path.cpp
    cocos/core/utils/Path.h
    cocos/core/utils/MutableForwardIterator.cpp
    cocos/core/utils/MutableForwardIterator.h
    cocos/core/utils/Pool.h
    cocos/core/utils/ImageUtils.h
    cocos/core/utils/ImageUtils.cpp

    # cocos/core/platform/native/SystemInfo.h
    # cocos/core/platform/native/SystemInfo.cpp

    cocos/core/platform/Debug.h
    cocos/core/platform/Debug.cpp
    cocos/core/platform/Macro.h
    cocos/core/platform/Macro.cpp
    # cocos/core/platform/Screen.h
    # cocos/core/platform/Screen.cpp
    # cocos/core/platform/View.h
    # cocos/core/platform/View.cpp
    # cocos/core/platform/VisibleRect.h
    # cocos/core/platform/VisibleRect.cpp

)

# FreeTypeFont is used in DebugRenderer currently
if (USE_DEBUG_RENDERER)
cocos_source_files(
    cocos/core/assets/FreeTypeFont.h
    cocos/core/assets/FreeTypeFont.cpp
)
endif()

cocos_source_files(MODULE ccgeometry
    cocos/core/geometry/AABB.cpp
    cocos/core/geometry/AABB.h
    cocos/core/geometry/Capsule.cpp
    cocos/core/geometry/Capsule.h
    # cocos/core/geometry/Curve.cpp
    # cocos/core/geometry/Curve.h
    cocos/core/geometry/Distance.cpp
    cocos/core/geometry/Distance.h
    cocos/core/geometry/Enums.h
    cocos/core/geometry/Frustum.cpp
    cocos/core/geometry/Frustum.h
    cocos/core/geometry/Intersect.cpp
    cocos/core/geometry/Intersect.h
    cocos/core/geometry/Line.cpp
    cocos/core/geometry/Line.h
    cocos/core/geometry/Obb.cpp
    cocos/core/geometry/Obb.h
    cocos/core/geometry/Plane.cpp
    cocos/core/geometry/Plane.h
    cocos/core/geometry/Ray.cpp
    cocos/core/geometry/Ray.h
    cocos/core/geometry/Spec.cpp
    cocos/core/geometry/Spec.h
    cocos/core/geometry/Sphere.cpp
    cocos/core/geometry/Sphere.h
    cocos/core/geometry/Spline.cpp
    cocos/core/geometry/Spline.h
    cocos/core/geometry/Triangle.cpp
    cocos/core/geometry/Triangle.h
)

##### script bindings
######## dop
cocos_source_files(
                NO_UBUILD   cocos/bindings/dop/BufferPool.cpp
                            cocos/bindings/dop/BufferPool.h
                NO_UBUILD   cocos/bindings/dop/jsb_dop.cpp
                            cocos/bindings/dop/jsb_dop.h
                            cocos/bindings/dop/PoolType.h
                            cocos/bindings/dop/BufferAllocator.h
                NO_UBUILD   cocos/bindings/dop/BufferAllocator.cpp
)

######## auto
cocos_source_files(
    NO_WERROR   NO_UBUILD   cocos/bindings/auto/jsb_cocos_auto.cpp
                            cocos/bindings/auto/jsb_cocos_auto.h
    NO_WERROR   NO_UBUILD   cocos/bindings/auto/jsb_extension_auto.cpp
                            cocos/bindings/auto/jsb_extension_auto.h
    NO_WERROR   NO_UBUILD   cocos/bindings/auto/jsb_gfx_auto.cpp
                            cocos/bindings/auto/jsb_gfx_auto.h
    NO_WERROR   NO_UBUILD   cocos/bindings/auto/jsb_network_auto.cpp
                            cocos/bindings/auto/jsb_network_auto.h
    NO_WERROR   NO_UBUILD   cocos/bindings/auto/jsb_pipeline_auto.cpp
                            cocos/bindings/auto/jsb_pipeline_auto.h
    NO_WERROR   NO_UBUILD   cocos/bindings/auto/jsb_scene_auto.cpp
                            cocos/bindings/auto/jsb_scene_auto.h
    NO_WERROR   NO_UBUILD   cocos/bindings/auto/jsb_assets_auto.cpp
                            cocos/bindings/auto/jsb_assets_auto.h
    NO_WERROR   NO_UBUILD   cocos/bindings/auto/jsb_geometry_auto.cpp
                            cocos/bindings/auto/jsb_geometry_auto.h
    NO_WERROR   NO_UBUILD   cocos/bindings/auto/jsb_render_auto.cpp
                            cocos/bindings/auto/jsb_render_auto.h
    NO_WERROR   NO_UBUILD   cocos/bindings/auto/jsb_2d_auto.cpp
                            cocos/bindings/auto/jsb_2d_auto.h
)

if(USE_AUDIO)
    cocos_source_files(
        NO_WERROR   NO_UBUILD   cocos/bindings/auto/jsb_audio_auto.cpp
                                cocos/bindings/auto/jsb_audio_auto.h
    )
endif()

if(USE_VIDEO)
    cocos_source_files(
        NO_WERROR   NO_UBUILD   cocos/bindings/auto/jsb_video_auto.cpp
                                cocos/bindings/auto/jsb_video_auto.h
    )
endif()

if(USE_WEBVIEW)
    cocos_source_files(
        NO_WERROR   NO_UBUILD   cocos/bindings/auto/jsb_webview_auto.cpp
                                cocos/bindings/auto/jsb_webview_auto.h
    )
endif()

if(USE_MIDDLEWARE)
    cocos_source_files(
                     cocos/editor-support/IOBuffer.cpp
                     cocos/editor-support/IOBuffer.h
                     cocos/editor-support/IOTypedArray.cpp
                     cocos/editor-support/IOTypedArray.h
                     cocos/editor-support/MeshBuffer.cpp
                     cocos/editor-support/MeshBuffer.h
                     cocos/editor-support/middleware-adapter.cpp
                     cocos/editor-support/middleware-adapter.h
                     cocos/editor-support/MiddlewareMacro.h
                     cocos/editor-support/MiddlewareManager.cpp
                     cocos/editor-support/MiddlewareManager.h
                     cocos/editor-support/SharedBufferManager.cpp
                     cocos/editor-support/SharedBufferManager.h
                     cocos/editor-support/TypedArrayPool.cpp
                     cocos/editor-support/TypedArrayPool.h
    )

    cocos_source_files(
        NO_WERROR   NO_UBUILD   cocos/bindings/auto/jsb_editor_support_auto.cpp
                                cocos/bindings/auto/jsb_editor_support_auto.h
    )

    if(USE_SPINE)
        cocos_source_files(
            NO_WERROR   NO_UBUILD    cocos/editor-support/spine/Animation.cpp
                                     cocos/editor-support/spine/Animation.h
            NO_WERROR   NO_UBUILD    cocos/editor-support/spine/AnimationState.cpp
                                     cocos/editor-support/spine/AnimationState.h
            NO_WERROR                cocos/editor-support/spine/AnimationStateData.cpp
                                     cocos/editor-support/spine/AnimationStateData.h
            NO_WERROR                cocos/editor-support/spine/Atlas.cpp
                                     cocos/editor-support/spine/Atlas.h
            NO_WERROR                cocos/editor-support/spine/AtlasAttachmentLoader.cpp
                                     cocos/editor-support/spine/AtlasAttachmentLoader.h
            NO_WERROR                cocos/editor-support/spine/Attachment.cpp
                                     cocos/editor-support/spine/Attachment.h
            NO_WERROR                cocos/editor-support/spine/AttachmentLoader.cpp
                                     cocos/editor-support/spine/AttachmentLoader.h
            NO_WERROR                cocos/editor-support/spine/AttachmentTimeline.cpp
                                     cocos/editor-support/spine/AttachmentTimeline.h
                                     cocos/editor-support/spine/AttachmentType.h
                                     cocos/editor-support/spine/BlendMode.h
            NO_WERROR                cocos/editor-support/spine/Bone.cpp
                                     cocos/editor-support/spine/Bone.h
            NO_WERROR                cocos/editor-support/spine/BoneData.cpp
                                     cocos/editor-support/spine/BoneData.h
            NO_WERROR                cocos/editor-support/spine/BoundingBoxAttachment.cpp
                                     cocos/editor-support/spine/BoundingBoxAttachment.h
            NO_WERROR                cocos/editor-support/spine/ClippingAttachment.cpp
                                     cocos/editor-support/spine/ClippingAttachment.h
                                     cocos/editor-support/spine/Color.h
            NO_WERROR                cocos/editor-support/spine/ColorTimeline.cpp
                                     cocos/editor-support/spine/ColorTimeline.h
            NO_WERROR                cocos/editor-support/spine/Constraint.cpp
                                     cocos/editor-support/spine/Constraint.h
            NO_WERROR   NO_UBUILD    cocos/editor-support/spine/ConstraintData.cpp
                                     cocos/editor-support/spine/ConstraintData.h
                                     cocos/editor-support/spine/ContainerUtil.h
            NO_WERROR                cocos/editor-support/spine/CurveTimeline.cpp
                                     cocos/editor-support/spine/CurveTimeline.h
                                     cocos/editor-support/spine/Debug.h
            NO_WERROR                cocos/editor-support/spine/DeformTimeline.cpp
                                     cocos/editor-support/spine/DeformTimeline.h
                                     cocos/editor-support/spine/dll.h
            NO_WERROR                cocos/editor-support/spine/DrawOrderTimeline.cpp
                                     cocos/editor-support/spine/DrawOrderTimeline.h
            NO_WERROR                cocos/editor-support/spine/Event.cpp
                                     cocos/editor-support/spine/Event.h
            NO_WERROR                cocos/editor-support/spine/EventData.cpp
                                     cocos/editor-support/spine/EventData.h
            NO_WERROR                cocos/editor-support/spine/EventTimeline.cpp
                                     cocos/editor-support/spine/EventTimeline.h
            NO_WERROR                cocos/editor-support/spine/Extension.cpp
                                     cocos/editor-support/spine/Extension.h
                                     cocos/editor-support/spine/HashMap.h
                                     cocos/editor-support/spine/HasRendererObject.h
            NO_WERROR                cocos/editor-support/spine/IkConstraint.cpp
                                     cocos/editor-support/spine/IkConstraint.h
            NO_WERROR                cocos/editor-support/spine/IkConstraintData.cpp
                                     cocos/editor-support/spine/IkConstraintData.h
            NO_WERROR                cocos/editor-support/spine/IkConstraintTimeline.cpp
                                     cocos/editor-support/spine/IkConstraintTimeline.h
            NO_WERROR                cocos/editor-support/spine/Json.cpp
                                     cocos/editor-support/spine/Json.h
            NO_WERROR                cocos/editor-support/spine/LinkedMesh.cpp
                                     cocos/editor-support/spine/LinkedMesh.h
            NO_WERROR                cocos/editor-support/spine/MathUtil.cpp
                                     cocos/editor-support/spine/MathUtil.h
            NO_WERROR                cocos/editor-support/spine/MeshAttachment.cpp
                                     cocos/editor-support/spine/MeshAttachment.h
                                     cocos/editor-support/spine/MixBlend.h
                                     cocos/editor-support/spine/MixDirection.h
            NO_WERROR                cocos/editor-support/spine/PathAttachment.cpp
                                     cocos/editor-support/spine/PathAttachment.h
            NO_WERROR                cocos/editor-support/spine/PathConstraint.cpp
                                     cocos/editor-support/spine/PathConstraint.h
            NO_WERROR                cocos/editor-support/spine/PathConstraintData.cpp
                                     cocos/editor-support/spine/PathConstraintData.h
            NO_WERROR                cocos/editor-support/spine/PathConstraintMixTimeline.cpp
                                     cocos/editor-support/spine/PathConstraintMixTimeline.h
            NO_WERROR                cocos/editor-support/spine/PathConstraintPositionTimeline.cpp
                                     cocos/editor-support/spine/PathConstraintPositionTimeline.h
            NO_WERROR                cocos/editor-support/spine/PathConstraintSpacingTimeline.cpp
                                     cocos/editor-support/spine/PathConstraintSpacingTimeline.h
            NO_WERROR                cocos/editor-support/spine/PointAttachment.cpp
                                     cocos/editor-support/spine/PointAttachment.h
                                     cocos/editor-support/spine/Pool.h
                                     cocos/editor-support/spine/PositionMode.h
            NO_WERROR                cocos/editor-support/spine/RegionAttachment.cpp
                                     cocos/editor-support/spine/RegionAttachment.h
                                     cocos/editor-support/spine/RotateMode.h
            NO_WERROR                cocos/editor-support/spine/RotateTimeline.cpp
                                     cocos/editor-support/spine/RotateTimeline.h
            NO_WERROR                cocos/editor-support/spine/RTTI.cpp
                                     cocos/editor-support/spine/RTTI.h
            NO_WERROR                cocos/editor-support/spine/ScaleTimeline.cpp
                                     cocos/editor-support/spine/ScaleTimeline.h
            NO_WERROR                cocos/editor-support/spine/ShearTimeline.cpp
                                     cocos/editor-support/spine/ShearTimeline.h
            NO_WERROR                cocos/editor-support/spine/Skeleton.cpp
                                     cocos/editor-support/spine/Skeleton.h
            NO_WERROR                cocos/editor-support/spine/SkeletonBinary.cpp
                                     cocos/editor-support/spine/SkeletonBinary.h
            NO_WERROR                cocos/editor-support/spine/SkeletonBounds.cpp
                                     cocos/editor-support/spine/SkeletonBounds.h
            NO_WERROR                cocos/editor-support/spine/SkeletonClipping.cpp
                                     cocos/editor-support/spine/SkeletonClipping.h
            NO_WERROR                cocos/editor-support/spine/SkeletonData.cpp
                                     cocos/editor-support/spine/SkeletonData.h
            NO_WERROR                cocos/editor-support/spine/SkeletonJson.cpp
                                     cocos/editor-support/spine/SkeletonJson.h
            NO_WERROR                cocos/editor-support/spine/Skin.cpp
                                     cocos/editor-support/spine/Skin.h
            NO_WERROR                cocos/editor-support/spine/Slot.cpp
                                     cocos/editor-support/spine/Slot.h
            NO_WERROR                cocos/editor-support/spine/SlotData.cpp
                                     cocos/editor-support/spine/SlotData.h
                                     cocos/editor-support/spine/SpacingMode.h
                                     cocos/editor-support/spine/spine.h
            NO_WERROR                cocos/editor-support/spine/SpineObject.cpp
                                     cocos/editor-support/spine/SpineObject.h
                                     cocos/editor-support/spine/SpineString.h
            NO_WERROR                cocos/editor-support/spine/TextureLoader.cpp
                                     cocos/editor-support/spine/TextureLoader.h
            NO_WERROR                cocos/editor-support/spine/Timeline.cpp
                                     cocos/editor-support/spine/Timeline.h
                                     cocos/editor-support/spine/TimelineType.h
            NO_WERROR                cocos/editor-support/spine/TransformConstraint.cpp
                                     cocos/editor-support/spine/TransformConstraint.h
            NO_WERROR                cocos/editor-support/spine/TransformConstraintData.cpp
                                     cocos/editor-support/spine/TransformConstraintData.h
            NO_WERROR                cocos/editor-support/spine/TransformConstraintTimeline.cpp
                                     cocos/editor-support/spine/TransformConstraintTimeline.h
                                     cocos/editor-support/spine/TransformMode.h
            NO_WERROR                cocos/editor-support/spine/TranslateTimeline.cpp
                                     cocos/editor-support/spine/TranslateTimeline.h
            NO_WERROR                cocos/editor-support/spine/Triangulator.cpp
                                     cocos/editor-support/spine/Triangulator.h
            NO_WERROR                cocos/editor-support/spine/TwoColorTimeline.cpp
                                     cocos/editor-support/spine/TwoColorTimeline.h
            NO_WERROR                cocos/editor-support/spine/Updatable.cpp
                                     cocos/editor-support/spine/Updatable.h
                                     cocos/editor-support/spine/Vector.h
            NO_WERROR                cocos/editor-support/spine/VertexAttachment.cpp
                                     cocos/editor-support/spine/VertexAttachment.h
            NO_WERROR                cocos/editor-support/spine/VertexEffect.cpp
                                     cocos/editor-support/spine/VertexEffect.h
                                     cocos/editor-support/spine/Vertices.h
            NO_WERROR                cocos/editor-support/spine-creator-support/AttachmentVertices.cpp
                                     cocos/editor-support/spine-creator-support/AttachmentVertices.h
            NO_WERROR                cocos/editor-support/spine-creator-support/SkeletonAnimation.cpp
                                     cocos/editor-support/spine-creator-support/SkeletonAnimation.h
            NO_WERROR                cocos/editor-support/spine-creator-support/SkeletonCache.cpp
                                     cocos/editor-support/spine-creator-support/SkeletonCache.h
            NO_WERROR                cocos/editor-support/spine-creator-support/SkeletonCacheAnimation.cpp
                                     cocos/editor-support/spine-creator-support/SkeletonCacheAnimation.h
            NO_WERROR                cocos/editor-support/spine-creator-support/SkeletonCacheMgr.cpp
                                     cocos/editor-support/spine-creator-support/SkeletonCacheMgr.h
            NO_WERROR                cocos/editor-support/spine-creator-support/SkeletonDataMgr.cpp
                                     cocos/editor-support/spine-creator-support/SkeletonDataMgr.h
            NO_WERROR   NO_UBUILD    cocos/editor-support/spine-creator-support/SkeletonRenderer.cpp
                                     cocos/editor-support/spine-creator-support/SkeletonRenderer.h
            NO_WERROR                cocos/editor-support/spine-creator-support/spine-cocos2dx.cpp
                                     cocos/editor-support/spine-creator-support/spine-cocos2dx.h
            NO_WERROR                cocos/editor-support/spine-creator-support/VertexEffectDelegate.cpp
                                     cocos/editor-support/spine-creator-support/VertexEffectDelegate.h

        )
        cocos_source_files(
        NO_WERROR       cocos/bindings/auto/jsb_spine_auto.cpp
                        cocos/bindings/auto/jsb_spine_auto.h
        NO_WERROR       cocos/bindings/manual/jsb_spine_manual.cpp
                        cocos/bindings/manual/jsb_spine_manual.h
        )
    endif()

    if(USE_DRAGONBONES)
        cocos_source_files(
                                     cocos/editor-support/dragonbones/DragonBonesHeaders.h
            NO_WERROR                cocos/editor-support/dragonbones/animation/Animation.cpp
                                     cocos/editor-support/dragonbones/animation/Animation.h
            NO_WERROR                cocos/editor-support/dragonbones/animation/AnimationState.cpp
                                     cocos/editor-support/dragonbones/animation/AnimationState.h
            NO_WERROR                cocos/editor-support/dragonbones/animation/BaseTimelineState.cpp
                                     cocos/editor-support/dragonbones/animation/BaseTimelineState.h
                                     cocos/editor-support/dragonbones/animation/IAnimatable.h
            NO_WERROR                cocos/editor-support/dragonbones/animation/TimelineState.cpp
                                     cocos/editor-support/dragonbones/animation/TimelineState.h
            NO_WERROR                cocos/editor-support/dragonbones/animation/WorldClock.cpp
                                     cocos/editor-support/dragonbones/animation/WorldClock.h
            NO_WERROR                cocos/editor-support/dragonbones/armature/Armature.cpp
                                     cocos/editor-support/dragonbones/armature/Armature.h
            NO_WERROR                cocos/editor-support/dragonbones/armature/Bone.cpp
                                     cocos/editor-support/dragonbones/armature/Bone.h
            NO_WERROR                cocos/editor-support/dragonbones/armature/Constraint.cpp
                                     cocos/editor-support/dragonbones/armature/Constraint.h
            NO_WERROR                cocos/editor-support/dragonbones/armature/DeformVertices.cpp
                                     cocos/editor-support/dragonbones/armature/DeformVertices.h
                                     cocos/editor-support/dragonbones/armature/IArmatureProxy.h
            NO_WERROR                cocos/editor-support/dragonbones/armature/Slot.cpp
                                     cocos/editor-support/dragonbones/armature/Slot.h
            NO_WERROR                cocos/editor-support/dragonbones/armature/TransformObject.cpp
                                     cocos/editor-support/dragonbones/armature/TransformObject.h
            NO_WERROR                cocos/editor-support/dragonbones/core/BaseObject.cpp
                                     cocos/editor-support/dragonbones/core/BaseObject.h
            NO_WERROR                cocos/editor-support/dragonbones/core/DragonBones.cpp
                                     cocos/editor-support/dragonbones/core/DragonBones.h
            NO_WERROR                cocos/editor-support/dragonbones/event/EventObject.cpp
                                     cocos/editor-support/dragonbones/event/EventObject.h
                                     cocos/editor-support/dragonbones/event/IEventDispatcher.h
            NO_WERROR                cocos/editor-support/dragonbones/factory/BaseFactory.cpp
                                     cocos/editor-support/dragonbones/factory/BaseFactory.h
                                     cocos/editor-support/dragonbones/geom/ColorTransform.h
                                     cocos/editor-support/dragonbones/geom/Matrix.h
            NO_WERROR                cocos/editor-support/dragonbones/geom/Point.cpp
                                     cocos/editor-support/dragonbones/geom/Point.h
                                     cocos/editor-support/dragonbones/geom/Rectangle.h
            NO_WERROR                cocos/editor-support/dragonbones/geom/Transform.cpp
                                     cocos/editor-support/dragonbones/geom/Transform.h
            NO_WERROR                cocos/editor-support/dragonbones/model/AnimationConfig.cpp
                                     cocos/editor-support/dragonbones/model/AnimationConfig.h
            NO_WERROR                cocos/editor-support/dragonbones/model/AnimationData.cpp
                                     cocos/editor-support/dragonbones/model/AnimationData.h
            NO_WERROR                cocos/editor-support/dragonbones/model/ArmatureData.cpp
                                     cocos/editor-support/dragonbones/model/ArmatureData.h
            NO_WERROR                cocos/editor-support/dragonbones/model/BoundingBoxData.cpp
                                     cocos/editor-support/dragonbones/model/BoundingBoxData.h
            NO_WERROR                cocos/editor-support/dragonbones/model/CanvasData.cpp
                                     cocos/editor-support/dragonbones/model/CanvasData.h
            NO_WERROR                cocos/editor-support/dragonbones/model/ConstraintData.cpp
                                     cocos/editor-support/dragonbones/model/ConstraintData.h
            NO_WERROR                cocos/editor-support/dragonbones/model/DisplayData.cpp
                                     cocos/editor-support/dragonbones/model/DisplayData.h
            NO_WERROR                cocos/editor-support/dragonbones/model/DragonBonesData.cpp
                                     cocos/editor-support/dragonbones/model/DragonBonesData.h
            NO_WERROR                cocos/editor-support/dragonbones/model/SkinData.cpp
                                     cocos/editor-support/dragonbones/model/SkinData.h
            NO_WERROR                cocos/editor-support/dragonbones/model/TextureAtlasData.cpp
                                     cocos/editor-support/dragonbones/model/TextureAtlasData.h
            NO_WERROR                cocos/editor-support/dragonbones/model/UserData.cpp
                                     cocos/editor-support/dragonbones/model/UserData.h
            NO_WERROR                cocos/editor-support/dragonbones/parser/BinaryDataParser.cpp
                                     cocos/editor-support/dragonbones/parser/BinaryDataParser.h
            NO_WERROR                cocos/editor-support/dragonbones/parser/DataParser.cpp
                                     cocos/editor-support/dragonbones/parser/DataParser.h
            NO_WERROR   NO_UBUILD    cocos/editor-support/dragonbones/parser/JSONDataParser.cpp
                                     cocos/editor-support/dragonbones/parser/JSONDataParser.h
            NO_WERROR                cocos/editor-support/dragonbones-creator-support/ArmatureCache.cpp
                                     cocos/editor-support/dragonbones-creator-support/ArmatureCache.h
            NO_WERROR                cocos/editor-support/dragonbones-creator-support/ArmatureCacheMgr.cpp
                                     cocos/editor-support/dragonbones-creator-support/ArmatureCacheMgr.h
            NO_WERROR                cocos/editor-support/dragonbones-creator-support/CCArmatureCacheDisplay.cpp
                                     cocos/editor-support/dragonbones-creator-support/CCArmatureCacheDisplay.h
            NO_WERROR   NO_UBUILD    cocos/editor-support/dragonbones-creator-support/CCArmatureDisplay.cpp
                                     cocos/editor-support/dragonbones-creator-support/CCArmatureDisplay.h
                                     cocos/editor-support/dragonbones-creator-support/CCDragonBonesHeaders.h
            NO_WERROR                cocos/editor-support/dragonbones-creator-support/CCFactory.cpp
                                     cocos/editor-support/dragonbones-creator-support/CCFactory.h
            NO_WERROR                cocos/editor-support/dragonbones-creator-support/CCSlot.cpp
                                     cocos/editor-support/dragonbones-creator-support/CCSlot.h
            NO_WERROR                cocos/editor-support/dragonbones-creator-support/CCTextureAtlasData.cpp
                                     cocos/editor-support/dragonbones-creator-support/CCTextureAtlasData.h

        )
        cocos_source_files(
            NO_WERROR    cocos/bindings/auto/jsb_dragonbones_auto.cpp
                         cocos/bindings/auto/jsb_dragonbones_auto.h
            NO_WERROR    cocos/bindings/manual/jsb_dragonbones_manual.cpp
                         cocos/bindings/manual/jsb_dragonbones_manual.h
        )
    endif()
endif()

######## manual
cocos_source_files(
            cocos/bindings/manual/jsb_classtype.cpp
            cocos/bindings/manual/jsb_classtype.h
            cocos/bindings/manual/jsb_cocos_manual.cpp
            cocos/bindings/manual/jsb_cocos_manual.h
            cocos/bindings/manual/jsb_conversions.h
            cocos/bindings/manual/jsb_conversions_spec.cpp
            cocos/bindings/manual/jsb_conversions_spec.h
            cocos/bindings/manual/jsb_gfx_manual.cpp
            cocos/bindings/manual/jsb_gfx_manual.h
            cocos/bindings/manual/jsb_global.cpp
            cocos/bindings/manual/jsb_global.h
            cocos/bindings/manual/jsb_helper.cpp
            cocos/bindings/manual/jsb_helper.h
            cocos/bindings/manual/jsb_module_register.h
            cocos/bindings/manual/jsb_module_register.cpp
            cocos/bindings/manual/jsb_platform.h
            cocos/bindings/manual/jsb_scene_manual.cpp
            cocos/bindings/manual/jsb_scene_manual.h
            cocos/bindings/manual/jsb_assets_manual.cpp
            cocos/bindings/manual/jsb_assets_manual.h
            cocos/bindings/manual/jsb_network_manual.cpp
            cocos/bindings/manual/jsb_network_manual.h
            cocos/bindings/manual/jsb_xmlhttprequest.cpp
            cocos/bindings/manual/jsb_xmlhttprequest.h
            cocos/bindings/manual/jsb_pipeline_manual.h
            cocos/bindings/manual/jsb_pipeline_manual.cpp
)
if(USE_AUDIO)
    cocos_source_files(
            cocos/bindings/manual/jsb_audio_manual.cpp
            cocos/bindings/manual/jsb_audio_manual.h
    )
endif()
if(USE_SOCKET)
    cocos_source_files(
                     cocos/bindings/manual/jsb_socketio.cpp
                     cocos/bindings/manual/jsb_socketio.h
                     cocos/bindings/manual/jsb_websocket.cpp
                     cocos/bindings/manual/jsb_websocket.h
    )
endif()

if(NOT IOS AND USE_WEBSOCKET_SERVER)
    cocos_source_files(
                     cocos/bindings/manual/jsb_websocket_server.cpp
                     cocos/bindings/manual/jsb_websocket_server.h
    )
endif()

if(ANDROID)
    cocos_source_files(
                    cocos/bindings/manual/jsb_platform_android.cpp
                    cocos/bindings/manual/JavaScriptJavaBridge.cpp
                    cocos/bindings/manual/JavaScriptJavaBridge.h
    )
elseif(OHOS)
    cocos_source_files(
        cocos/bindings/manual/jsb_platform_ohos.cpp
        cocos/bindings/manual/JavaScriptJavaBridge.cpp
        cocos/bindings/manual/JavaScriptJavaBridge.h
    )
elseif(APPLE)
    cocos_source_files(
                    cocos/bindings/manual/jsb_platform_apple.mm
                    cocos/bindings/manual/JavaScriptObjCBridge.h
                    cocos/bindings/manual/JavaScriptObjCBridge.mm
                    cocos/platform/apple/JsbBridge.h
                    cocos/platform/apple/JsbBridge.mm
                    cocos/platform/apple/JsbBridgeWrapper.h
                    cocos/platform/apple/JsbBridgeWrapper.mm
    )
elseif(WIN32)
    cocos_source_files(
        NO_WERROR    cocos/bindings/manual/jsb_platform_win32.cpp
    )
elseif(LINUX)
    cocos_source_files(
        NO_WERROR    cocos/bindings/manual/jsb_platform_linux.cpp
    )
endif()

############# module bindings
cocos_source_files(MODULE ccbindings
    cocos/bindings/sebind/intl/common.h
    cocos/bindings/sebind/intl/common.cpp
    cocos/bindings/sebind/class.inl
    cocos/bindings/sebind/sebind.h
)

if(USE_SE_V8)
    cocos_source_files(MODULE ccbindings
                     cocos/bindings/sebind/class_v8.h
                     cocos/bindings/sebind/class_v8.cpp
                     cocos/bindings/jswrapper/v8/Base.h
                     cocos/bindings/jswrapper/v8/Class.cpp
                     cocos/bindings/jswrapper/v8/Class.h
                     cocos/bindings/jswrapper/v8/HelperMacros.h
                     cocos/bindings/jswrapper/v8/HelperMacros.cpp
                     cocos/bindings/jswrapper/v8/Object.cpp
                     cocos/bindings/jswrapper/v8/Object.h
                     cocos/bindings/jswrapper/v8/ObjectWrap.cpp
                     cocos/bindings/jswrapper/v8/ObjectWrap.h
                     cocos/bindings/jswrapper/v8/ScriptEngine.cpp
                     cocos/bindings/jswrapper/v8/ScriptEngine.h
                     cocos/bindings/jswrapper/v8/SeApi.h
                     cocos/bindings/jswrapper/v8/Utils.cpp
                     cocos/bindings/jswrapper/v8/Utils.h
                     cocos/bindings/jswrapper/v8/MissingSymbols.cpp
                     cocos/bindings/jswrapper/v8/MissingSymbols.h
    )
    if(USE_V8_DEBUGGER)
    cocos_source_files(MODULE ccbindings
                                cocos/bindings/jswrapper/v8/debugger/base64.h
        NO_WERROR               cocos/bindings/jswrapper/v8/debugger/env.cpp
                                cocos/bindings/jswrapper/v8/debugger/env.h
        NO_WERROR   NO_UBUILD   cocos/bindings/jswrapper/v8/debugger/http_parser.cpp
                                cocos/bindings/jswrapper/v8/debugger/http_parser.h
        NO_WERROR               cocos/bindings/jswrapper/v8/debugger/inspector_agent.cpp
                                cocos/bindings/jswrapper/v8/debugger/inspector_agent.h
        NO_WERROR               cocos/bindings/jswrapper/v8/debugger/inspector_io.cpp
                                cocos/bindings/jswrapper/v8/debugger/inspector_io.h
        NO_WERROR               cocos/bindings/jswrapper/v8/debugger/inspector_socket.cpp
                                cocos/bindings/jswrapper/v8/debugger/inspector_socket.h
        NO_WERROR               cocos/bindings/jswrapper/v8/debugger/inspector_socket_server.cpp
                                cocos/bindings/jswrapper/v8/debugger/inspector_socket_server.h
        NO_WERROR               cocos/bindings/jswrapper/v8/debugger/node.cpp
                                cocos/bindings/jswrapper/v8/debugger/node.h
        NO_WERROR               cocos/bindings/jswrapper/v8/debugger/node_debug_options.cpp
                                cocos/bindings/jswrapper/v8/debugger/node_debug_options.h
                                cocos/bindings/jswrapper/v8/debugger/node_mutex.h
        NO_WERROR               cocos/bindings/jswrapper/v8/debugger/SHA1.cpp
                                cocos/bindings/jswrapper/v8/debugger/SHA1.h
                                cocos/bindings/jswrapper/v8/debugger/util-inl.h
        NO_WERROR               cocos/bindings/jswrapper/v8/debugger/util.cpp
                                cocos/bindings/jswrapper/v8/debugger/util.h
                                cocos/bindings/jswrapper/v8/debugger/v8_inspector_protocol_json.h
    )
    endif()
endif()

if(USE_SE_SM)
    cocos_source_files(MODULE ccbindings
                    cocos/bindings/jswrapper/sm/Base.h
        NO_WERROR   cocos/bindings/jswrapper/sm/Class.cpp
                    cocos/bindings/jswrapper/sm/Class.h
                    cocos/bindings/jswrapper/sm/HelperMacros.h
        NO_WERROR   cocos/bindings/jswrapper/sm/HelperMacros.cpp
        NO_WERROR   cocos/bindings/jswrapper/sm/Object.cpp
                    cocos/bindings/jswrapper/sm/Object.h
        NO_WERROR   cocos/bindings/jswrapper/sm/ScriptEngine.cpp
                    cocos/bindings/jswrapper/sm/ScriptEngine.h
                    cocos/bindings/jswrapper/sm/SeApi.h
        NO_WERROR   cocos/bindings/jswrapper/sm/Utils.cpp
                    cocos/bindings/jswrapper/sm/Utils.h
    )
endif()

cocos_source_files(MODULE ccbindings
                 cocos/bindings/jswrapper/config.cpp
                 cocos/bindings/jswrapper/config.h
                 cocos/bindings/jswrapper/HandleObject.cpp
                 cocos/bindings/jswrapper/HandleObject.h
                 cocos/bindings/jswrapper/MappingUtils.cpp
                 cocos/bindings/jswrapper/MappingUtils.h
                 cocos/bindings/jswrapper/Object.h
                 cocos/bindings/jswrapper/RefCounter.cpp
                 cocos/bindings/jswrapper/RefCounter.h
                 cocos/bindings/jswrapper/SeApi.h
                 cocos/bindings/jswrapper/State.cpp
                 cocos/bindings/jswrapper/State.h
                 cocos/bindings/jswrapper/PrivateObject.h
                 cocos/bindings/jswrapper/Value.cpp
                 cocos/bindings/jswrapper/Value.h
                 cocos/bindings/jswrapper/ValueArrayPool.cpp
                 cocos/bindings/jswrapper/ValueArrayPool.h
)

cocos_source_files(
                 cocos/bindings/manual/jsb_global_init.cpp
                 cocos/bindings/manual/jsb_global_init.h
)

cocos_source_files(
                 cocos/bindings/event/CustomEventTypes.h
                 cocos/bindings/event/EventDispatcher.cpp
                 cocos/bindings/event/EventDispatcher.h
)

#### storage
if(NOT ANDROID)
    cocos_source_files(
                     cocos/storage/local-storage/LocalStorage.cpp
                     cocos/storage/local-storage/LocalStorage.h
    )
else()
    cocos_source_files(
                     cocos/storage/local-storage/LocalStorage-android.cpp
    )
endif()

#### ui
if(USE_EDIT_BOX)
    cocos_source_files(
                     cocos/ui/edit-box/EditBox.h
    )
endif()

if(ANDROID OR IOS OR OHOS)
    if(USE_VIDEO)
        cocos_source_files(
                         cocos/ui/videoplayer/VideoPlayer.h
        )
    endif()
    if(USE_WEBVIEW)
        cocos_source_files(
                         cocos/ui/webview/WebView-inl.h
                         cocos/ui/webview/WebView.h
        )
    endif()
endif()

if(ANDROID)
    if(USE_EDIT_BOX)
        cocos_source_files(
                         cocos/ui/edit-box/EditBox-android.cpp
        )
    endif()
    if(USE_VIDEO)
        cocos_source_files(
                         cocos/ui/videoplayer/VideoPlayer-java.cpp
        )
    endif()
    if(USE_WEBVIEW)
        cocos_source_files(
                         cocos/ui/webview/WebViewImpl-java.h
                         cocos/ui/webview/WebViewImpl-android.cpp
        )
    endif()
elseif(OHOS)
    if(USE_EDIT_BOX)
        cocos_source_files(
            cocos/ui/edit-box/EditBox-ohos.cpp
        )
    endif()
    if(USE_VIDEO)
        cocos_source_files(
            cocos/ui/videoplayer/VideoPlayer-java.cpp
        )
    endif()
    if(USE_WEBVIEW)
        cocos_source_files(
            cocos/ui/webview/WebViewImpl-java.h
            cocos/ui/webview/WebViewImpl-ohos.cpp
        )
    endif()
elseif(MACOSX)
    if(USE_EDIT_BOX)
        cocos_source_files(
            cocos/ui/edit-box/EditBox-mac.mm
        )
    endif()
elseif(IOS)
    if(USE_EDIT_BOX)
        cocos_source_files(
             NO_WERROR  NO_UBUILD   cocos/ui/edit-box/EditBox-ios.mm
        )
    endif()
    if(USE_VIDEO)
        cocos_source_files(
                         cocos/ui/videoplayer/VideoPlayer-ios.mm
        )
    endif()
    if(USE_WEBVIEW)
       cocos_source_files(
                         cocos/ui/webview/WebViewImpl-ios.h
            NO_WERROR   NO_UBUILD   cocos/ui/webview/WebViewImpl-ios.mm

       )
   endif()
elseif(WIN32)
    if(USE_EDIT_BOX)
        cocos_source_files(
            NO_WERROR    cocos/ui/edit-box/EditBox-win32.cpp
        )
    endif()
elseif(LINUX OR QNX)
    if(USE_EDIT_BOX)
        cocos_source_files(
            NO_WERROR    cocos/ui/edit-box/EditBox-linux.cpp
        )
    endif()
endif()

##### extensions

cocos_source_files(
                 extensions/assets-manager/AssetsManagerEx.cpp
                 extensions/assets-manager/AssetsManagerEx.h
                 extensions/assets-manager/AsyncTaskPool.cpp
                 extensions/assets-manager/AsyncTaskPool.h
                 extensions/assets-manager/EventAssetsManagerEx.cpp
                 extensions/assets-manager/EventAssetsManagerEx.h
                 extensions/assets-manager/Manifest.cpp
                 extensions/assets-manager/Manifest.h
                 extensions/cocos-ext.h
                 extensions/ExtensionExport.h
                 extensions/ExtensionMacros.h
)

list(APPEND COCOS_SOURCE_LIST ${CC_EXTERNAL_SOURCES})

### generate source files


function(compile_ts input_file_ts output_file)
    get_filename_component(outdir ${output_file} DIRECTORY)
    get_filename_component(from_ts ${input_file_ts} NAME)
    add_custom_command(
        OUTPUT ${output_file}
        COMMAND ${CMAKE_COMMAND} -E echo " transform ${from_ts} file ${output_file}"
        COMMAND ${TSC_EXECUTABLE} --module commonjs ${input_file_ts} --outDir ${outdir}
        DEPENDS ${input_file_ts}
        VERBATIM USES_TERMINAL
    )
endfunction()

# compile_ts(${CWD}/../cocos/core/builtin/effects.ts ${CWD}/cocos/core/builtin/effects.js)
# compile_ts(${CWD}/../cocos/core/builtin/shader-sources/glsl1.ts ${CWD}/cocos/core/builtin/shader-sources/glsl1.js)
# compile_ts(${CWD}/../cocos/core/builtin/shader-sources/glsl3.ts ${CWD}/cocos/core/builtin/shader-sources/glsl3.js)
# compile_ts(${CWD}/../cocos/core/builtin/shader-sources/glsl4.ts ${CWD}/cocos/core/builtin/shader-sources/glsl4.js)

set(CC_GENERATED_FILES
    # ${CWD}/cocos/core/builtin/Effects.cpp
    ${CWD}/cocos/core/builtin/DebugInfos.cpp
    # ${CWD}/cocos/core/builtin/shader-sources/glsl1.cpp
    # ${CWD}/cocos/core/builtin/shader-sources/glsl3.cpp
    # ${CWD}/cocos/core/builtin/shader-sources/glsl4.cpp
)

add_custom_target(builtin-res
    COMMAND ${CMAKE_COMMAND} -E echo "Generate builtin resources ..."
    # COMMAND ${NODE_EXECUTABLE} ${CWD}/cmake/scripts/glsl_gzip.js
            # ${CWD}/cocos/core/builtin/shader-sources/glsl1.js
            # glsl1
            # ${CWD}/cocos/core/builtin/shader-sources/glsl1.cpp.in
            # ${CWD}/cocos/core/builtin/shader-sources/glsl1.cpp
    # COMMAND ${NODE_EXECUTABLE} ${CWD}/cmake/scripts/glsl_gzip.js
            # ${CWD}/cocos/core/builtin/shader-sources/glsl3.js
            # glsl3
            # ${CWD}/cocos/core/builtin/shader-sources/glsl3.cpp.in
            # ${CWD}/cocos/core/builtin/shader-sources/glsl3.cpp
    # COMMAND ${NODE_EXECUTABLE} ${CWD}/cmake/scripts/glsl_gzip.js
            # ${CWD}/cocos/core/builtin/shader-sources/glsl4.js
            # glsl4
            # ${CWD}/cocos/core/builtin/shader-sources/glsl4.cpp.in
            # ${CWD}/cocos/core/builtin/shader-sources/glsl4.cpp
    # COMMAND ${NODE_EXECUTABLE} ${CWD}/cmake/scripts/effects_gzip.js
            # ${CWD}/cocos/core/builtin/effects.js
            # effects
            # ${CWD}/cocos/core/builtin/Effects.cpp.in
            # ${CWD}/cocos/core/builtin/Effects.cpp
    COMMAND ${NODE_EXECUTABLE} ${CWD}/cmake/scripts/gen_debugInfos.js
            ${CWD}/../EngineErrorMap.md
            ${CWD}/cocos/core/builtin/DebugInfos.cpp.in
            ${CWD}/cocos/core/builtin/DebugInfos.cpp
    DEPENDS
            # ${CWD}/cocos/core/builtin/shader-sources/glsl1.js
            # ${CWD}/cocos/core/builtin/shader-sources/glsl3.js
            # ${CWD}/cocos/core/builtin/shader-sources/glsl4.js
            # ${CWD}/cocos/core/builtin/shader-sources/glsl1.cpp.in
            # ${CWD}/cocos/core/builtin/shader-sources/glsl3.cpp.in
            # ${CWD}/cocos/core/builtin/shader-sources/glsl4.cpp.in
            # ${CWD}/cocos/core/builtin/effects.js
            # ${CWD}/cocos/core/builtin/Effects.cpp.in
            ${CWD}/cocos/core/builtin/DebugInfos.cpp.in
            # ${CWD}/cmake/scripts/glsl_gzip.js
            # ${CWD}/cmake/scripts/effects_gzip.js
    VERBATIM USES_TERMINAL
)
set_target_properties(builtin-res PROPERTIES FOLDER Utils)


list(APPEND COCOS_SOURCE_LIST ${CC_GENERATED_FILES})

if(USE_MODULES)
    add_library(ccmath ${ccmath_SOURCE_LIST})
    add_library(cclog ${cclog_SOURCE_LIST})
    add_library(ccfilesystem ${ccfilesystem_SOURCE_LIST} ${CC_TINYDIR_SOURCES})
    add_library(ccutils ${ccutils_SOURCE_LIST} ${CC_UTILS_SOURCES})
    add_library(ccunzip ${ccunzip_SOURCE_LIST} ${CC_UNZIP_SOURCES})
    add_library(ccbindings ${ccbindings_SOURCE_LIST})
    add_library(ccgeometry ${ccgeometry_SOURCE_LIST})

    target_include_directories(ccmath PRIVATE
        ${CWD}/cocos
    )
    target_include_directories(ccgeometry PRIVATE
        ${CWD}/cocos
    )
    target_include_directories(ccunzip PRIVATE
        ${CWD}/external/sources/unzip
        ${CWD}/external/sources
        ${CWD}/cocos
    )
    target_include_directories(cclog PRIVATE
        ${CWD}/cocos
    )
    target_include_directories(ccfilesystem PRIVATE
        ${CWD}
        ${CWD}/cocos
        ${CWD}/external/sources
    )
    target_include_directories(ccutils PRIVATE
        ${CWD}/cocos
        ${CWD}/external/sources
    )
    target_include_directories(ccbindings PRIVATE
        ${CWD}/cocos
        ${CWD}/cocos/bindings/jswrapper
        ${CWD}/cocos/editor-support # TODO: refactor include path
        ${CWD}
        ${CC_EXTERNAL_INCLUDES}
    )
    target_link_libraries(ccunzip PUBLIC
        ${ZLIB}
    )
    target_link_libraries(ccfilesystem PUBLIC
        ccunzip
        ccutils
        cclog
    )
    target_link_libraries(ccbindings PUBLIC
        ccfilesystem
        cclog
        ${se_libs_name}
        uv
    )
    target_link_libraries(ccgeometry PUBLIC
        ccmath
    )
    if(ANDROID)
        target_link_libraries(ccmath PUBLIC
            android_platform
        )
        target_link_libraries(cclog PUBLIC
            log
        )
        target_link_libraries(ccfilesystem PUBLIC
            cocos_jni
        )
    elseif(OHOS)
        target_link_libraries(cclog PUBLIC
            hilog_ndk.z
        )
        target_link_libraries(ccfilesystem PUBLIC
            cocos_jni
            rawfile.z
        )
    elseif(APPLE)
        target_link_libraries(ccfilesystem PUBLIC
        "-framework Foundation"
        "-framework SystemConfiguration"
        )
    endif()
else()
    list(APPEND COCOS_SOURCE_LIST
        ${ccmath_SOURCE_LIST}
        ${ccgeometry_SOURCE_LIST}
        ${cclog_SOURCE_LIST}
        ${ccfilesystem_SOURCE_LIST}
        ${ccunzip_SOURCE_LIST}
        ${ccbindings_SOURCE_LIST}
        ${ccutils_SOURCE_LIST}
        ${CC_UNZIP_SOURCES}
        ${CC_TINYDIR_SOURCES}
    )
endif()

source_group(TREE ${CWD} PREFIX "Source Files" FILES ${COCOS_SOURCE_LIST})

if(QNX)
    include(${QNX_PATH}/source.cmake)
    qnx_source_list(ccqnx_SOURCE_LIST ${QNX_PATH})
    source_group(TREE ${QNX_PATH} PREFIX "Source Files" FILES ${ccqnx_SOURCE_LIST}})
    list(APPEND COCOS_SOURCE_LIST ${ccqnx_SOURCE_LIST})
endif()

add_library(${ENGINE_NAME} ${COCOS_SOURCE_LIST})

if(USE_MODULES)
    target_link_libraries(${ENGINE_NAME} PUBLIC
        ccmath
        cclog
        ccfilesystem
        ccunzip
        ccbindings
        ccutils
    )
endif()


if(ANDROID OR OHOS)
    cc_enable_werror("${CC_JNI_SRC_FILES}")
    add_library(cocos_jni STATIC ${CC_JNI_SRC_FILES})
    target_include_directories(cocos_jni PUBLIC
        ${CWD}
        ${CWD}/cocos
        ${CC_EXTERNAL_INCLUDES}
    )
    if(ANDROID)
        target_link_libraries(cocos_jni PUBLIC
            android_platform
            android
            log
        )
        # Export GameActivity_onCreate(),
        # Refer to: https://github.com/android-ndk/ndk/issues/381.
        set(CMAKE_SHARED_LINKER_FLAGS
                "${CMAKE_SHARED_LINKER_FLAGS} -u GameActivity_onCreate")
    endif()
endif()

################################# cc_apply_definations ###################################
function(cc_apply_definations target)
    target_compile_definitions(${target} PUBLIC
        $<IF:$<BOOL:${USE_VIDEO}>,CC_USE_VIDEO=1,CC_USE_VIDEO=0>
        $<IF:$<BOOL:${USE_WEBVIEW}>,CC_USE_WEBVIEW=1,CC_USE_WEBVIEW=0>
        $<IF:$<BOOL:${USE_AUDIO}>,CC_USE_AUDIO=1,CC_USE_AUDIO=0>
        $<IF:$<BOOL:${USE_SOCKET}>,CC_USE_SOCKET=1,CC_USE_SOCKET=0>
        $<IF:$<BOOL:${USE_WEBSOCKET_SERVER}>,CC_USE_WEBSOCKET_SERVER=1,CC_USE_WEBSOCKET_SERVER=0>
        $<IF:$<BOOL:${USE_EDIT_BOX}>,CC_USE_EDITBOX=1,CC_USE_EDITBOX=0>
        # USE_V8_DEBUGGER = USE_V8_DEBUGGER && (in_debug_mode OR USE_V8_DEBUGGER_FORCEON)
        $<IF:$<AND:$<OR:$<CONFIG:Debug>,$<BOOL:${USE_V8_DEBUGGER_FORCE}>>,$<BOOL:${USE_V8_DEBUGGER}>>,USE_V8_DEBUGGER=1,USE_V8_DEBUGGER=0>
        $<IF:$<BOOL:${USE_MIDDLEWARE}>,CC_USE_MIDDLEWARE=1,CC_USE_MIDDLEWARE=0>
        $<IF:$<BOOL:${USE_SPINE}>,CC_USE_SPINE=1,CC_USE_SPINE=0>
        $<IF:$<BOOL:${USE_DRAGONBONES}>,CC_USE_DRAGONBONES=1,CC_USE_DRAGONBONES=0>
        $<IF:$<BOOL:${USE_JOB_SYSTEM_TBB}>,CC_USE_JOB_SYSTEM_TBB=1,CC_USE_JOB_SYSTEM_TBB=0>
        $<IF:$<BOOL:${USE_JOB_SYSTEM_TASKFLOW}>,CC_USE_JOB_SYSTEM_TASKFLOW=1,CC_USE_JOB_SYSTEM_TASKFLOW=0>
        $<IF:$<BOOL:${USE_PHYSICS_PHYSX}>,CC_USE_PHYSICS_PHYSX=1,CC_USE_PHYSICS_PHYSX=0>
        $<IF:$<BOOL:${USE_DEBUG_RENDERER}>,CC_USE_DEBUG_RENDERER=1,CC_USE_DEBUG_RENDERER=0>
        $<IF:$<BOOL:${USE_GEOMETRY_RENDERER}>,CC_USE_GEOMETRY_RENDERER=1,CC_USE_GEOMETRY_RENDERER=0>
        $<IF:$<BOOL:${USE_WEBP}>,CC_USE_WEBP=1,CC_USE_WEBP=0>
        $<IF:$<BOOL:${CC_EDITOR}>,CC_EDITOR=1,CC_EDITOR=0>
        $<$<BOOL:${USE_SE_SM}>:SCRIPT_ENGINE_TYPE=1>
        $<$<OR:$<CONFIG:Debug>,$<BOOL:${CC_DEBUG_FORCE}>>:CC_DEBUG=1>
    )
endfunction()

# setup default flags
cc_apply_definations(${ENGINE_NAME})

if(USE_MODULES)
    cc_apply_definations(ccmath)
    cc_apply_definations(cclog)
    cc_apply_definations(ccfilesystem)
    cc_apply_definations(ccunzip)
    cc_apply_definations(ccbindings)
    cc_apply_definations(ccutils)
endif()


if(MSVC)
    set(V8_DIR
        ${CWD}/external/win64/libs/v8
    )
    file(GLOB V8_DLLS
        ${CWD}/external/win64/libs/v8/Release/*.dll
    )
    
    file(GLOB WINDOWS_DLLS
        ${CWD}/external/win64/libs/*.dll
        ${CWD}/external/win64/libs/msvcr/*.dll
    )
    target_compile_options(${ENGINE_NAME} PUBLIC /MP
        /bigobj
        /wd4018 # signed/unsigned mismatch
        /wd4244 # type conversion data lost
        /wd4267 # conversion from 'size_t' to 'type', possible loss of data
        /wd4305 # truncation from 'type1' to 'type2'
        /wd4309 # truncation of constant value
        /wd4819 # file contains a character that cannot be represented in the current code page
        /wd4996 # deprecated
    )
endif()

if(CC_USE_VULKAN)

    target_compile_definitions(${ENGINE_NAME} PUBLIC VK_NO_PROTOTYPES)
    target_compile_definitions(${ENGINE_NAME} PUBLIC CC_USE_VULKAN)

    if(WIN32)
        target_compile_definitions(${ENGINE_NAME} PUBLIC VK_USE_PLATFORM_WIN32_KHR)
    elseif(NX)
        target_compile_definitions(${ENGINE_NAME} PUBLIC VK_USE_PLATFORM_VI_NN)
    elseif(ANDROID)
        target_compile_definitions(${ENGINE_NAME} PUBLIC VK_USE_PLATFORM_ANDROID_KHR)
    elseif(IOS)
        target_compile_definitions(${ENGINE_NAME} PUBLIC VK_USE_PLATFORM_IOS_MVK)
    elseif(MACOSX)
        target_compile_definitions(${ENGINE_NAME} PUBLIC VK_USE_PLATFORM_MACOS_MVK)
    else()
        target_compile_definitions(${ENGINE_NAME} PUBLIC VK_USE_PLATFORM_XCB_KHR)
    endif()
endif()

if(CC_USE_METAL)
    target_compile_definitions(${ENGINE_NAME} PUBLIC CC_USE_METAL)
endif()

if(CC_USE_GLES3)
    target_compile_definitions(${ENGINE_NAME} PUBLIC CC_USE_GLES3)
endif()

if(CC_USE_GLES2)
    target_compile_definitions(${ENGINE_NAME} PUBLIC CC_USE_GLES2)
endif()

target_include_directories(${ENGINE_NAME}
    PUBLIC
        ${CC_EXTERNAL_INCLUDES}
        ${CWD}
        ${CWD}/cocos
        ${CWD}/cocos/renderer
        ${CWD}/cocos/platform
        ${CWD}/cocos/renderer/core
        ${CWD}/cocos/editor-support
        $<$<BOOL:USE_SE_V8>:${CWD}/cocos/bindings/jswrapper>
    PRIVATE
        ${CC_EXTERNAL_PRIVATE_INCLUDES}
)

target_compile_definitions(${ENGINE_NAME}
    PRIVATE
        ${CC_EXTERNAL_PRIVATE_DEFINITIONS}
)

if(NOT APPLE)
    target_include_directories(${ENGINE_NAME} PUBLIC
        ${CWD}/external/sources/EGL
    )
endif()

target_include_directories(${ENGINE_NAME} PUBLIC
    ${CWD}/external/sources/khronos
)

if(NX)
    include(${CMAKE_CURRENT_LIST_DIR}/platform-nx/setup.cmake)
elseif(WINDOWS)
    target_link_libraries(${ENGINE_NAME} PUBLIC
        ws2_32 userenv psapi winmm Iphlpapi
        ${CC_EXTERNAL_LIBS}
    )
    cc_win32_definations(${ENGINE_NAME})

    if(USE_MODULES)
        cc_win32_definations(ccmath)
        cc_win32_definations(cclog)
        cc_win32_definations(ccunzip)
        cc_win32_definations(ccfilesystem)
        cc_win32_definations(ccutils)
        cc_win32_definations(ccbindings)

        target_link_libraries(ccutils PUBLIC
            ws2_32 psapi userenv Iphlpapi
        )
        target_link_libraries(ccbindings PUBLIC
            ws2_32
        )
    endif()
endif()

if(ANDROID)
    target_compile_options(${ENGINE_NAME} PRIVATE
        -Wno-comment # nested block comments are actually useful sometimes
    )

    find_library(LIB_EGL NAMES EGL)
    target_link_libraries(${ENGINE_NAME} PUBLIC
        android
        paddleboat_static
        OpenSLES
        ${LIB_EGL}
        jnigraphics
        ${CC_EXTERNAL_LIBS}
    )
endif()

if(OHOS)
    target_link_libraries(${ENGINE_NAME} PUBLIC
        EGL
        GLESv3
        zgraphic.z
        image_pixelmap.z
        rawfile.z
        z
        OpenSLES
        hilog_ndk.z
        ${CC_EXTERNAL_LIBS}
    )
endif()

if(APPLE)

    target_compile_options(${ENGINE_NAME} PRIVATE
        -Wno-objc-method-access
    )

    target_include_directories(${ENGINE_NAME} PUBLIC
        ${CWD}/cocos/platform/ios
    )
    target_link_libraries(${ENGINE_NAME} PUBLIC
        "-liconv"
        "-framework AudioToolbox"
        "-framework Foundation"
        "-framework OpenAL"
        "-framework GameController"
        "-framework Metal"
        "-framework MetalKit"
        "-framework QuartzCore"
        "-framework MetalPerformanceShaders"
        "-lsqlite3"
        "-framework Security"
        "-framework SystemConfiguration"
        "$(inherited)"
        ${CC_EXTERNAL_LIBS}
    )
    set_target_properties(${ENGINE_NAME} PROPERTIES
        XCODE_ATTRIBUTE_ONLY_ACTIVE_ARCH "YES"
        OSX_ARCHITECTURES "arm64;x86_64"
        ARCHIVE_OUTPUT_DIRECTORY ${CMAKE_CURRENT_BINARY_DIR}/archives
    )
    if(MACOSX)
        target_link_libraries(${ENGINE_NAME} PUBLIC
            "-framework OpenGL"
            "-framework AppKit"
        )
        target_compile_definitions(${ENGINE_NAME} PUBLIC
            CC_KEYBOARD_SUPPORT
        )
    elseif(IOS)
        target_link_libraries(${ENGINE_NAME} PUBLIC
            "-framework QuartzCore"
            "-framework MetalPerformanceShaders"
            "-framework UIKit"
            "-framework AVKit"
            "-framework WebKit"
            "-framework CoreVideo"
            "-framework CoreMotion"
            "-framework CFNetwork"
            "-framework CoreMedia"
            "-framework CoreText"
            "-framework CoreGraphics"
            "-framework AVFoundation"
            "-lz"
            "-framework OpenGLES"
            "-framework JavaScriptCore"
        )
        set_property(TARGET ${ENGINE_NAME} PROPERTY XCODE_ATTRIBUTE_IPHONEOS_DEPLOYMENT_TARGET ${TARGET_IOS_VERSION})
        set_property(TARGET ${ENGINE_NAME} PROPERTY XCODE_ATTRIBUTE_ENABLE_BITCODE "NO")
    endif()

endif()

if(QNX)
    include(${QNX_PATH}/setup.cmake)
elseif(LINUX)
    set(LINUX_GRAPHIC_LIBS "")
    if(NOT USE_SERVER_MODE)
        list(APPEND LINUX_GRAPHIC_LIBS X11)
    endif()
    target_link_libraries(${ENGINE_NAME} PUBLIC
        ${LINUX_GRAPHIC_LIBS}
        ${CC_EXTERNAL_LIBS}
    )
endif()
source_group(TREE ${CWD} PREFIX "Source Files" FILES ${COCOS_SOURCE_LIST})<|MERGE_RESOLUTION|>--- conflicted
+++ resolved
@@ -29,15 +29,10 @@
 cc_set_if_undefined(USE_PHYSICS_PHYSX        OFF)
 cc_set_if_undefined(USE_MODULES              OFF)
 cc_set_if_undefined(USE_SERVER_MODE          OFF)
-<<<<<<< HEAD
 cc_set_if_undefined(USE_CCACHE               OFF)
 cc_set_if_undefined(USE_PLUGINS              ON)
 cc_set_if_undefined(USE_DEBUG_RENDERER       ON)
 cc_set_if_undefined(USE_GEOMETRY_RENDERER    ON)
-cc_set_if_undefined(USE_WEBP                 ON)
-=======
-cc_set_if_undefined(NET_MODE                   0) # 0 is client
->>>>>>> ca6a9e4b
 
 add_definitions()
 
