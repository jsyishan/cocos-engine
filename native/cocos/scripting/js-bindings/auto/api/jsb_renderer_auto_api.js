--- conflicted
+++ resolved
@@ -89,7 +89,6 @@
 renderer.CustomProperties = {
 
 /**
-<<<<<<< HEAD
  * @method define
  * @param {String} arg0
  * @param {cc.Value} arg1
@@ -102,8 +101,6 @@
 },
 
 /**
-=======
->>>>>>> 5c0760cb
  * @method CustomProperties
  * @constructor
  */
