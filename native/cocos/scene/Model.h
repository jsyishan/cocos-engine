--- conflicted
+++ resolved
@@ -96,6 +96,7 @@
     virtual void updateTransform(uint32_t stamp);
     virtual void updateUBOs(uint32_t stamp);
     void         updateWorldBoundUBOs();
+    void updateLocalShadowBias();
 
     inline void attachToScene(RenderScene *scene) {
         _scene            = scene;
@@ -109,16 +110,12 @@
     inline void setWorldBoundBuffer(gfx::Buffer *buffer) { _worldBoundBuffer = buffer; }
 
     inline void setNode(Node *node) { _node = node; }
-<<<<<<< HEAD
     inline void setReceiveShadow(bool value) {
         _receiveShadow = value;
         onMacroPatchesStateChanged();
     }
-=======
     inline void setShadowBias(float bias) { _shadowBias = bias; }
     inline void setShadowNormalBias(float normalBias) { _shadowNormalBias = normalBias; }
-    inline void setReceiveShadow(bool value) { _receiveShadow = value; }
->>>>>>> a80f700a
     inline void setTransform(Node *node) { _transform = node; }
     inline void setVisFlags(Layers::Enum flags) { _visFlags = flags; }
     inline void setBounds(geometry::AABB *world) {
@@ -135,7 +132,6 @@
         if (scene) _localDataUpdated = true;
     }
 
-<<<<<<< HEAD
     inline bool                                       isInited() const { return _inited; };
     inline bool                                       isCastShadow() const { return _castShadow; }
     inline bool                                       isEnabled() const { return _enabled; }
@@ -163,6 +159,8 @@
     inline RenderScene *                              getScene() const { return _scene; }
     inline void                                       setDynamicBatching(bool val) { _isDynamicBatching = val; }
     inline bool                                       isDynamicBatching() const { return _isDynamicBatching; }
+    inline float                                      getShadowBias() const { return _shadowBias; }
+    inline float                                      getShadowNormalBias() const { return _shadowNormalBias; }
 
     void initLocalDescriptors(index_t subModelIndex);
     void initWorldBoundDescriptors(index_t subModelIndex);
@@ -180,34 +178,6 @@
     inline void              setWorldBounds(geometry::AABB *bounds) { _worldBounds = bounds; }
     inline void              setModelBounds(geometry::AABB *bounds) { _modelBounds = bounds; }
     inline bool              isModelImplementedInJS() const { return (_type != Type::DEFAULT && _type != Type::SKINNING && _type != Type::BAKED_SKINNING); };
-=======
-    inline bool                               getCastShadow() const { return _castShadow; }
-    inline bool                               getEnabled() const { return _enabled; }
-    inline int32_t                            getInstMatWorldIdx() const { return _instMatWorldIdx; }
-    inline const std::vector<gfx::Attribute> &getInstanceAttributes() const { return _instanceAttributes; }
-    inline InstancedAttributeBlock *          getInstancedAttributeBlock() { return &_instanceAttributeBlock; }
-    inline uint8_t *                          getInstancedBuffer() const { return std::get<0>(_instancedBuffer); }
-    inline uint32_t                           getInstancedBufferSize() const { return std::get<1>(_instancedBuffer); }
-    inline gfx::Buffer *                      getLocalBuffer() const { return _localBuffer; }
-    inline gfx::Buffer *                      getWorldBoundBuffer() const { return _worldBoundBuffer; }
-    inline float *                            getLocalData() const { return _localData; }
-    inline const AABB &                       getModelBounds() const { return _modelBounds; }
-    inline Node *                             getNode() const { return _node; }
-    inline float                              getShadowBias() const { return _shadowBias; }
-    inline float                              getShadowNormalBias() const { return _shadowNormalBias; }
-    inline bool                               getReceiveShadow() const { return _receiveShadow; }
-    inline const std::vector<SubModel *> &    getSubModels() const { return _subModels; }
-    inline Node *                             getTransform() const { return _transform; }
-    inline bool                               getTransformUpdated() const { return _transformUpdated; }
-    inline int32_t                            getUpdatStamp() const { return _updateStamp; }
-    inline uint32_t                           getVisFlags() const { return _visFlags; }
-    inline AABB *                             getWorldBounds() const { return _worldBounds; }
-    inline ModelType                          getType() const { return _type; }
-    inline OctreeNode *                       getOctreeNode() const { return _octreeNode; }
-    inline RenderScene *                      getScene() const { return _scene; }
-
-    void updateLightingmap(const Vec4 &lightmapUVParam, gfx::Sampler *sampler, gfx::Texture *lightmap);
->>>>>>> a80f700a
 
 protected:
     static void uploadMat4AsVec4x3(const Mat4 &mat, Float32Array &v1, Float32Array &v2, Float32Array &v3);
@@ -225,6 +195,8 @@
     gfx::Device *                _device{nullptr};
     bool                         _inited{false};
     uint32_t                     _descriptorSetCount{1};
+    float                        _shadowBias{0.0F};
+    float                        _shadowNormalBias{0.0F};
 
     bool _enabled{false};
     bool _castShadow{false};
@@ -253,32 +225,8 @@
     bool             _isCalledFromJS{false};
     //
 
-<<<<<<< HEAD
 private:
     CC_DISALLOW_COPY_MOVE_ASSIGN(Model);
-=======
-    int32_t                         _instMatWorldIdx{-1};
-    uint32_t                        _visFlags;
-    int32_t                         _updateStamp{-1};
-    Node *                          _transform{nullptr};
-    Node *                          _node{nullptr};
-    float                           _shadowBias{0.0F};
-    float                           _shadowNormalBias{0.0F};
-    float *                         _localData{nullptr};
-    std::tuple<uint8_t *, uint32_t> _instancedBuffer{nullptr, 0};
-    gfx::Buffer *                   _localBuffer{nullptr};
-    gfx::Buffer *                   _worldBoundBuffer{nullptr};
-    InstancedAttributeBlock         _instanceAttributeBlock{};
-    std::vector<SubModel *>         _subModels;
-    std::vector<gfx::Attribute>     _instanceAttributes;
-    static void                     uploadMat4AsVec4x3(const Mat4 &mat, float *v1, float *v2, float *v3);
-
-    struct LightmapSettings {
-        Vec4          _lightmapUVParam;
-        gfx::Texture *_lightmap{nullptr};
-        gfx::Sampler *_sampler{nullptr};
-    } _lightmapSettings{};
->>>>>>> a80f700a
 };
 
 } // namespace scene
