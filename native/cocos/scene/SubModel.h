/****************************************************************************
 Copyright (c) 2021-2023 Xiamen Yaji Software Co., Ltd.

 http://www.cocos.com

 Permission is hereby granted, free of charge, to any person obtaining a copy
 of this software and associated documentation files (the "Software"), to deal
 in the Software without restriction, including without limitation the rights to
 use, copy, modify, merge, publish, distribute, sublicense, and/or sell copies
 of the Software, and to permit persons to whom the Software is furnished to do so,
 subject to the following conditions:

 The above copyright notice and this permission notice shall be included in
 all copies or substantial portions of the Software.

 THE SOFTWARE IS PROVIDED "AS IS", WITHOUT WARRANTY OF ANY KIND, EXPRESS OR
 IMPLIED, INCLUDING BUT NOT LIMITED TO THE WARRANTIES OF MERCHANTABILITY,
 FITNESS FOR A PARTICULAR PURPOSE AND NONINFRINGEMENT. IN NO EVENT SHALL THE
 AUTHORS OR COPYRIGHT HOLDERS BE LIABLE FOR ANY CLAIM, DAMAGES OR OTHER
 LIABILITY, WHETHER IN AN ACTION OF CONTRACT, TORT OR OTHERWISE, ARISING FROM,
 OUT OF OR IN CONNECTION WITH THE SOFTWARE OR THE USE OR OTHER DEALINGS IN
 THE SOFTWARE.
****************************************************************************/

#pragma once

#include <cstdint>
#include "base/RefCounted.h"
#include "core/assets/RenderingSubMesh.h"
#include "renderer/gfx-base/GFXDescriptorSet.h"
#include "renderer/gfx-base/GFXInputAssembler.h"
#include "renderer/gfx-base/GFXShader.h"
#include "renderer/pipeline/Define.h"
#include "scene/Define.h"

namespace cc {
namespace scene {
class Pass;
struct InstancedAttributeBlock {
    Uint8Array buffer;
    ccstd::vector<TypedArray> views;
    ccstd::vector<gfx::Attribute> attributes;
};

class SubModel : public RefCounted {
public:
    SubModel();
    ~SubModel() override = default;

    void update();

    gfx::Shader *getShader(uint32_t) const;
    Pass *getPass(uint32_t) const;

    inline void setWorldBoundDescriptorSet(gfx::DescriptorSet *descriptorSet) { _worldBoundDescriptorSet = descriptorSet; }
    inline void setDescriptorSet(gfx::DescriptorSet *descriptorSet) { _descriptorSet = descriptorSet; }
    inline void setInputAssembler(gfx::InputAssembler *ia) { _inputAssembler = ia; }
    inline void setShaders(const ccstd::vector<IntrusivePtr<gfx::Shader>> &shaders) { _shaders = shaders; }
    void setPasses(const std::shared_ptr<ccstd::vector<IntrusivePtr<Pass>>> &passes);
    inline void setPlanarInstanceShader(gfx::Shader *shader) { _planarInstanceShader = shader; }
    inline void setPlanarShader(gfx::Shader *shader) { _planarShader = shader; }
    inline void setPriority(pipeline::RenderPriority priority) { _priority = priority; }
    inline void setOwner(Model *model) { _owner = model; }
    void setSubMesh(RenderingSubMesh *subMesh);
    inline void setInstancedWorldMatrixIndex(int32_t worldMatrixIndex) { _instancedWorldMatrixIndex = worldMatrixIndex; }
    inline void setInstancedSHIndex(int32_t index) { _instancedSHIndex = index; }
    void setInstancedAttribute(const ccstd::string &name, const float *value, uint32_t byteLength);

    inline gfx::DescriptorSet *getDescriptorSet() const { return _descriptorSet; }
    inline gfx::DescriptorSet *getWorldBoundDescriptorSet() const { return _worldBoundDescriptorSet; }
    inline gfx::InputAssembler *getInputAssembler() const { return _inputAssembler; }
    inline const ccstd::vector<IntrusivePtr<gfx::Shader>> &getShaders() const { return _shaders; }
    inline const ccstd::vector<IntrusivePtr<Pass>> &getPasses() const { return *_passes; }
    inline const ccstd::vector<IMacroPatch> &getPatches() const { return _patches; }
    inline gfx::Shader *getPlanarInstanceShader() const { return _planarInstanceShader; }
    inline gfx::Shader *getPlanarShader() const { return _planarShader; }
    inline pipeline::RenderPriority getPriority() const { return _priority; }
    inline RenderingSubMesh *getSubMesh() const { return _subMesh; }
    inline Model *getOwner() const { return _owner; }
    inline uint32_t getId() const { return _id; }
    inline InstancedAttributeBlock &getInstancedAttributeBlock() { return _instancedAttributeBlock; }
    inline int32_t getInstancedWorldMatrixIndex() const { return _instancedWorldMatrixIndex; }
    inline int32_t getInstancedSHIndex() const { return _instancedSHIndex; }
    int32_t getInstancedAttributeIndex(const ccstd::string &name) const;

    void initialize(RenderingSubMesh *subMesh, const std::shared_ptr<ccstd::vector<IntrusivePtr<Pass>>> &passes, const ccstd::vector<IMacroPatch> &patches);
    void initPlanarShadowShader();
    void initPlanarShadowInstanceShader();
    void destroy();
    void onPipelineStateChanged();
    void onMacroPatchesStateChanged(const ccstd::vector<IMacroPatch> &patches);
    void onGeometryChanged();
    void updateInstancedAttributes(const ccstd::vector<gfx::Attribute> &attributes);
    void updateInstancedWorldMatrix(const Mat4 &mat, int32_t idx);
    void updateInstancedSH(const Float32Array &data, int32_t idx);
    inline int32_t getReflectionProbeType() const { return _reflectionProbeType; }
    void setReflectionProbeType(int32_t val) { _reflectionProbeType = val; }

protected:
    void flushPassInfo();

    pipeline::RenderPriority _priority{pipeline::RenderPriority::DEFAULT};

    int32_t _id{-1};
    int32_t _instancedWorldMatrixIndex{-1};
    int32_t _instancedSHIndex{-1};

    gfx::Device *_device{nullptr};
    Model *_owner{nullptr};
    gfx::Sampler *_reflectionSampler{nullptr};

    IntrusivePtr<gfx::InputAssembler> _inputAssembler;
    IntrusivePtr<gfx::DescriptorSet> _descriptorSet;
    IntrusivePtr<gfx::DescriptorSet> _worldBoundDescriptorSet;
    IntrusivePtr<gfx::Texture> _reflectionTex;
    IntrusivePtr<gfx::Shader> _planarShader;
    IntrusivePtr<gfx::Shader> _planarInstanceShader;
    IntrusivePtr<RenderingSubMesh> _subMesh;

    InstancedAttributeBlock _instancedAttributeBlock{};

    ccstd::vector<IMacroPatch> _patches;
    ccstd::vector<IntrusivePtr<gfx::Shader>> _shaders;

    std::shared_ptr<ccstd::vector<IntrusivePtr<Pass>>> _passes;

    int32_t _reflectionProbeType{0};
<<<<<<< HEAD
=======

>>>>>>> 73d80047
private:
    static inline int32_t generateId() {
        static int32_t generator = 0;
        return generator++;
    }

    CC_DISALLOW_COPY_MOVE_ASSIGN(SubModel);
};

} // namespace scene
} // namespace cc<|MERGE_RESOLUTION|>--- conflicted
+++ resolved
@@ -125,10 +125,7 @@
     std::shared_ptr<ccstd::vector<IntrusivePtr<Pass>>> _passes;
 
     int32_t _reflectionProbeType{0};
-<<<<<<< HEAD
-=======
 
->>>>>>> 73d80047
 private:
     static inline int32_t generateId() {
         static int32_t generator = 0;
