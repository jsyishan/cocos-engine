--- conflicted
+++ resolved
@@ -27,19 +27,7 @@
 
 #include "platform/interfaces/OSInterface.h"
 
-<<<<<<< HEAD
-#include "platform/interfaces/modules/IAccelerometer.h"
-#include "platform/interfaces/modules/IBattery.h"
-#include "platform/interfaces/modules/INetwork.h"
-#include "platform/interfaces/modules/IScreen.h"
-#include "platform/interfaces/modules/ISystem.h"
-#include "platform/interfaces/modules/ISystemWindow.h"
-#include "platform/interfaces/modules/IVibrator.h"
-
-extern int  cocos_main(int argc, const char **argv); // NOLINT(readability-identifier-naming)
-=======
 extern int  cocos_main(int argc, const char** argv); // NOLINT(readability-identifier-naming)
->>>>>>> e0d52b3a
 extern void cocos_destory();                         // NOLINT(readability-identifier-naming)
 
 namespace cc {
@@ -47,7 +35,7 @@
     return getInterface<ISystem>()->getOSType();
 }
 
-void UniversalPlatform::dispatchEvent(const OSEvent &ev) {
+void UniversalPlatform::dispatchEvent(const OSEvent& ev) {
     bool isHandled = false;
     if (_handleEventCallback) {
         isHandled = (_handleEventCallback)(ev);
@@ -63,10 +51,10 @@
     }
 }
 
-void UniversalPlatform::dispatchTouchEvent(const OSEvent &ev) {
+void UniversalPlatform::dispatchTouchEvent(const OSEvent& ev) {
 }
 
-void UniversalPlatform::handleDefaultEvent(const OSEvent &ev) {
+void UniversalPlatform::handleDefaultEvent(const OSEvent& ev) {
     // TODO(cc) : Follow-up support
 }
 
@@ -78,22 +66,7 @@
     _handleDefaultEventCallback = cb;
 }
 
-<<<<<<< HEAD
-int32_t UniversalPlatform::init() {
-    registerInterface(ISystemWindow::createSystemWindowInterface());
-    registerInterface(ISystem::createSystemInterface());
-    registerInterface(INetwork::createNetworkInterface());
-    registerInterface(IScreen::createScreenInterface());
-    registerInterface(IBattery::createBatteryInterface());
-    registerInterface(IVibrator::createVibratorInterface());
-    registerInterface(IAccelerometer::createAccelerometerInterface());
-    return 0;
-}
-
-int32_t UniversalPlatform::run(int argc, const char **argv) {
-=======
 int32_t UniversalPlatform::run(int argc, const char** argv) {
->>>>>>> e0d52b3a
     if (cocos_main(argc, argv) != 0) {
         return -1;
     }
@@ -104,7 +77,7 @@
     return 0;
 }
 
-void UniversalPlatform::runInPlatformThread(const ThreadCallback &task) {
+void UniversalPlatform::runInPlatformThread(const ThreadCallback& task) {
     _mainTask = task;
 }
 
