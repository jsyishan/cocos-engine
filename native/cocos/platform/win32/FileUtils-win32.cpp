/****************************************************************************
 Copyright (c) 2010-2012 cocos2d-x.org
 Copyright (c) 2013-2016 Chukong Technologies Inc.
 Copyright (c) 2017-2022 Xiamen Yaji Software Co., Ltd.

 http://www.cocos.com

 Permission is hereby granted, free of charge, to any person obtaining a copy
 of this software and associated engine source code (the "Software"), a limited,
 worldwide, royalty-free, non-assignable, revocable and non-exclusive license
 to use Cocos Creator solely to develop games on your target platforms. You shall
 not use Cocos Creator software for developing other software or tools that's
 used for developing games. You are not granted to publish, distribute,
 sublicense, and/or sell copies of Cocos Creator.

 The software or tools in this License Agreement are licensed, not sold.
 Xiamen Yaji Software Co., Ltd. reserves all rights not expressly granted to you.

 THE SOFTWARE IS PROVIDED "AS IS", WITHOUT WARRANTY OF ANY KIND, EXPRESS OR
 IMPLIED, INCLUDING BUT NOT LIMITED TO THE WARRANTIES OF MERCHANTABILITY,
 FITNESS FOR A PARTICULAR PURPOSE AND NONINFRINGEMENT. IN NO EVENT SHALL THE
 AUTHORS OR COPYRIGHT HOLDERS BE LIABLE FOR ANY CLAIM, DAMAGES OR OTHER
 LIABILITY, WHETHER IN AN ACTION OF CONTRACT, TORT OR OTHERWISE, ARISING FROM,
 OUT OF OR IN CONNECTION WITH THE SOFTWARE OR THE USE OR OTHER DEALINGS IN
 THE SOFTWARE.
****************************************************************************/

#if CC_PLATFORM == CC_PLATFORM_WINDOWS
    #include "platform/win32/FileUtils-win32.h"
    #include <Shlobj.h>
    #include <cstdlib>
    #include <regex>
    #include <sstream>
    #include "base/Log.h"
    #include "platform/win32/Utils-win32.h"

using namespace std;

namespace cc {

    #define CC_MAX_PATH 512

// The root path of resources, the character encoding is UTF-8.
// UTF-8 is the only encoding supported by cocos2d-x API.
static std::string s_resourcePath = "";

// D:\aaa\bbb\ccc\ddd\abc.txt --> D:/aaa/bbb/ccc/ddd/abc.txt
static inline std::string convertPathFormatToUnixStyle(const std::string &path) {
    std::string ret = path;
<<<<<<< HEAD
    int         len = ret.length();
    for (int i = 0; i < len; ++i) {
=======
    size_t      len = ret.length();
    for (size_t i = 0; i < len; ++i) {
>>>>>>> 77097c0d
        if (ret[i] == '\\') {
            ret[i] = '/';
        }
    }
    return ret;
}

static void _checkPath() {
    if (s_resourcePath.empty()) {
        WCHAR utf16Path[CC_MAX_PATH] = {0};
        GetModuleFileNameW(NULL, utf16Path, CC_MAX_PATH - 1);
        WCHAR *pUtf16ExePath = &(utf16Path[0]);

        // We need only directory part without exe
        WCHAR *pUtf16DirEnd = wcsrchr(pUtf16ExePath, L'\\');

        char utf8ExeDir[CC_MAX_PATH] = {0};
<<<<<<< HEAD
        int  nNum                    = WideCharToMultiByte(CP_UTF8, 0, pUtf16ExePath, pUtf16DirEnd - pUtf16ExePath + 1, utf8ExeDir, sizeof(utf8ExeDir), nullptr, nullptr);
=======
        int  nNum                    = WideCharToMultiByte(CP_UTF8, 0, pUtf16ExePath, static_cast<int>(pUtf16DirEnd - pUtf16ExePath + 1), utf8ExeDir, sizeof(utf8ExeDir), nullptr, nullptr);
>>>>>>> 77097c0d

        s_resourcePath = convertPathFormatToUnixStyle(utf8ExeDir);
    }
}

FileUtils *FileUtils::getInstance() {
    if (FileUtils::sharedFileUtils == nullptr) {
        FileUtils::sharedFileUtils = new FileUtilsWin32();
        if (!FileUtils::sharedFileUtils->init()) {
            delete FileUtils::sharedFileUtils;
            FileUtils::sharedFileUtils = nullptr;
            CC_LOG_DEBUG("ERROR: Could not init CCFileUtilsWin32");
        }
    }
    return FileUtils::sharedFileUtils;
}

FileUtilsWin32::FileUtilsWin32() {
}

bool FileUtilsWin32::init() {
    _checkPath();
    _defaultResRootPath = s_resourcePath;
    return FileUtils::init();
}

bool FileUtilsWin32::isDirectoryExistInternal(const std::string &dirPath) const {
    unsigned long fAttrib = GetFileAttributes(StringUtf8ToWideChar(dirPath).c_str());
    if (fAttrib != INVALID_FILE_ATTRIBUTES &&
        (fAttrib & FILE_ATTRIBUTE_DIRECTORY)) {
        return true;
    }
    return false;
}

std::string FileUtilsWin32::getSuitableFOpen(const std::string &filenameUtf8) const {
    return UTF8StringToMultiByte(filenameUtf8);
}

long FileUtilsWin32::getFileSize(const std::string &filepath) {
    WIN32_FILE_ATTRIBUTE_DATA fad;
    if (!GetFileAttributesEx(StringUtf8ToWideChar(filepath).c_str(), GetFileExInfoStandard, &fad)) {
        return 0; // error condition, could call GetLastError to find out more
    }
    LARGE_INTEGER size;
    size.HighPart = fad.nFileSizeHigh;
    size.LowPart  = fad.nFileSizeLow;
    return (long)size.QuadPart;
}

bool FileUtilsWin32::isFileExistInternal(const std::string &strFilePath) const {
    if (strFilePath.empty()) {
        return false;
    }

    std::string strPath = strFilePath;
    if (!isAbsolutePath(strPath)) { // Not absolute path, add the default root path at the beginning.
        strPath.insert(0, _defaultResRootPath);
    }

    DWORD attr = GetFileAttributesW(StringUtf8ToWideChar(strPath).c_str());
    if (attr == INVALID_FILE_ATTRIBUTES || (attr & FILE_ATTRIBUTE_DIRECTORY))
        return false; //  not a file
    return true;
}

bool FileUtilsWin32::isAbsolutePath(const std::string &strPath) const {
    if ((strPath.length() > 2 && ((strPath[0] >= 'a' && strPath[0] <= 'z') || (strPath[0] >= 'A' && strPath[0] <= 'Z')) && strPath[1] == ':') || (strPath[0] == '/' && strPath[1] == '/')) {
        return true;
    }
    return false;
}

FileUtils::Status FileUtilsWin32::getContents(const std::string &filename, ResizableBuffer *buffer) {
    if (filename.empty())
        return FileUtils::Status::NOT_EXISTS;

    // read the file from hardware
    std::string fullPath = FileUtils::getInstance()->fullPathForFilename(filename);

    HANDLE fileHandle = ::CreateFile(StringUtf8ToWideChar(fullPath).c_str(), GENERIC_READ, FILE_SHARE_READ | FILE_SHARE_WRITE, NULL, OPEN_EXISTING, NULL, nullptr);
    if (fileHandle == INVALID_HANDLE_VALUE)
        return FileUtils::Status::OPEN_FAILED;

    DWORD hi;
    auto  size = ::GetFileSize(fileHandle, &hi);
    if (hi > 0) {
        ::CloseHandle(fileHandle);
        return FileUtils::Status::TOO_LARGE;
    }
    // don't read file content if it is empty
    if (size == 0) {
        ::CloseHandle(fileHandle);
        return FileUtils::Status::OK;
    }

    buffer->resize(size);
    DWORD sizeRead  = 0;
    BOOL  successed = ::ReadFile(fileHandle, buffer->buffer(), size, &sizeRead, nullptr);
    ::CloseHandle(fileHandle);

    if (!successed) {
        CC_LOG_DEBUG("Get data from file(%s) failed, error code is %s", filename.data(), std::to_string(::GetLastError()).data());
        buffer->resize(sizeRead);
        return FileUtils::Status::READ_FAILED;
    }
    return FileUtils::Status::OK;
}

std::string FileUtilsWin32::getPathForFilename(const std::string &filename, const std::string &searchPath) const {
    std::string unixFileName   = convertPathFormatToUnixStyle(filename);
    std::string unixSearchPath = convertPathFormatToUnixStyle(searchPath);

    return FileUtils::getPathForFilename(unixFileName, unixSearchPath);
}

std::string FileUtilsWin32::getFullPathForDirectoryAndFilename(const std::string &strDirectory, const std::string &strFilename) const {
    std::string unixDirectory = convertPathFormatToUnixStyle(strDirectory);
    std::string unixFilename  = convertPathFormatToUnixStyle(strFilename);

    return FileUtils::getFullPathForDirectoryAndFilename(unixDirectory, unixFilename);
}

string FileUtilsWin32::getWritablePath() const {
    if (_writablePath.length()) {
        return _writablePath;
    }

    // Get full path of executable, e.g. c:\Program Files (x86)\My Game Folder\MyGame.exe
    WCHAR full_path[CC_MAX_PATH + 1] = {0};
    ::GetModuleFileName(nullptr, full_path, CC_MAX_PATH + 1);

    // Debug app uses executable directory; Non-debug app uses local app data directory
    //#ifndef _DEBUG
    // Get filename of executable only, e.g. MyGame.exe
    WCHAR * base_name = wcsrchr(full_path, '\\');
    wstring retPath;
    if (base_name) {
        WCHAR app_data_path[CC_MAX_PATH + 1];

        // Get local app data directory, e.g. C:\Documents and Settings\username\Local Settings\Application Data
        if (SUCCEEDED(SHGetFolderPath(nullptr, CSIDL_LOCAL_APPDATA, nullptr, SHGFP_TYPE_CURRENT, app_data_path))) {
            wstring ret(app_data_path);

            // Adding executable filename, e.g. C:\Documents and Settings\username\Local Settings\Application Data\MyGame.exe
            ret += base_name;

            // Remove ".exe" extension, e.g. C:\Documents and Settings\username\Local Settings\Application Data\MyGame
            ret = ret.substr(0, ret.rfind(L"."));

            ret += L"\\";

            // Create directory
            if (SUCCEEDED(SHCreateDirectoryEx(nullptr, ret.c_str(), nullptr))) {
                retPath = ret;
            }
        }
    }
    if (retPath.empty())
    //#endif // not defined _DEBUG
    {
        // If fetching of local app data directory fails, use the executable one
        retPath = full_path;

        // remove xxx.exe
        retPath = retPath.substr(0, retPath.rfind(L"\\") + 1);
    }

    return convertPathFormatToUnixStyle(StringWideCharToUtf8(retPath));
}

bool FileUtilsWin32::renameFile(const std::string &oldfullpath, const std::string &newfullpath) {
    CCASSERT(!oldfullpath.empty(), "Invalid path");
    CCASSERT(!newfullpath.empty(), "Invalid path");

    std::wstring _wNew = StringUtf8ToWideChar(newfullpath);
    std::wstring _wOld = StringUtf8ToWideChar(oldfullpath);

    if (FileUtils::getInstance()->isFileExist(newfullpath)) {
        if (!DeleteFile(_wNew.c_str())) {
            CC_LOG_ERROR("Fail to delete file %s !Error code is 0x%x", newfullpath.c_str(), GetLastError());
        }
    }

    if (MoveFile(_wOld.c_str(), _wNew.c_str())) {
        return true;
    } else {
        CC_LOG_ERROR("Fail to rename file %s to %s !Error code is 0x%x", oldfullpath.c_str(), newfullpath.c_str(), GetLastError());
        return false;
    }
}

bool FileUtilsWin32::renameFile(const std::string &path, const std::string &oldname, const std::string &name) {
    CCASSERT(!path.empty(), "Invalid path");
    std::string oldPath = path + oldname;
    std::string newPath = path + name;

    std::regex  pat("\\/");
    std::string _old = std::regex_replace(oldPath, pat, "\\");
    std::string _new = std::regex_replace(newPath, pat, "\\");

    return renameFile(_old, _new);
}

bool FileUtilsWin32::createDirectory(const std::string &dirPath) {
    CCASSERT(!dirPath.empty(), "Invalid path");

    if (isDirectoryExist(dirPath))
        return true;

    std::wstring path = StringUtf8ToWideChar(dirPath);

    // Split the path
    size_t                    start = 0;
    size_t                    found = path.find_first_of(L"/\\", start);
    std::wstring              subpath;
    std::vector<std::wstring> dirs;

    if (found != std::wstring::npos) {
        while (true) {
            subpath = path.substr(start, found - start + 1);
            if (!subpath.empty())
                dirs.push_back(subpath);
            start = found + 1;
            found = path.find_first_of(L"/\\", start);
            if (found == std::wstring::npos) {
                if (start < path.length()) {
                    dirs.push_back(path.substr(start));
                }
                break;
            }
        }
    }

    if ((GetFileAttributes(path.c_str())) == INVALID_FILE_ATTRIBUTES) {
        subpath = L"";
        for (unsigned int i = 0; i < dirs.size(); ++i) {
            subpath += dirs[i];

            std::string utf8Path = StringWideCharToUtf8(subpath);
            if (!isDirectoryExist(utf8Path)) {
                BOOL ret = CreateDirectory(subpath.c_str(), NULL);
                if (!ret && ERROR_ALREADY_EXISTS != GetLastError()) {
                    CC_LOG_ERROR("Fail create directory %s !Error code is 0x%x", utf8Path.c_str(), GetLastError());
                    return false;
                }
            }
        }
    }
    return true;
}

bool FileUtilsWin32::removeFile(const std::string &filepath) {
    std::regex  pat("\\/");
    std::string win32path = std::regex_replace(filepath, pat, "\\");

    if (DeleteFile(StringUtf8ToWideChar(win32path).c_str())) {
        return true;
    } else {
        CC_LOG_ERROR("Fail remove file %s !Error code is 0x%x", filepath.c_str(), GetLastError());
        return false;
    }
}

bool FileUtilsWin32::removeDirectory(const std::string &dirPath) {
    std::wstring    wpath = StringUtf8ToWideChar(dirPath);
    std::wstring    files = wpath + L"*.*";
    WIN32_FIND_DATA wfd;
    HANDLE          search = FindFirstFileEx(files.c_str(), FindExInfoStandard, &wfd, FindExSearchNameMatch, NULL, 0);
    bool            ret    = true;
    if (search != INVALID_HANDLE_VALUE) {
        BOOL find = true;
        while (find) {
            // Need check string . and .. for delete folders and files begin name.
            std::wstring fileName = wfd.cFileName;
            if (fileName != L"." && fileName != L"..") {
                std::wstring temp = wpath + wfd.cFileName;
                if (wfd.dwFileAttributes & FILE_ATTRIBUTE_DIRECTORY) {
                    temp += '/';
                    ret = ret && this->removeDirectory(StringWideCharToUtf8(temp));
                } else {
                    SetFileAttributes(temp.c_str(), FILE_ATTRIBUTE_NORMAL);
                    ret = ret && DeleteFile(temp.c_str());
                }
            }
            find = FindNextFile(search, &wfd);
        }
        FindClose(search);
    }
    if (ret && RemoveDirectory(wpath.c_str())) {
        return true;
    }
    return false;
}

} // namespace cc

#endif // CC_PLATFORM == CC_PLATFORM_WINDOWS<|MERGE_RESOLUTION|>--- conflicted
+++ resolved
@@ -47,13 +47,8 @@
 // D:\aaa\bbb\ccc\ddd\abc.txt --> D:/aaa/bbb/ccc/ddd/abc.txt
 static inline std::string convertPathFormatToUnixStyle(const std::string &path) {
     std::string ret = path;
-<<<<<<< HEAD
-    int         len = ret.length();
-    for (int i = 0; i < len; ++i) {
-=======
     size_t      len = ret.length();
     for (size_t i = 0; i < len; ++i) {
->>>>>>> 77097c0d
         if (ret[i] == '\\') {
             ret[i] = '/';
         }
@@ -71,11 +66,7 @@
         WCHAR *pUtf16DirEnd = wcsrchr(pUtf16ExePath, L'\\');
 
         char utf8ExeDir[CC_MAX_PATH] = {0};
-<<<<<<< HEAD
-        int  nNum                    = WideCharToMultiByte(CP_UTF8, 0, pUtf16ExePath, pUtf16DirEnd - pUtf16ExePath + 1, utf8ExeDir, sizeof(utf8ExeDir), nullptr, nullptr);
-=======
         int  nNum                    = WideCharToMultiByte(CP_UTF8, 0, pUtf16ExePath, static_cast<int>(pUtf16DirEnd - pUtf16ExePath + 1), utf8ExeDir, sizeof(utf8ExeDir), nullptr, nullptr);
->>>>>>> 77097c0d
 
         s_resourcePath = convertPathFormatToUnixStyle(utf8ExeDir);
     }
