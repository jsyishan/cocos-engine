/****************************************************************************
 Copyright (c) 2021-2022 Xiamen Yaji Software Co., Ltd.

 http://www.cocos.com

 Permission is hereby granted, free of charge, to any person obtaining a copy
 of this software and associated engine source code (the "Software"), a limited,
 worldwide, royalty-free, non-assignable, revocable and non-exclusive license
 to use Cocos Creator solely to develop games on your target platforms. You shall
 not use Cocos Creator software for developing other software or tools that's
 used for developing games. You are not granted to publish, distribute,
 sublicense, and/or sell copies of Cocos Creator.

 The software or tools in this License Agreement are licensed, not sold.
 Xiamen Yaji Software Co., Ltd. reserves all rights not expressly granted to you.

 THE SOFTWARE IS PROVIDED "AS IS", WITHOUT WARRANTY OF ANY KIND, EXPRESS OR
 IMPLIED, INCLUDING BUT NOT LIMITED TO THE WARRANTIES OF MERCHANTABILITY,
 FITNESS FOR A PARTICULAR PURPOSE AND NONINFRINGEMENT. IN NO EVENT SHALL THE
 AUTHORS OR COPYRIGHT HOLDERS BE LIABLE FOR ANY CLAIM, DAMAGES OR OTHER
 LIABILITY, WHETHER IN AN ACTION OF CONTRACT, TORT OR OTHERWISE, ARISING FROM,
 OUT OF OR IN CONNECTION WITH THE SOFTWARE OR THE USE OR OTHER DEALINGS IN
 THE SOFTWARE.
****************************************************************************/

#include "platform/win32/modules/System.h"
#include <Windows.h>

namespace cc {
using OSType = System::OSType;

OSType System::getOSType() const {
    return OSType::WINDOWS;
}

std::string System::getDeviceModel() const {
    return "Windows";
}

System::LanguageType System::getCurrentLanguage() const {
    LanguageType ret = LanguageType::ENGLISH;

    LCID           localeID          = GetUserDefaultLCID();
    unsigned short primaryLanguageID = localeID & 0xFF;

    switch (primaryLanguageID) {
        case LANG_CHINESE:
            ret = LanguageType::CHINESE;
            break;
        case LANG_ENGLISH:
            ret = LanguageType::ENGLISH;
            break;
        case LANG_FRENCH:
            ret = LanguageType::FRENCH;
            break;
        case LANG_ITALIAN:
            ret = LanguageType::ITALIAN;
            break;
        case LANG_GERMAN:
            ret = LanguageType::GERMAN;
            break;
        case LANG_SPANISH:
            ret = LanguageType::SPANISH;
            break;
        case LANG_DUTCH:
            ret = LanguageType::DUTCH;
            break;
        case LANG_RUSSIAN:
            ret = LanguageType::RUSSIAN;
            break;
        case LANG_KOREAN:
            ret = LanguageType::KOREAN;
            break;
        case LANG_JAPANESE:
            ret = LanguageType::JAPANESE;
            break;
        case LANG_HUNGARIAN:
            ret = LanguageType::HUNGARIAN;
            break;
        case LANG_PORTUGUESE:
            ret = LanguageType::PORTUGUESE;
            break;
        case LANG_ARABIC:
            ret = LanguageType::ARABIC;
            break;
        case LANG_NORWEGIAN:
            ret = LanguageType::NORWEGIAN;
            break;
        case LANG_POLISH:
            ret = LanguageType::POLISH;
            break;
        case LANG_TURKISH:
            ret = LanguageType::TURKISH;
            break;
        case LANG_UKRAINIAN:
            ret = LanguageType::UKRAINIAN;
            break;
        case LANG_ROMANIAN:
            ret = LanguageType::ROMANIAN;
            break;
        case LANG_BULGARIAN:
            ret = LanguageType::BULGARIAN;
            break;
    }

    return ret;
}

std::string System::getCurrentLanguageCode() const {
    LANGID     lid       = GetUserDefaultUILanguage();
    const LCID locale_id = MAKELCID(lid, SORT_DEFAULT);
    int        length    = GetLocaleInfoA(locale_id, LOCALE_SISO639LANGNAME, nullptr, 0);

    char *tempCode = new char[length];
    GetLocaleInfoA(locale_id, LOCALE_SISO639LANGNAME, tempCode, length);
    std::string code = tempCode;
    delete tempCode;

    return code;
}

std::string System::getSystemVersion() const {
    char    buff[256] = {0};
    HMODULE handle    = GetModuleHandleW(L"ntdll.dll");
    if (handle) {
        typedef NTSTATUS(WINAPI * RtlGetVersionPtr)(PRTL_OSVERSIONINFOW);
        RtlGetVersionPtr getVersionPtr = (RtlGetVersionPtr)GetProcAddress(handle, "RtlGetVersion");
        if (getVersionPtr != NULL) {
            RTL_OSVERSIONINFOW info;
            if (getVersionPtr(&info) == 0) { /* STATUS_SUCCESS == 0 */
                snprintf(buff, sizeof(buff), "Windows version %d.%d.%d", info.dwMajorVersion, info.dwMinorVersion, info.dwBuildNumber);
                return buff;
            }
        }
    }
    return buff;
    //OSVERSIONINFO osvi;
    //memset(&osvi, 0, sizeof(osvi));
    //osvi.dwOSVersionInfoSize = sizeof(OSVERSIONINFO);
    //GetVersionEx(&osvi);
    //char buff[256] = {0};
    //snprintf(buff, sizeof(buff), "Windows version %d.%d.%d", osvi.dwMajorVersion, osvi.dwMinorVersion, osvi.dwBuildNumber);
    //return buff;
}

<<<<<<< HEAD
bool System::openURL(const std::string &url) {
    WCHAR *temp = new WCHAR[url.size() + 1];
    MultiByteToWideChar(CP_UTF8, 0, url.c_str(), url.size() + 1, temp, url.size() + 1);
=======
bool System::openURL(const std::string& url) {
    WCHAR* temp    = new WCHAR[url.size() + 1];
    int    urlSize = static_cast<int>(url.size() + 1);
    MultiByteToWideChar(CP_UTF8, 0, url.c_str(), urlSize, temp, urlSize);
>>>>>>> 77097c0d
    HINSTANCE r = ShellExecuteW(NULL, L"open", temp, NULL, NULL, SW_SHOWNORMAL);
    delete[] temp;
    return (size_t)r > 32;
}
} // namespace cc<|MERGE_RESOLUTION|>--- conflicted
+++ resolved
@@ -143,16 +143,10 @@
     //return buff;
 }
 
-<<<<<<< HEAD
 bool System::openURL(const std::string &url) {
-    WCHAR *temp = new WCHAR[url.size() + 1];
-    MultiByteToWideChar(CP_UTF8, 0, url.c_str(), url.size() + 1, temp, url.size() + 1);
-=======
-bool System::openURL(const std::string& url) {
-    WCHAR* temp    = new WCHAR[url.size() + 1];
+    WCHAR *temp    = new WCHAR[url.size() + 1];
     int    urlSize = static_cast<int>(url.size() + 1);
     MultiByteToWideChar(CP_UTF8, 0, url.c_str(), urlSize, temp, urlSize);
->>>>>>> 77097c0d
     HINSTANCE r = ShellExecuteW(NULL, L"open", temp, NULL, NULL, SW_SHOWNORMAL);
     delete[] temp;
     return (size_t)r > 32;
