--- conflicted
+++ resolved
@@ -41,11 +41,11 @@
 
 public class Cocos2dxVideoHelper {
 
-<<<<<<< HEAD
     private FrameLayout mLayout = null;
     private Cocos2dxActivity mActivity = null;  
     private SparseArray<Cocos2dxVideoView> sVideoViews = null;
     static VideoHandler mVideoHandler = null;
+    private static Handler sHandler = null;
     
     Cocos2dxVideoHelper(Cocos2dxActivity activity,FrameLayout layout)
     {
@@ -54,17 +54,7 @@
         
         mVideoHandler = new VideoHandler(this);
         sVideoViews = new SparseArray<Cocos2dxVideoView>();
-=======
-    private static SparseArray<Cocos2dxVideoView> mVideoViews = null;
-    private static Handler sHandler = null;
-
-
-    Cocos2dxVideoHelper()
-    {
-        sVideoHandler = new VideoHandler(this);
-        mVideoViews = new SparseArray<Cocos2dxVideoView>();
         sHandler = new Handler(Looper.myLooper());
->>>>>>> 6a708832
     }
 
     private static int videoTag = 0;
