--- conflicted
+++ resolved
@@ -35,11 +35,8 @@
 #include "platform/android/CCFileUtils-android.h"
 #include "base/CCScheduler.h"
 #include "base/CCAutoreleasePool.h"
-<<<<<<< HEAD
+#include "audio/include/AudioEngine.h"
 #include "base/CCGLUtils.h"
-=======
-#include "audio/include/AudioEngine.h"
->>>>>>> 425033df
 
 #define  JNI_IMP_LOG_TAG    "JniImp"
 #define  LOGD(...)  __android_log_print(ANDROID_LOG_DEBUG,JNI_IMP_LOG_TAG,__VA_ARGS__)
@@ -134,11 +131,8 @@
 
     JNIEXPORT void Java_org_cocos2dx_lib_Cocos2dxRenderer_nativeInit(JNIEnv*  env, jobject thiz, jint w, jint h, jstring jDefaultResourcePath)
     {
-<<<<<<< HEAD
+        g_isGameFinished = false;
         ccInvalidateStateCache();
-=======
-        g_isGameFinished = false;
->>>>>>> 425033df
         std::string defaultResourcePath = JniHelper::jstring2string(jDefaultResourcePath);
         LOGD("CocosRenderer.nativeInit: %d, %d, %s", w, h, defaultResourcePath.c_str());
         g_width = w;
