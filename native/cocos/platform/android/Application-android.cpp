--- conflicted
+++ resolved
@@ -33,13 +33,8 @@
 #include "cocos/bindings/jswrapper/SeApi.h"
 #include "platform/Application.h"
 #include "platform/android/jni/JniCocosActivity.h"
-<<<<<<< HEAD
 #include "platform/java/jni/JniHelper.h"
 #include "platform/java/jni/JniImp.h"
-=======
-#include "platform/android/jni/JniHelper.h"
-#include "platform/android/jni/JniImp.h"
->>>>>>> 76d15caf
 
 #include "pipeline/Define.h"
 #include "pipeline/RenderPipeline.h"
@@ -73,17 +68,10 @@
 
     gfx::DeviceInfo deviceInfo;
     deviceInfo.windowHandle       = reinterpret_cast<uintptr_t>(cc::cocosApp.window);
-<<<<<<< HEAD
-    deviceInfo.width              = viewLogicalSize.x;
-    deviceInfo.height             = viewLogicalSize.y;
-    deviceInfo.nativeWidth        = viewLogicalSize.x;
-    deviceInfo.nativeHeight       = viewLogicalSize.y;
-=======
     deviceInfo.width              = static_cast<uint>(viewLogicalSize.x);
     deviceInfo.height             = static_cast<uint>(viewLogicalSize.y);
     deviceInfo.nativeWidth        = static_cast<uint>(viewLogicalSize.x);
     deviceInfo.nativeHeight       = static_cast<uint>(viewLogicalSize.y);
->>>>>>> 76d15caf
     deviceInfo.bindingMappingInfo = pipeline::bindingMappingInfo;
 
     gfx::DeviceManager::create(deviceInfo);
@@ -93,16 +81,6 @@
 
 } // namespace
 
-<<<<<<< HEAD
-Application *              Application::_instance  = nullptr; //NOLINT(readability-identifier-naming)
-std::shared_ptr<Scheduler> Application::_scheduler = nullptr; //NOLINT(readability-identifier-naming)
-
-Application::Application(int width, int height) {
-    Application::_instance = this;
-    _scheduler             = std::make_shared<Scheduler>();
-    _viewLogicalSize.x     = static_cast<float>(width);
-    _viewLogicalSize.y     = static_cast<float>(height);
-=======
 Application *              Application::instance  = nullptr;
 std::shared_ptr<Scheduler> Application::scheduler = nullptr;
 
@@ -111,7 +89,6 @@
     scheduler             = std::make_shared<Scheduler>();
     _viewLogicalSize.x    = static_cast<float>(width);
     _viewLogicalSize.y    = static_cast<float>(height);
->>>>>>> 76d15caf
 }
 
 Application::~Application() {
@@ -158,17 +135,6 @@
     }
 
     _fps                            = fps;
-<<<<<<< HEAD
-    _prefererredNanosecondsPerFrame = static_cast<int32_t>(1.0 / _fps * NANOSECONDS_PER_SECOND);
-}
-
-std::string Application::getCurrentLanguageCode() const { //NOLINT(readability-convert-member-functions-to-static)
-
-    return getCurrentLanguageCodeJNI();
-}
-
-bool Application::isDisplayStats() { //NOLINT(readability-convert-member-functions-to-static)
-=======
     _prefererredNanosecondsPerFrame = static_cast<int64_t>(1.0 / _fps * NANOSECONDS_PER_SECOND);
 }
 
@@ -177,7 +143,6 @@
 }
 
 bool Application::isDisplayStats() { //NOLINT
->>>>>>> 76d15caf
     se::AutoHandleScope hs;
     se::Value           ret;
     char                commandBuf[100] = "cc.debug.isDisplayStats();";
@@ -185,11 +150,7 @@
     return ret.toBoolean();
 }
 
-<<<<<<< HEAD
-void Application::setDisplayStats(bool isShow) { //NOLINT(readability-convert-member-functions-to-static)
-=======
 void Application::setDisplayStats(bool isShow) { // NOLINT
->>>>>>> 76d15caf
     se::AutoHandleScope hs;
     char                commandBuf[100] = {0};
     sprintf(commandBuf, "cc.debug.setDisplayStats(%s);", isShow ? "true" : "false");
@@ -199,11 +160,7 @@
 void Application::setCursorEnabled(bool value) {
 }
 
-<<<<<<< HEAD
-Application::LanguageType Application::getCurrentLanguage() const { //NOLINT(readability-convert-member-functions-to-static)
-=======
 Application::LanguageType Application::getCurrentLanguage() const { // NOLINT
->>>>>>> 76d15caf
     std::string  languageName  = getCurrentLanguageJNI();
     const char * pLanguageName = languageName.c_str();
     LanguageType ret           = LanguageType::ENGLISH;
@@ -250,21 +207,6 @@
     return ret;
 }
 
-<<<<<<< HEAD
-Application::Platform Application::getPlatform() const { //NOLINT(readability-convert-member-functions-to-static)
-    return Platform::ANDROIDOS;
-}
-
-bool Application::openURL(const std::string &url) { //NOLINT(readability-convert-member-functions-to-static)
-    return openURLJNI(url);
-}
-
-void Application::copyTextToClipboard(const std::string &text) { //NOLINT(readability-convert-member-functions-to-static)
-    copyTextToClipboardJNI(text);
-}
-
-std::string Application::getSystemVersion() { //NOLINT(readability-convert-member-functions-to-static)
-=======
 Application::Platform Application::getPlatform() const { // NOLINT
     return Platform::ANDROIDOS;
 }
@@ -278,7 +220,6 @@
 }
 
 std::string Application::getSystemVersion() { // NOLINT
->>>>>>> 76d15caf
     return getSystemVersionJNI();
 }
 
