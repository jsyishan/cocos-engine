--- conflicted
+++ resolved
@@ -27,7 +27,6 @@
 #include <unistd.h>
 #include <functional>
 #include <unordered_map>
-#include "base/StringUtil.h"
 #include "android/AndroidPlatform.h"
 #include "base/Log.h"
 #include "base/Macros.h"
@@ -231,12 +230,6 @@
                     case xr::XRClick::Type::TRIGGER_RIGHT:
                     case xr::XRClick::Type::THUMBSTICK_RIGHT:
                     case xr::XRClick::Type::A:
-<<<<<<< HEAD
-                    case xr::XRClick::Type::B: {
-                        controllerInfo->buttonInfos.emplace_back(ControllerInfo::ButtonInfo(stickKeyCode, xrClick->isPress));
-                        break;
-                    }
-=======
                     case xr::XRClick::Type::B:
                     case xr::XRClick::Type::START: {
                         controllerInfo->buttonInfos.emplace_back(ControllerInfo::ButtonInfo(stickKeyCode, xrClick->isPress));
@@ -251,7 +244,6 @@
                         CC_CURRENT_APPLICATION_SAFE()->close();
                         break;
                     }
->>>>>>> 73d80047
                     default:
                         break;
                 }
@@ -451,13 +443,8 @@
             if (value.getInt() == 1) {
                 this->endRenderEyeFrame(key == xr::XRConfigKey::RENDER_EYE_FRAME_LEFT ? 0 : 1);
             }
-<<<<<<< HEAD
-        } else if(key == xr::XRConfigKey::IMAGE_TRACKING_CANDIDATEIMAGE && value.isString()) {
-            if(!_gThreadPool) {
-=======
         } else if (key == xr::XRConfigKey::IMAGE_TRACKING_CANDIDATEIMAGE && value.isString()) {
             if (!_gThreadPool) {
->>>>>>> 73d80047
                 _gThreadPool = LegacyThreadPool::newSingleThreadPool();
             }
 
@@ -526,19 +513,11 @@
         _jsPoseEventArray->unroot();
         _jsPoseEventArray->decRef();
         _jsPoseEventArray = nullptr;
-<<<<<<< HEAD
     }
     #if CC_USE_XR_REMOTE_PREVIEW
     if (_xrRemotePreviewManager) {
         _xrRemotePreviewManager->stop();
     }
-=======
-    }
-    #if CC_USE_XR_REMOTE_PREVIEW
-    if (_xrRemotePreviewManager) {
-        _xrRemotePreviewManager->stop();
-    }
->>>>>>> 73d80047
     #endif
 #endif
 }
