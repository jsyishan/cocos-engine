/****************************************************************************
 Copyright (c) 2017-2022 Xiamen Yaji Software Co., Ltd.

 http://www.cocos.com

 Permission is hereby granted, free of charge, to any person obtaining a copy
 of this software and associated engine source code (the "Software"), a limited,
 worldwide, royalty-free, non-assignable, revocable and non-exclusive license
 to use Cocos Creator solely to develop games on your target platforms. You shall
 not use Cocos Creator software for developing other software or tools that's
 used for developing games. You are not granted to publish, distribute,
 sublicense, and/or sell copies of Cocos Creator.

 The software or tools in this License Agreement are licensed, not sold.
 Xiamen Yaji Software Co., Ltd. reserves all rights not expressly granted to you.

 THE SOFTWARE IS PROVIDED "AS IS", WITHOUT WARRANTY OF ANY KIND, EXPRESS OR
 IMPLIED, INCLUDING BUT NOT LIMITED TO THE WARRANTIES OF MERCHANTABILITY,
 FITNESS FOR A PARTICULAR PURPOSE AND NONINFRINGEMENT. IN NO EVENT SHALL THE
 AUTHORS OR COPYRIGHT HOLDERS BE LIABLE FOR ANY CLAIM, DAMAGES OR OTHER
 LIABILITY, WHETHER IN AN ACTION OF CONTRACT, TORT OR OTHERWISE, ARISING FROM,
 OUT OF OR IN CONNECTION WITH THE SOFTWARE OR THE USE OR OTHER DEALINGS IN
 THE SOFTWARE.
****************************************************************************/

#include "platform/BasePlatform.h"
#if defined(CC_SERVER_MODE)
    #include "platform/empty/EmptyPlatform.h"
#elif (CC_PLATFORM == CC_PLATFORM_WINDOWS)
    #include "platform/win32/WindowsPlatform.h"
#elif (CC_PLATFORM == CC_PLATFORM_ANDROID)
    #include "platform/android/AndroidPlatform.h"
#elif (CC_PLATFORM == CC_PLATFORM_OHOS)
    #include "platform/ohos/OhosPlatform.h"
#elif (CC_PLATFORM == CC_PLATFORM_MAC_OSX)
    #include "platform/mac/MacPlatform.h"
#elif (CC_PLATFORM == CC_PLATFORM_MAC_IOS)
    #include "platform/ios/IOSPlatform.h"
#elif (CC_PLATFORM == CC_PLATFORM_LINUX)
    #include "platform/linux/LinuxPlatform.h"
#elif (CC_PLATFORM == CC_PLATFORM_QNX)
    #include "platform/qnx/QnxPlatform.h"
#endif

namespace cc {
BasePlatform* BasePlatform::_currentPlatform = nullptr;

<<<<<<< HEAD
BasePlatform *BasePlatform::getPlatform() {
=======
BasePlatform::BasePlatform() {
    CCASSERT(_currentPlatform == nullptr, "The platform has been initialized, only one platform can be initialized");
    _currentPlatform = this;
}

BasePlatform::~BasePlatform() {
    _currentPlatform = nullptr;
}

BasePlatform* BasePlatform::createDefaultPlatform() {
>>>>>>> 32812789
#if defined(CC_SERVER_MODE)
    static EmptyPlatform platform;
#elif (CC_PLATFORM == CC_PLATFORM_WINDOWS)
    static WindowsPlatform platform;
#elif (CC_PLATFORM == CC_PLATFORM_ANDROID)
    static AndroidPlatform platform;
#elif (CC_PLATFORM == CC_PLATFORM_OHOS)
    static OhosPlatform platform;
#elif (CC_PLATFORM == CC_PLATFORM_MAC_OSX)
    static MacPlatform platform;
#elif (CC_PLATFORM == CC_PLATFORM_MAC_IOS)
    static IOSPlatform platform;
#elif (CC_PLATFORM == CC_PLATFORM_LINUX)
    static LinuxPlatform platform;
#elif (CC_PLATFORM == CC_PLATFORM_QNX)
    static QnxPlatform platform;
#endif
    return &platform;
}

BasePlatform* BasePlatform::getPlatform() {
    if (_currentPlatform) {
        return _currentPlatform;
    }
    createDefaultPlatform();
    CCASSERT(_currentPlatform != nullptr, "Need to point to the current platform");
    return _currentPlatform;
}

} // namespace cc<|MERGE_RESOLUTION|>--- conflicted
+++ resolved
@@ -45,11 +45,9 @@
 namespace cc {
 BasePlatform* BasePlatform::_currentPlatform = nullptr;
 
-<<<<<<< HEAD
-BasePlatform *BasePlatform::getPlatform() {
-=======
 BasePlatform::BasePlatform() {
-    CCASSERT(_currentPlatform == nullptr, "The platform has been initialized, only one platform can be initialized");
+    // Only one platform can be initialized.
+    CC_ASSERT(_currentPlatform == nullptr);
     _currentPlatform = this;
 }
 
@@ -58,7 +56,6 @@
 }
 
 BasePlatform* BasePlatform::createDefaultPlatform() {
->>>>>>> 32812789
 #if defined(CC_SERVER_MODE)
     static EmptyPlatform platform;
 #elif (CC_PLATFORM == CC_PLATFORM_WINDOWS)
@@ -84,7 +81,7 @@
         return _currentPlatform;
     }
     createDefaultPlatform();
-    CCASSERT(_currentPlatform != nullptr, "Need to point to the current platform");
+    CC_ASSERT(_currentPlatform != nullptr);
     return _currentPlatform;
 }
 
