--- conflicted
+++ resolved
@@ -61,11 +61,7 @@
     /**
      * @brief Implement dispatch touch event interface.
      */
-<<<<<<< HEAD
-    void dispatchTouchEvent(const OSEvent &ev) override;
-=======
     void dispatchTouchEvent(const TouchEvent& ev) override;
->>>>>>> 32812789
     /**
      * @brief Implement handle default event interface.
      */
