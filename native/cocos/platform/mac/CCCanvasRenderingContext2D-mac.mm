#include "platform/CCCanvasRenderingContext2D.h"
#include "base/ccTypes.h"
#include "base/csscolorparser.hpp"

#include "cocos/scripting/js-bindings/jswrapper/SeApi.h"
#include "cocos/scripting/js-bindings/manual/jsb_platform.h"

#import <Foundation/Foundation.h>
#import <Cocoa/Cocoa.h>

#include <regex>

enum class CanvasTextAlign {
    LEFT,
    CENTER,
    RIGHT
};

enum class CanvasTextBaseline {
    TOP,
    MIDDLE,
    BOTTOM
};

namespace {
    void fillRectWithColor(uint8_t* buf, uint32_t totalWidth, uint32_t totalHeight, uint32_t x, uint32_t y, uint32_t width, uint32_t height, uint8_t r, uint8_t g, uint8_t b)
    {
        assert(x + width <= totalWidth);
        assert(y + height <=  totalHeight);

        uint32_t y0 = totalHeight - (y + height);
        uint32_t y1 = totalHeight - y;
        uint8_t* p;
        for (uint32_t offsetY = y0; offsetY < y1; ++offsetY)
        {
            for (uint32_t offsetX = x; offsetX < (x + width); ++offsetX)
            {
                p = buf + (totalWidth * offsetY + offsetX) * 3;
                *p++ = r;
                *p++ = g;
                *p++ = b;
            }
        }
    }
}

@interface CanvasRenderingContext2DImpl : NSObject {
    NSFont* _font;
    NSMutableDictionary* _tokenAttributesDict;
    NSString* _fontName;
    CGFloat _fontSize;
    NSImage* _image;
    cocos2d::Data _imageData;
    CanvasTextAlign _textAlign;
    CanvasTextBaseline _textBaseLine;
    cocos2d::Color4F _fillStyle;
}

@property (nonatomic, strong) NSFont* font;
@property (nonatomic, strong) NSMutableDictionary* tokenAttributesDict;
@property (nonatomic, strong) NSString* fontName;
@property (nonatomic, strong) NSImage* image;
@property (nonatomic, assign) CanvasTextAlign textAlign;
@property (nonatomic, assign) CanvasTextBaseline textBaseLine;

@end

@implementation CanvasRenderingContext2DImpl

@synthesize font = _font;
@synthesize tokenAttributesDict = _tokenAttributesDict;
@synthesize fontName = _fontName;
@synthesize image = _image;
@synthesize textAlign = _textAlign;
@synthesize textBaseLine = _textBaseLine;

-(id) init {
    if (self = [super init]) {
        _textAlign = CanvasTextAlign::LEFT;
        _textBaseLine = CanvasTextBaseline::BOTTOM;
        [self updateFontWithName:@"Arial" fontSize:30];
    }

    return self;
}

-(void) dealloc {
    self.font = nil;
    self.tokenAttributesDict = nil;
    self.fontName = nil;
    self.image = nil;

    [super dealloc];
}

-(NSFont*) _createSystemFont {
    NSFontTraitMask mask = NSUnboldFontMask | NSUnitalicFontMask;
    NSFont* font = [[NSFontManager sharedFontManager]
                    fontWithFamily:_fontName
                    traits:mask
                    weight:0
                    size:_fontSize];

    if (font == nil) {
        const auto& familyMap = getFontFamilyNameMap();
        auto iter = familyMap.find([_fontName UTF8String]);
        if (iter != familyMap.end()) {
            font = [[NSFontManager sharedFontManager]
               fontWithFamily: [NSString stringWithUTF8String:iter->second.c_str()]
               traits: mask
               weight: 0
               size: _fontSize];
        }
    }

    if (font == nil) {
        font = [[NSFontManager sharedFontManager]
                fontWithFamily: @"Arial"
                traits: mask
                weight: 0
                size: _fontSize];
    }
    return font;
}

-(void) updateFontWithName: (NSString*)fontName fontSize: (CGFloat)fontSize {
    self.fontName = fontName;
    _fontSize = fontSize;
    self.font = [self _createSystemFont];

    NSMutableParagraphStyle* paragraphStyle = [[[NSMutableParagraphStyle alloc] init] autorelease];
    paragraphStyle.lineBreakMode = NSLineBreakByTruncatingTail;
    [paragraphStyle setAlignment:NSTextAlignmentCenter];

    // color
    NSColor* foregroundColor = [NSColor colorWithRed:1.0f
                                               green:1.0f
                                                blue:1.0f
                                               alpha:1.0f];

    // attribute
    self.tokenAttributesDict = [NSMutableDictionary dictionaryWithObjectsAndKeys:
                                                foregroundColor, NSForegroundColorAttributeName,
                                                _font, NSFontAttributeName,
                                                paragraphStyle, NSParagraphStyleAttributeName, nil];
}

-(void) recreateBufferWithWidth:(NSInteger) width height:(NSInteger) height {
    self.image = [[[NSImage alloc] initWithSize:NSMakeSize(width, height)] autorelease];
}

-(NSSize) measureText:(NSString*) text {

    NSAttributedString* stringWithAttributes = [[[NSAttributedString alloc] initWithString:text
                                                             attributes:_tokenAttributesDict] autorelease];

    NSSize textRect = NSZeroSize;
    textRect.width = CGFLOAT_MAX;
    textRect.height = CGFLOAT_MAX;

    NSSize dim;
#ifdef __MAC_10_11
#if __MAC_OS_X_VERSION_MAX_ALLOWED >= __MAC_10_11
    dim = [stringWithAttributes boundingRectWithSize:textRect options:(NSStringDrawingOptions)(NSStringDrawingUsesLineFragmentOrigin) context:nil].size;
#else
    dim = [stringWithAttributes boundingRectWithSize:textRect options:(NSStringDrawingOptions)(NSStringDrawingUsesLineFragmentOrigin)].size;
#endif
#else
    dim = [stringWithAttributes boundingRectWithSize:textRect options:(NSStringDrawingOptions)(NSStringDrawingUsesLineFragmentOrigin)].size;
#endif


    dim.width = ceilf(dim.width);
    dim.height = ceilf(dim.height);

    return dim;
}

-(NSPoint) convertDrawPoint:(NSPoint) point text:(NSString*) text {
    NSSize textSize = [self measureText:text];
//    NSLog(@"textSize: %f, %f", textSize.width, textSize.height);

    if (_textAlign == CanvasTextAlign::CENTER)
    {
        point.x -= textSize.width / 2;
    }
    else if (_textAlign == CanvasTextAlign::RIGHT)
    {
        point.x -= textSize.width;
    }

    if (_textBaseLine == CanvasTextBaseline::TOP)
    {
        point.y += textSize.height;
    }
    else if (_textBaseLine == CanvasTextBaseline::MIDDLE)
    {
        point.y += textSize.height / 2;
    }

    return point;
}

-(void) fillText:(NSString*) text x:(CGFloat) x y:(CGFloat) y maxWidth:(CGFloat) maxWidth {

    if (text.length == 0)
        return;

    NSPoint drawPoint = [self convertDrawPoint:NSMakePoint(x, y) text:text];

    NSMutableParagraphStyle* paragraphStyle = [[[NSMutableParagraphStyle alloc] init] autorelease];
    paragraphStyle.lineBreakMode = NSLineBreakByTruncatingTail;

    [_tokenAttributesDict setObject:paragraphStyle forKey:NSParagraphStyleAttributeName];
    [_tokenAttributesDict setObject:[NSColor colorWithRed:_fillStyle.r green:_fillStyle.g blue:_fillStyle.b alpha:_fillStyle.a]
                             forKey:NSForegroundColorAttributeName];

    [[NSGraphicsContext currentContext] setShouldAntialias:NO];

    [_image lockFocus];
    // patch for mac retina display and lableTTF
    [[NSAffineTransform transform] set];
    NSAttributedString *stringWithAttributes =[[[NSAttributedString alloc] initWithString:text
                                                                               attributes:_tokenAttributesDict] autorelease];

    drawPoint.y = _image.size.height - drawPoint.y;
    [stringWithAttributes drawAtPoint:drawPoint];

    NSBitmapImageRep *bitmap = [[NSBitmapImageRep alloc] initWithFocusedViewRect:NSMakeRect (0.0f, 0.0f, _image.size.width, _image.size.height)];
    [_image unlockFocus];

    unsigned char* data = [bitmap bitmapData];  //Use the same buffer to improve the performance.

    NSUInteger textureSize = _image.size.width * _image.size.height * 4;

    // For text debugging ...
//    for (int i = 0; i < textureSize; i += 4) {
//        if (data[i+3] == 0)
//        {
//            data[i+3] = 255;
//        }
//    }
    //

    uint8_t* buffer = (uint8_t*)malloc(sizeof(uint8_t) * textureSize);
    if (buffer) {
        memcpy(buffer, data, textureSize);
        _imageData.fastSet(buffer, textureSize);
    }
    [bitmap release];
}

-(void) setFillStyleWithRed:(CGFloat) r green:(CGFloat) g blue:(CGFloat) b alpha:(CGFloat) a {
    _fillStyle.r = r;
    _fillStyle.g = g;
    _fillStyle.b = b;
    _fillStyle.a = a;
}

-(const cocos2d::Data&) getDataRef {
    return _imageData;
}

-(void) clearRect:(CGRect) rect {
    if (_image == nil)
        return;

    rect.origin.x = floor(rect.origin.x);
    rect.origin.y = floor(rect.origin.y);
    rect.size.width = floor(rect.size.width);
    rect.size.height = floor(rect.size.height);

    if (rect.origin.x < 0) rect.origin.x = 0;
    if (rect.origin.y < 0) rect.origin.y = 0;

    if (rect.size.width < 1 || rect.size.height < 1)
        return;
    //TODO:
    assert(rect.origin.x == 0 && rect.origin.y == 0);
//    NSLog(@"clearRect, image:%f, %f", _image.size.width, _image.size.height);
    assert(rect.size.width <= _image.size.width && rect.size.height <= _image.size.height);

    [_image lockFocus];
    [[NSColor clearColor] set];
    NSRectFill(rect);
    [_image unlockFocus];
}

-(void) fillRect:(CGRect) rect {
    NSUInteger textureSize = _image.size.width * _image.size.height * 4;
    uint8_t* buffer = nullptr;
    if (_imageData.isNull())
    {
        buffer = (uint8_t*)malloc(sizeof(uint8_t) * textureSize);
        _imageData.fastSet(buffer, textureSize);
    }

    if (buffer)
    {
        uint8_t r = _fillStyle.r * 255.0f;
        uint8_t g = _fillStyle.g * 255.0f;
        uint8_t b = _fillStyle.b * 255.0f;
        fillRectWithColor(buffer, (uint32_t)_image.size.width, (uint32_t)_image.size.height, (uint32_t)rect.origin.x, (uint32_t)rect.origin.y, (uint32_t)rect.size.width, (uint32_t)rect.size.height, r, g, b);
    }
}

@end

NS_CC_BEGIN

CanvasGradient::CanvasGradient()
{
    SE_LOGD("CanvasGradient constructor: %p\n", this);
}

CanvasGradient::~CanvasGradient()
{
    SE_LOGD("CanvasGradient destructor: %p\n", this);
}

void CanvasGradient::addColorStop(float offset, const std::string& color)
{
    SE_LOGD("CanvasGradient::addColorStop: %p\n", this);
}

// CanvasRenderingContext2D

CanvasRenderingContext2D::CanvasRenderingContext2D(float width, float height)
: __width(width)
, __height(height)
{
<<<<<<< HEAD
    SE_LOGD("CanvasRenderingContext2D constructor: %p, width: %f, height: %f\n", this, width, height);
=======
//    SE_LOGD("CanvasGradient constructor: %p, width: %f, height: %f\n", this, width, height);
>>>>>>> 0be49352
    _impl = [[CanvasRenderingContext2DImpl alloc] init];
    [_impl recreateBufferWithWidth:width height:height];
}

CanvasRenderingContext2D::~CanvasRenderingContext2D()
{
    SE_LOGD("CanvasRenderingContext2D destructor: %p\n", this);
    [_impl release];
}

void CanvasRenderingContext2D::recreateBuffer()
{
    _isBufferSizeDirty = false;
    [_impl recreateBufferWithWidth: __width height:__height];
}

void CanvasRenderingContext2D::clearRect(float x, float y, float width, float height)
{
//    SE_LOGD("CanvasGradient::clearRect: %p, %f, %f, %f, %f\n", this, x, y, width, height);
    [_impl clearRect:CGRectMake(x, y, width, height)];
}

void CanvasRenderingContext2D::fillRect(float x, float y, float width, float height)
{
    [_impl fillRect:CGRectMake(x, y, width, height)];

    if (_canvasBufferUpdatedCB != nullptr)
    {
        _canvasBufferUpdatedCB([_impl getDataRef]);
    }
}

void CanvasRenderingContext2D::fillText(const std::string& text, float x, float y, float maxWidth)
{
//    SE_LOGD("CanvasRenderingContext2D::fillText: %s, %f, %f, %f\n", text.c_str(), x, y, maxWidth);
    if (text.empty())
        return;
    if (_isBufferSizeDirty)
        recreateBuffer();

    [_impl fillText:[NSString stringWithUTF8String:text.c_str()] x:x y:y maxWidth:maxWidth];
    if (_canvasBufferUpdatedCB != nullptr)
        _canvasBufferUpdatedCB([_impl getDataRef]);
}

void CanvasRenderingContext2D::strokeText(const std::string& text, float x, float y, float maxWidth)
{
//    SE_LOGD("CanvasRenderingContext2D::strokeText: %s, %f, %f, %f\n", text.c_str(), x, y, maxWidth);
    if (text.empty())
        return;
    if (_isBufferSizeDirty)
        recreateBuffer();

//    if (_canvasBufferUpdatedCB != nullptr)
//        _canvasBufferUpdatedCB([_impl getDataRef]);
}

cocos2d::Size CanvasRenderingContext2D::measureText(const std::string& text)
{
//    SE_LOGD("CanvasRenderingContext2D::measureText: %s\n", text.c_str());
    CGSize size = [_impl measureText: [NSString stringWithUTF8String:text.c_str()]];
    return cocos2d::Size(size.width, size.height);
}

CanvasGradient* CanvasRenderingContext2D::createLinearGradient(float x0, float y0, float x1, float y1)
{
    return nullptr;
}

void CanvasRenderingContext2D::save()
{

}

void CanvasRenderingContext2D::beginPath()
{

}

void CanvasRenderingContext2D::closePath()
{

}

void CanvasRenderingContext2D::moveTo(float x, float y)
{

}

void CanvasRenderingContext2D::lineTo(float x, float y)
{

}

void CanvasRenderingContext2D::stroke()
{

}

void CanvasRenderingContext2D::restore()
{

}

void CanvasRenderingContext2D::setCanvasBufferUpdatedCallback(const CanvasBufferUpdatedCallback& cb)
{
    _canvasBufferUpdatedCB = cb;
}

void CanvasRenderingContext2D::set__width(float width)
{
//    SE_LOGD("CanvasRenderingContext2D::set__width: %f\n", width);
    __width = width;
    _isBufferSizeDirty = true;
    recreateBuffer();
}

void CanvasRenderingContext2D::set__height(float height)
{
//    SE_LOGD("CanvasRenderingContext2D::set__height: %f\n", height);
    __height = height;
    _isBufferSizeDirty = true;
    recreateBuffer();
}

void CanvasRenderingContext2D::set_lineWidth(float lineWidth)
{

}

void CanvasRenderingContext2D::set_lineJoin(const std::string& lineJoin)
{

}

void CanvasRenderingContext2D::set_font(const std::string& font)
{
    if (_font != font)
    {
        _font = font;

        // TODO: cjh implements bold
        std::string bold;
        std::string fontName = "Arial";
        std::string fontSizeStr = "30";

        std::regex re("(bold)?\\s*(\\d+)px\\s+(\\w+)");
        std::match_results<std::string::const_iterator> results;
        if (std::regex_search(_font.cbegin(), _font.cend(), results, re))
        {
            bold = results[1].str();
            fontSizeStr = results[2].str();
            fontName = results[3].str();
        }

        CGFloat fontSize = atof(fontSizeStr.c_str());
        [_impl updateFontWithName:[NSString stringWithUTF8String:fontName.c_str()] fontSize:fontSize];
    }
}

void CanvasRenderingContext2D::set_textAlign(const std::string& textAlign)
{
//    SE_LOGD("CanvasRenderingContext2D::set_textAlign: %s\n", textAlign.c_str());
    if (textAlign == "left")
    {
        _impl.textAlign = CanvasTextAlign::LEFT;
    }
    else if (textAlign == "center")
    {
        _impl.textAlign = CanvasTextAlign::CENTER;
    }
    else if (textAlign == "right")
    {
        _impl.textAlign = CanvasTextAlign::RIGHT;
    }
    else
    {
        assert(false);
    }
}

void CanvasRenderingContext2D::set_textBaseline(const std::string& textBaseline)
{
//    SE_LOGD("CanvasRenderingContext2D::set_textBaseline: %s\n", textBaseline.c_str());
    if (textBaseline == "top")
    {
        _impl.textBaseLine = CanvasTextBaseline::TOP;
    }
    else if (textBaseline == "middle")
    {
        _impl.textBaseLine = CanvasTextBaseline::MIDDLE;
    }
    else if (textBaseline == "bottom")
    {
        _impl.textBaseLine = CanvasTextBaseline::BOTTOM;
    }
    else
    {
        assert(false);
    }
}

void CanvasRenderingContext2D::set_fillStyle(const std::string& fillStyle)
{
    CSSColorParser::Color color = CSSColorParser::parse(fillStyle);
    [_impl setFillStyleWithRed:color.r/255.0f green:color.g/255.0f blue:color.b/255.0f alpha:color.a];
//    SE_LOGD("CanvasRenderingContext2D::set_fillStyle: %s, (%d, %d, %d, %f)\n", fillStyle.c_str(), color.r, color.g, color.b, color.a);
}

void CanvasRenderingContext2D::set_strokeStyle(const std::string& strokeStyle)
{

}

void CanvasRenderingContext2D::set_globalCompositeOperation(const std::string& globalCompositeOperation)
{
    
}

// transform

void CanvasRenderingContext2D::translate(float x, float y)
{

}

void CanvasRenderingContext2D::scale(float x, float y)
{

}

void CanvasRenderingContext2D::rotate(float angle)
{

}

void CanvasRenderingContext2D::transform(float a, float b, float c, float d, float e, float f)
{

}

void CanvasRenderingContext2D::setTransform(float a, float b, float c, float d, float e, float f)
{

}

NS_CC_END<|MERGE_RESOLUTION|>--- conflicted
+++ resolved
@@ -329,11 +329,7 @@
 : __width(width)
 , __height(height)
 {
-<<<<<<< HEAD
-    SE_LOGD("CanvasRenderingContext2D constructor: %p, width: %f, height: %f\n", this, width, height);
-=======
-//    SE_LOGD("CanvasGradient constructor: %p, width: %f, height: %f\n", this, width, height);
->>>>>>> 0be49352
+    SE_LOGD("CanvasGradient constructor: %p, width: %f, height: %f\n", this, width, height);
     _impl = [[CanvasRenderingContext2DImpl alloc] init];
     [_impl recreateBufferWithWidth:width height:height];
 }
