--- conflicted
+++ resolved
@@ -64,17 +64,13 @@
     AppDelegate *delegate = [[NSApplication sharedApplication] delegate];
     NSString *   aString  = [NSString stringWithUTF8String:title];
     [delegate createWindow:aString xPos:x yPos:y width:w height:h];
-<<<<<<< HEAD
-
-=======
->>>>>>> e0d52b3a
     return true;
 }
 
 void SystemWindow::setCursorEnabled(bool value) {
 }
 
-void SystemWindow::copyTextToClipboard(const ccstd::string &text) {
+void SystemWindow::copyTextToClipboard(const std::string &text) {
     NSPasteboard *pasteboard = [NSPasteboard generalPasteboard];
     [pasteboard clearContents];
     NSString *tmp = [NSString stringWithCString:text.c_str() encoding:NSUTF8StringEncoding];
