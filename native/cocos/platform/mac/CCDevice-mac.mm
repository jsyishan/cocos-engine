--- conflicted
+++ resolved
@@ -244,12 +244,7 @@
     return startH;
 }
 
-<<<<<<< HEAD
-static bool _initWithString(const char * text, Device::TextAlign align, const char * fontName, int size, tImageInfo* info, const Color3B* fontColor, int fontAlpha, bool enableWrap, int overflow)
-=======
-
 static bool _initWithString(const char * text, Device::TextAlign align, const char * fontName, int size, tImageInfo* info, const Color3B* fontColor, int fontAlpha, bool enableWrap, int overflow, bool enableBold)
->>>>>>> b2b92626
 {
     bool ret = false;
     
@@ -359,16 +354,11 @@
         tImageInfo info = {0};
         info.width = textDefinition._dimensions.width;
         info.height = textDefinition._dimensions.height;
-<<<<<<< HEAD
-        
-        if (! _initWithString(text, align, textDefinition._fontName.c_str(), textDefinition._fontSize, &info, &textDefinition._fontFillColor, textDefinition._fontAlpha, textDefinition._enableWrap, textDefinition._overflow))
-=======
 
         if (! _initWithString(text.c_str(), align, textDefinition._fontName.c_str(),
                               textDefinition._fontSize, &info, &textDefinition._fontFillColor,
                               textDefinition._fontAlpha, textDefinition._enableWrap, textDefinition._overflow,
                               textDefinition._enableBold))
->>>>>>> b2b92626
         {
             break;
         }
