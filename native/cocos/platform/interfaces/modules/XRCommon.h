/****************************************************************************
 Copyright (c) 2022-2023 Xiamen Yaji Software Co., Ltd.

 http://www.cocos.com

 Permission is hereby granted, free of charge, to any person obtaining a copy
 of this software and associated documentation files (the "Software"), to deal
 in the Software without restriction, including without limitation the rights to
 use, copy, modify, merge, publish, distribute, sublicense, and/or sell copies
 of the Software, and to permit persons to whom the Software is furnished to do so,
 subject to the following conditions:

 The above copyright notice and this permission notice shall be included in
 all copies or substantial portions of the Software.

 THE SOFTWARE IS PROVIDED "AS IS", WITHOUT WARRANTY OF ANY KIND, EXPRESS OR
 IMPLIED, INCLUDING BUT NOT LIMITED TO THE WARRANTIES OF MERCHANTABILITY,
 FITNESS FOR A PARTICULAR PURPOSE AND NONINFRINGEMENT. IN NO EVENT SHALL THE
 AUTHORS OR COPYRIGHT HOLDERS BE LIABLE FOR ANY CLAIM, DAMAGES OR OTHER
 LIABILITY, WHETHER IN AN ACTION OF CONTRACT, TORT OR OTHERWISE, ARISING FROM,
 OUT OF OR IN CONNECTION WITH THE SOFTWARE OR THE USE OR OTHER DEALINGS IN
 THE SOFTWARE.
****************************************************************************/

#ifndef XR_COMMON_H_
#define XR_COMMON_H_
#include <cstdint>
#include <functional>
#include <memory>
#include <string>
#include <vector>

namespace cc {
namespace xr {
#define XR_INTERFACE_RUNTIME_VERSION_1_0 1

enum class XREye {
    NONE = -1,
    LEFT = 0,
    RIGHT = 1,
    MONO = 2
};

enum class XRVendor {
    MONADO,
    META,
    HUAWEIVR,
    PICO,
    ROKID,
    SEED,
    SPACESXR,
    GSXR,
    YVR,
    HTC,
    IQIYI,
    SKYWORTH,
    FFALCON,
    NREAL,
    INMO,
    LENOVO
};

enum class XRConfigKey {
    MULTI_SAMPLES = 0,
    RENDER_SCALE = 1,
    SESSION_RUNNING = 2,
    INSTANCE_CREATED = 3,
    VK_QUEUE_FAMILY_INDEX = 4,
    METRICS_STATE = 5,
    VIEW_COUNT = 6,
    SWAPCHAIN_WIDTH = 7,
    SWAPCHAIN_HEIGHT = 8,
    SWAPCHAIN_FORMAT = 9,
    MULTITHREAD_MODE = 10,
    LOGIC_THREAD_ID = 11,
    RENDER_THREAD_ID = 12,
    DEVICE_VENDOR = 13,
    RUNTIME_VERSION = 14,
    PRESENT_ENABLE = 15,
    RENDER_EYE_FRAME_LEFT = 16,
    RENDER_EYE_FRAME_RIGHT = 17,
    FEATURE_PASSTHROUGH = 18,
    IMAGE_TRACKING = 19,
    IMAGE_TRACKING_CANDIDATEIMAGE = 20,
    IMAGE_TRACKING_DATA = 21,
    IMAGE_TRACKING_SUPPORT_STATUS = 22,
    HIT_TESTING = 23,
    HIT_TESTING_DATA = 24,
    HIT_TESTING_SUPPORT_STATUS = 25,
    PLANE_DETECTION = 26,
    PLANE_DETECTION_DATA = 27,
    PLANE_DETECTION_SUPPORT_STATUS = 28,
    SPATIAL_ANCHOR = 29,
    SPATIAL_ANCHOR_DATA = 30,
    SPATIAL_ANCHOR_SUPPORT_STATUS = 31,
    HAND_TRACKING = 32,
    HAND_TRACKING_DATA = 33,
    HAND_TRACKING_SUPPORT_STATUS = 34,
    APPLY_HAPTIC_CONTROLLER = 35,
    STOP_HAPTIC_CONTROLLER = 36,
    DEVICE_IPD = 37,
    APP_COMMAND = 38,
    ADB_COMMAND = 39,
    ACTIVITY_LIFECYCLE = 40,
    NATIVE_WINDOW = 41,
    SPLIT_AR_GLASSES = 42,
    ENGINE_VERSION = 43,
    RECENTER_HMD = 44,
    RECENTER_CONTROLLER = 45,
    FOVEATION_LEVEL = 46,
    DISPLAY_REFRESH_RATE = 47,
    CAMERA_ACCESS = 48,
    CAMERA_ACCESS_DATA = 49,
    CAMERA_ACCESS_SUPPORT_STATUS = 50,
    SPATIAL_MESHING = 51,
    SPATIAL_MESHING_DATA = 52,
    SPATIAL_MESHING_SUPPORT_STATUS = 53,
<<<<<<< HEAD
    ASYNC_LOAD_ASSETS_IMAGE = 55,
    ASYNC_LOAD_ASSETS_IMAGE_RESULTS = 56,
=======
    EYE_RENDER_JS_CALLBACK = 54,
>>>>>>> 26d6d555
    MAX_COUNT
};

enum class XRConfigValueType {
    UNKNOWN,
    INT,
    FLOAT,
    BOOL,
    STRING,
    VOID_POINTER
};

struct XRConfigValue {
    int vInt = 0;
    float vFloat = 0;
    bool vBool = false;
    void *vPtr = nullptr;
    std::string vString;
    XRConfigValueType valueType = XRConfigValueType::UNKNOWN;
    bool isInt() {
        return valueType == XRConfigValueType::INT;
    }

    bool isFloat() {
        return valueType == XRConfigValueType::FLOAT;
    }

    bool isBool() {
        return valueType == XRConfigValueType::BOOL;
    }

    bool isPointer() {
        return valueType == XRConfigValueType::VOID_POINTER;
    }

    bool isString() {
        return valueType == XRConfigValueType::STRING;
    }

    bool getBool() {
        return vBool;
    }

    int getInt() {
        return vInt;
    }

    float getFloat() {
        return vFloat;
    }

    std::string getString() {
        return vString;
    }

    void *getPointer() {
        return vPtr;
    }

    XRConfigValue() {
    }

    XRConfigValue(int value) {
        valueType = XRConfigValueType::INT;
        vInt = value;
    }

    XRConfigValue(float value) {
        valueType = XRConfigValueType::FLOAT;
        vFloat = value;
    }

    XRConfigValue(std::string value) {
        valueType = XRConfigValueType::STRING;
        vString = value;
    }

    XRConfigValue(bool value) {
        valueType = XRConfigValueType::BOOL;
        vBool = value;
    }

    XRConfigValue(void *value) {
        valueType = XRConfigValueType::VOID_POINTER;
        vPtr = value;
    }
};

enum class XREventType {
    CLICK,
    STICK,
    GRAB,
    POSE,
    UNKNOWN
};

struct XRControllerInfo {
    virtual ~XRControllerInfo() = default;
    virtual XREventType getXREventType() const = 0;
};

struct XRClick : public XRControllerInfo {
    enum class Type {
        TRIGGER_LEFT,
        SHOULDER_LEFT,
        THUMBSTICK_LEFT,
        X,
        Y,
        MENU,
        TRIGGER_RIGHT,
        SHOULDER_RIGHT,
        THUMBSTICK_RIGHT,
        A,
        B,
        HOME,
        BACK,
        START,
        DPAD_UP,
        DPAD_DOWN,
        DPAD_LEFT,
        DPAD_RIGHT,
        UNKNOWN
    };

    bool isPress = false;
    Type type = Type::UNKNOWN;

    XRClick(Type type, bool isPress)
    : type(type),
      isPress(isPress) {}

    XREventType getXREventType() const override {
        return XREventType::CLICK;
    }
};

struct XRStick : public XRControllerInfo {
    enum class Type {
        STICK_LEFT,
        STICK_RIGHT,
        UNKNOWN
    };

    bool isActive = false;
    float x = 0.F;
    float y = 0.F;
    Type type = Type::UNKNOWN;

    XRStick(Type type, bool isActive)
    : type(type),
      isActive(isActive) {}

    XRStick(Type type, float x, float y)
    : type(type),
      isActive(true),
      x(x),
      y(y) {}

    XREventType getXREventType() const override {
        return XREventType::STICK;
    }
};

struct XRGrab : public XRControllerInfo {
    enum class Type {
        TRIGGER_LEFT,
        GRIP_LEFT,
        TRIGGER_RIGHT,
        GRIP_RIGHT,
        UNKNOWN
    };

    bool isActive = false;
    float value = 0.F;
    Type type = Type::UNKNOWN;

    XRGrab(Type type, bool isActive)
    : type(type),
      isActive(isActive) {}

    XRGrab(Type type, float value)
    : type(type),
      isActive(true),
      value(value) {}

    XREventType getXREventType() const override {
        return XREventType::GRAB;
    }
};

struct XRPose : public XRControllerInfo {
    enum class Type {
        VIEW_LEFT,
        HAND_LEFT,
        AIM_LEFT,
        VIEW_RIGHT,
        HAND_RIGHT,
        AIM_RIGHT,
        HEAD_MIDDLE,
        AR_MOBILE,
        UNKNOWN
    };

    bool isActive = false;
    float px = 0.F;
    float py = 0.F;
    float pz = 0.F;
    float qx = 0.F;
    float qy = 0.F;
    float qz = 0.F;
    float qw = 1.F;
    Type type = Type::UNKNOWN;

    XRPose(Type type, bool isActive)
    : type(type),
      isActive(isActive) {}

    XRPose(Type type, float position[3], float quaternion[4])
    : type(type), isActive(true), px(position[0]), py(position[1]), pz(position[2]), qx(quaternion[0]), qy(quaternion[1]), qz(quaternion[2]), qw(quaternion[3]) {}

    XREventType getXREventType() const override {
        return XREventType::POSE;
    }
};

struct XRControllerEvent {
    std::vector<std::unique_ptr<XRControllerInfo>> xrControllerInfos;
};
typedef std::function<void(const XRControllerEvent &xrControllerEvent)> XRControllerCallback;
using PFNGLES3WLOADPROC = void *(*)(const char *);

typedef std::function<void(XRConfigKey, XRConfigValue)> XRConfigChangeCallback;

struct XRSwapchain {
    void *xrSwapchainHandle = nullptr;
    uint32_t width = 0;
    uint32_t height = 0;
    uint32_t glDrawFramebuffer = 0;
    uint32_t swapchainImageIndex = 0;
    uint32_t eye = 0;
};

struct XRTrackingImageData {
    std::string friendlyName;
    uint32_t id;
    uint8_t *buffer;
    uint32_t bufferSize;
    float physicalWidth;
    float physicalHeight;
    uint32_t pixelSizeWidth;
    uint32_t pixelSizeHeight;
    float posePosition[3];
    float poseQuaternion[4];
};

#define GraphicsApiOpenglES   "OpenGLES"
#define GraphicsApiVulkan_1_0 "Vulkan1"
#define GraphicsApiVulkan_1_1 "Vulkan2"

enum class XRActivityLifecycleType {
  UnKnown,
  Created,
  Started,
  Resumed,
  Paused,
  Stopped,
  SaveInstanceState,
  Destroyed
};


} // namespace xr
} // namespace cc
#endif // XR_COMMON_H_<|MERGE_RESOLUTION|>--- conflicted
+++ resolved
@@ -115,12 +115,9 @@
     SPATIAL_MESHING = 51,
     SPATIAL_MESHING_DATA = 52,
     SPATIAL_MESHING_SUPPORT_STATUS = 53,
-<<<<<<< HEAD
+    EYE_RENDER_JS_CALLBACK = 54,
     ASYNC_LOAD_ASSETS_IMAGE = 55,
     ASYNC_LOAD_ASSETS_IMAGE_RESULTS = 56,
-=======
-    EYE_RENDER_JS_CALLBACK = 54,
->>>>>>> 26d6d555
     MAX_COUNT
 };
 
@@ -381,16 +378,15 @@
 #define GraphicsApiVulkan_1_1 "Vulkan2"
 
 enum class XRActivityLifecycleType {
-  UnKnown,
-  Created,
-  Started,
-  Resumed,
-  Paused,
-  Stopped,
-  SaveInstanceState,
-  Destroyed
-};
-
+    UnKnown,
+    Created,
+    Started,
+    Resumed,
+    Paused,
+    Stopped,
+    SaveInstanceState,
+    Destroyed
+};
 
 } // namespace xr
 } // namespace cc
