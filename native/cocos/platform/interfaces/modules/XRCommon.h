--- conflicted
+++ resolved
@@ -69,11 +69,7 @@
     PRESENT_ENABLE = 15,
     RENDER_EYE_FRAME_LEFT = 16,
     RENDER_EYE_FRAME_RIGHT = 17,
-<<<<<<< HEAD
-    FEATURE_PASSTHROUGH= 18,
-=======
     FEATURE_PASSTHROUGH = 18,
->>>>>>> 73d80047
     IMAGE_TRACKING = 19,
     IMAGE_TRACKING_CANDIDATEIMAGE = 20,
     IMAGE_TRACKING_DATA = 21,
@@ -335,18 +331,6 @@
 };
 
 struct XRTrackingImageData {
-<<<<<<< HEAD
-  std::string friendlyName;
-  uint32_t id;
-  uint8_t *buffer;
-  uint32_t bufferSize;
-  float physicalWidth;
-  float physicalHeight;
-  uint32_t pixelSizeWidth;
-  uint32_t pixelSizeHeight;
-  float posePosition[3];
-  float poseQuaternion[4];
-=======
     std::string friendlyName;
     uint32_t id;
     uint8_t *buffer;
@@ -357,7 +341,6 @@
     uint32_t pixelSizeHeight;
     float posePosition[3];
     float poseQuaternion[4];
->>>>>>> 73d80047
 };
 
 #define GraphicsApiOpenglES   "OpenGLES"
