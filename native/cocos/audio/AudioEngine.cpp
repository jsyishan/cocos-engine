/****************************************************************************
 Copyright (c) 2014-2016 Chukong Technologies Inc.
 Copyright (c) 2017-2021 Xiamen Yaji Software Co., Ltd.

 http://www.cocos.com

 Permission is hereby granted, free of charge, to any person obtaining a copy
 of this software and associated engine source code (the "Software"), a limited,
 worldwide, royalty-free, non-assignable, revocable and non-exclusive license
 to use Cocos Creator solely to develop games on your target platforms. You shall
 not use Cocos Creator software for developing other software or tools that's
 used for developing games. You are not granted to publish, distribute,
 sublicense, and/or sell copies of Cocos Creator.

 The software or tools in this License Agreement are licensed, not sold.
 Xiamen Yaji Software Co., Ltd. reserves all rights not expressly granted to you.

 THE SOFTWARE IS PROVIDED "AS IS", WITHOUT WARRANTY OF ANY KIND, EXPRESS OR
 IMPLIED, INCLUDING BUT NOT LIMITED TO THE WARRANTIES OF MERCHANTABILITY,
 FITNESS FOR A PARTICULAR PURPOSE AND NONINFRINGEMENT. IN NO EVENT SHALL THE
 AUTHORS OR COPYRIGHT HOLDERS BE LIABLE FOR ANY CLAIM, DAMAGES OR OTHER
 LIABILITY, WHETHER IN AN ACTION OF CONTRACT, TORT OR OTHERWISE, ARISING FROM,
 OUT OF OR IN CONNECTION WITH THE SOFTWARE OR THE USE OR OTHER DEALINGS IN
 THE SOFTWARE.
****************************************************************************/

#include "audio/include/AudioEngine.h"
#include "base/Log.h"
#include "base/Utils.h"
#include "platform/FileUtils.h"

#include <condition_variable>
#include <mutex>
#include <queue>
#include <thread>

#if CC_PLATFORM == CC_PLATFORM_ANDROID
    #include "audio/android/AudioEngine-inl.h"
#elif CC_PLATFORM == CC_PLATFORM_MAC_IOS || CC_PLATFORM == CC_PLATFORM_MAC_OSX
    #include "audio/apple/AudioEngine-inl.h"
#elif CC_PLATFORM == CC_PLATFORM_WINDOWS || CC_PLATFORM == CC_PLATFORM_OHOS
    #include "audio/oalsoft/AudioEngine-soft.h"
#elif CC_PLATFORM == CC_PLATFORM_WINRT
    #include "audio/winrt/AudioEngine-winrt.h"
#elif CC_PLATFORM == CC_PLATFORM_LINUX
    #include "audio/linux/AudioEngine-linux.h"
#elif CC_PLATFORM == CC_PLATFORM_TIZEN
    #include "audio/tizen/AudioEngine-tizen.h"
#endif

#define TIME_DELAY_PRECISION 0.0001

#ifdef ERROR
    #undef ERROR
#endif // ERROR

using namespace cc; //NOLINT

const int   AudioEngine::INVALID_AUDIO_ID = -1;
const float AudioEngine::TIME_UNKNOWN     = -1.0F;

//audio file path,audio IDs
std::unordered_map<std::string, std::list<int>> AudioEngine::sAudioPathIDMap;
//profileName,ProfileHelper
std::unordered_map<std::string, AudioEngine::ProfileHelper> AudioEngine::sAudioPathProfileHelperMap;
unsigned int                                                AudioEngine::sMaxInstances         = MAX_AUDIOINSTANCES;
AudioEngine::ProfileHelper *                                AudioEngine::sDefaultProfileHelper = nullptr;
std::unordered_map<int, AudioEngine::AudioInfo>             AudioEngine::sAudioIDInfoMap;
AudioEngineImpl *                                           AudioEngine::sAudioEngineImpl = nullptr;

uint32_t         AudioEngine::sOnPauseListenerID  = 0;
uint32_t         AudioEngine::sOnResumeListenerID = 0;
std::vector<int> AudioEngine::sBreakAudioID;

AudioEngine::AudioEngineThreadPool *AudioEngine::sThreadPool = nullptr;
bool                                AudioEngine::sIsEnabled  = true;

AudioEngine::AudioInfo::AudioInfo()
: filePath(nullptr),
  profileHelper(nullptr),
  volume(1.0F),
  loop(false),
  duration(TIME_UNKNOWN),
  state(AudioState::INITIALIZING) {
}

AudioEngine::AudioInfo::~AudioInfo() = default;

class AudioEngine::AudioEngineThreadPool {
public:
    explicit AudioEngineThreadPool(int threads = 4) {
        for (int index = 0; index < threads; ++index) {
            _workers.emplace_back(std::thread(std::bind(&AudioEngineThreadPool::threadFunc, this)));
        }
    }

    void addTask(const std::function<void()> &task) {
        std::unique_lock<std::mutex> lk(_queueMutex);
        _taskQueue.emplace(task);
        _taskCondition.notify_one();
    }

    ~AudioEngineThreadPool() {
        {
            std::unique_lock<std::mutex> lk(_queueMutex);
            _stop = true;
            _taskCondition.notify_all();
        }

        for (auto &&worker : _workers) {
            worker.join();
        }
    }

private:
    void threadFunc() {
        while (true) {
            std::function<void()> task = nullptr;
            {
                std::unique_lock<std::mutex> lk(_queueMutex);
                if (_stop) {
                    break;
                }
                if (!_taskQueue.empty()) {
                    task = std::move(_taskQueue.front());
                    _taskQueue.pop();
                } else {
                    _taskCondition.wait(lk);
                    continue;
                }
            }

            task();
        }
    }

    std::vector<std::thread>          _workers;
    std::queue<std::function<void()>> _taskQueue;

    std::mutex              _queueMutex;
    std::condition_variable _taskCondition;
    bool                    _stop{};
};

void AudioEngine::end() {
    stopAll();

    if (sThreadPool) {
        delete sThreadPool;
        sThreadPool = nullptr;
    }

    delete sAudioEngineImpl;
    sAudioEngineImpl = nullptr;

    delete sDefaultProfileHelper;
    sDefaultProfileHelper = nullptr;

    if (sOnPauseListenerID != 0) {
        EventDispatcher::removeCustomEventListener(EVENT_COME_TO_BACKGROUND, sOnPauseListenerID);
        sOnPauseListenerID = 0;
    }

    if (sOnResumeListenerID != 0) {
        EventDispatcher::removeCustomEventListener(EVENT_COME_TO_FOREGROUND, sOnResumeListenerID);
        sOnResumeListenerID = 0;
    }
}

bool AudioEngine::lazyInit() {
    if (sAudioEngineImpl == nullptr) {
        sAudioEngineImpl = new (std::nothrow) AudioEngineImpl();
        if (!sAudioEngineImpl || !sAudioEngineImpl->init()) {
            delete sAudioEngineImpl;
            sAudioEngineImpl = nullptr;
            return false;
        }
        sOnPauseListenerID  = EventDispatcher::addCustomEventListener(EVENT_COME_TO_BACKGROUND, AudioEngine::onEnterBackground);
        sOnResumeListenerID = EventDispatcher::addCustomEventListener(EVENT_COME_TO_FOREGROUND, AudioEngine::onEnterForeground);
    }

#if (CC_PLATFORM != CC_PLATFORM_ANDROID)
    if (sAudioEngineImpl && sThreadPool == nullptr) {
        sThreadPool = new (std::nothrow) AudioEngineThreadPool();
    }
#endif

    return true;
}

int AudioEngine::play2d(const std::string &filePath, bool loop, float volume, const AudioProfile *profile) {
    int ret = AudioEngine::INVALID_AUDIO_ID;

    do {
        if (!isEnabled()) {
            break;
        }

        if (!lazyInit()) {
            break;
        }

        if (!FileUtils::getInstance()->isFileExist(filePath)) {
            break;
        }

        auto profileHelper = sDefaultProfileHelper;
        if (profile && profile != &profileHelper->profile) {
            CC_ASSERT(!profile->name.empty());
            profileHelper          = &sAudioPathProfileHelperMap[profile->name];
            profileHelper->profile = *profile;
        }

        if (sAudioIDInfoMap.size() >= sMaxInstances) {
            CC_LOG_INFO("Fail to play %s cause by limited max instance of AudioEngine", filePath.c_str());
            break;
        }
        if (profileHelper) {
            if (profileHelper->profile.maxInstances != 0 && profileHelper->audioIDs.size() >= profileHelper->profile.maxInstances) {
                CC_LOG_INFO("Fail to play %s cause by limited max instance of AudioProfile", filePath.c_str());
                break;
            }
            if (profileHelper->profile.minDelay > TIME_DELAY_PRECISION) {
                auto currTime = std::chrono::high_resolution_clock::now();
                auto delay    = static_cast<float>(std::chrono::duration_cast<std::chrono::microseconds>(currTime - profileHelper->lastPlayTime).count()) / 1000000.0;
                if (profileHelper->lastPlayTime.time_since_epoch().count() != 0 && delay <= profileHelper->profile.minDelay) {
                    CC_LOG_INFO("Fail to play %s cause by limited minimum delay", filePath.c_str());
                    break;
                }
            }
        }

        if (volume < 0.0F) {
            volume = 0.0F;
        } else if (volume > 1.0F) {
            volume = 1.0F;
        }

        ret = sAudioEngineImpl->play2d(filePath, loop, volume);
        if (ret != INVALID_AUDIO_ID) {
            sAudioPathIDMap[filePath].push_back(ret);
            auto it = sAudioPathIDMap.find(filePath);

            auto &audioRef    = sAudioIDInfoMap[ret];
            audioRef.volume   = volume;
            audioRef.loop     = loop;
            audioRef.filePath = &it->first;

            if (profileHelper) {
                profileHelper->lastPlayTime = std::chrono::high_resolution_clock::now();
                profileHelper->audioIDs.push_back(ret);
            }
            audioRef.profileHelper = profileHelper;
        }
    } while (false);

    return ret;
}

void AudioEngine::setLoop(int audioID, bool loop) {
    auto it = sAudioIDInfoMap.find(audioID);
    if (it != sAudioIDInfoMap.end() && it->second.loop != loop) {
        sAudioEngineImpl->setLoop(audioID, loop);
        it->second.loop = loop;
    }
}

void AudioEngine::setVolume(int audioID, float volume) {
    auto it = sAudioIDInfoMap.find(audioID);
    if (it != sAudioIDInfoMap.end()) {
        if (volume < 0.0F) {
            volume = 0.0F;
        } else if (volume > 1.0F) {
            volume = 1.0F;
        }

        if (it->second.volume != volume) {
            sAudioEngineImpl->setVolume(audioID, volume);
            it->second.volume = volume;
        }
    }
}

void AudioEngine::pause(int audioID) {
    auto it = sAudioIDInfoMap.find(audioID);
    if (it != sAudioIDInfoMap.end() && it->second.state == AudioState::PLAYING) {
        sAudioEngineImpl->pause(audioID);
        it->second.state = AudioState::PAUSED;
    }
}

void AudioEngine::pauseAll() {
    auto itEnd = sAudioIDInfoMap.end();
    for (auto it = sAudioIDInfoMap.begin(); it != itEnd; ++it) {
        if (it->second.state == AudioState::PLAYING) {
            sAudioEngineImpl->pause(it->first);
            it->second.state = AudioState::PAUSED;
        }
    }
}

void AudioEngine::resume(int audioID) {
    auto it = sAudioIDInfoMap.find(audioID);
    if (it != sAudioIDInfoMap.end() && it->second.state == AudioState::PAUSED) {
        sAudioEngineImpl->resume(audioID);
        it->second.state = AudioState::PLAYING;
    }
}

void AudioEngine::resumeAll() {
    auto itEnd = sAudioIDInfoMap.end();
    for (auto it = sAudioIDInfoMap.begin(); it != itEnd; ++it) {
        if (it->second.state == AudioState::PAUSED) {
            sAudioEngineImpl->resume(it->first);
            it->second.state = AudioState::PLAYING;
        }
    }
}

void AudioEngine::onEnterBackground(const CustomEvent & /*event*/) {
    auto itEnd = sAudioIDInfoMap.end();
    for (auto it = sAudioIDInfoMap.begin(); it != itEnd; ++it) {
        if (it->second.state == AudioState::PLAYING) {
<<<<<<< HEAD
            _audioEngineImpl->pause(it->first);
            it->second.state = AudioState::PAUSED;
            _breakAudioID.push_back(it->first);
=======
            sAudioEngineImpl->pause(it->first);
            sBreakAudioID.push_back(it->first);
>>>>>>> 502deafb
        }
    }

#if CC_PLATFORM == CC_PLATFORM_ANDROID
    if (sAudioEngineImpl) {
        sAudioEngineImpl->onPause();
    }
#endif
}

<<<<<<< HEAD
void AudioEngine::onEnterForeground(const CustomEvent &event) {
    auto itEnd = _breakAudioID.end();
    for (auto it = _breakAudioID.begin(); it != itEnd; ++it) {
        auto iter = _audioIDInfoMap.find(*it);
        if (iter != _audioIDInfoMap.end() && iter->second.state == AudioState::PAUSED)
        {
            _audioEngineImpl->resume(*it);
            iter->second.state = AudioState::PLAYING;
        }
=======
void AudioEngine::onEnterForeground(const CustomEvent & /*event*/) {
    auto itEnd = sBreakAudioID.end();
    for (auto it = sBreakAudioID.begin(); it != itEnd; ++it) {
        sAudioEngineImpl->resume(*it);
>>>>>>> 502deafb
    }
    sBreakAudioID.clear();

#if CC_PLATFORM == CC_PLATFORM_ANDROID
    if (sAudioEngineImpl) {
        sAudioEngineImpl->onResume();
    }
#endif
}

void AudioEngine::stop(int audioID) {
    auto it = sAudioIDInfoMap.find(audioID);
    if (it != sAudioIDInfoMap.end()) {
        sAudioEngineImpl->stop(audioID);

        remove(audioID);
    }
}

void AudioEngine::remove(int audioID) {
    auto it = sAudioIDInfoMap.find(audioID);
    if (it != sAudioIDInfoMap.end()) {
        if (it->second.profileHelper) {
            it->second.profileHelper->audioIDs.remove(audioID);
        }
        sAudioPathIDMap[*it->second.filePath].remove(audioID);
        sAudioIDInfoMap.erase(audioID);
    }
}

void AudioEngine::stopAll() {
    if (!sAudioEngineImpl) {
        return;
    }
    sAudioEngineImpl->stopAll();
    auto itEnd = sAudioIDInfoMap.end();
    for (auto it = sAudioIDInfoMap.begin(); it != itEnd; ++it) {
        if (it->second.profileHelper) {
            it->second.profileHelper->audioIDs.remove(it->first);
        }
    }
    sAudioPathIDMap.clear();
    sAudioIDInfoMap.clear();
}

void AudioEngine::uncache(const std::string &filePath) {
    auto audioIDsIter = sAudioPathIDMap.find(filePath);
    if (audioIDsIter != sAudioPathIDMap.end()) {
        //@Note: For safely iterating elements from the audioID list, we need to copy the list
        // since 'AudioEngine::remove' may be invoked in 'sAudioEngineImpl->stop' synchronously.
        // If this happens, it will break the iteration, and crash will appear on some devices.
        std::list<int> copiedIDs(audioIDsIter->second);

        for (int audioID : copiedIDs) {
            sAudioEngineImpl->stop(audioID);

            auto itInfo = sAudioIDInfoMap.find(audioID);
            if (itInfo != sAudioIDInfoMap.end()) {
                if (itInfo->second.profileHelper) {
                    itInfo->second.profileHelper->audioIDs.remove(audioID);
                }
                sAudioIDInfoMap.erase(audioID);
            }
        }
        sAudioPathIDMap.erase(filePath);
    }

    if (sAudioEngineImpl) {
        sAudioEngineImpl->uncache(filePath);
    }
}

void AudioEngine::uncacheAll() {
    if (!sAudioEngineImpl) {
        return;
    }
    stopAll();
    sAudioEngineImpl->uncacheAll();
}

float AudioEngine::getDuration(int audioID) {
    auto it = sAudioIDInfoMap.find(audioID);
    if (it != sAudioIDInfoMap.end() && it->second.state != AudioState::INITIALIZING) {
        if (it->second.duration == TIME_UNKNOWN) {
            it->second.duration = sAudioEngineImpl->getDuration(audioID);
        }
        return it->second.duration;
    }

    return TIME_UNKNOWN;
}

float AudioEngine::getDurationFromFile(const std::string &filePath) {
    lazyInit();

    if (sAudioEngineImpl) {
        return sAudioEngineImpl->getDurationFromFile(filePath);
    }

    return TIME_UNKNOWN;
}

bool AudioEngine::setCurrentTime(int audioID, float time) {
    auto it = sAudioIDInfoMap.find(audioID);
    if (it != sAudioIDInfoMap.end() && it->second.state != AudioState::INITIALIZING) {
        return sAudioEngineImpl->setCurrentTime(audioID, time);
    }

    return false;
}

float AudioEngine::getCurrentTime(int audioID) {
    auto it = sAudioIDInfoMap.find(audioID);
    if (it != sAudioIDInfoMap.end() && it->second.state != AudioState::INITIALIZING) {
        return sAudioEngineImpl->getCurrentTime(audioID);
    }
    return 0.0F;
}

void AudioEngine::setFinishCallback(int audioID, const std::function<void(int, const std::string &)> &callback) {
    auto it = sAudioIDInfoMap.find(audioID);
    if (it != sAudioIDInfoMap.end()) {
        sAudioEngineImpl->setFinishCallback(audioID, callback);
    }
}

bool AudioEngine::setMaxAudioInstance(int maxInstances) {
    if (maxInstances > 0 && maxInstances <= MAX_AUDIOINSTANCES) {
        sMaxInstances = maxInstances;
        return true;
    }

    return false;
}

bool AudioEngine::isLoop(int audioID) {
    auto tmpIterator = sAudioIDInfoMap.find(audioID);
    if (tmpIterator != sAudioIDInfoMap.end()) {
        return tmpIterator->second.loop;
    }

    CC_LOG_INFO("AudioEngine::isLoop-->The audio instance %d is non-existent", audioID);
    return false;
}

float AudioEngine::getVolume(int audioID) {
    auto tmpIterator = sAudioIDInfoMap.find(audioID);
    if (tmpIterator != sAudioIDInfoMap.end()) {
        return tmpIterator->second.volume;
    }

    CC_LOG_INFO("AudioEngine::getVolume-->The audio instance %d is non-existent", audioID);
    return 0.0F;
}

AudioEngine::AudioState AudioEngine::getState(int audioID) {
    auto tmpIterator = sAudioIDInfoMap.find(audioID);
    if (tmpIterator != sAudioIDInfoMap.end()) {
        return tmpIterator->second.state;
    }

    return AudioState::ERROR;
}

AudioProfile *AudioEngine::getProfile(int audioID) {
    auto it = sAudioIDInfoMap.find(audioID);
    if (it != sAudioIDInfoMap.end()) {
        return &it->second.profileHelper->profile;
    }

    return nullptr;
}

AudioProfile *AudioEngine::getDefaultProfile() {
    if (sDefaultProfileHelper == nullptr) {
        sDefaultProfileHelper = new (std::nothrow) ProfileHelper();
    }

    return &sDefaultProfileHelper->profile;
}

AudioProfile *AudioEngine::getProfile(const std::string &name) {
    auto it = sAudioPathProfileHelperMap.find(name);
    if (it != sAudioPathProfileHelperMap.end()) {
        return &it->second.profile;
    }
    return nullptr;
}

void AudioEngine::preload(const std::string &filePath, const std::function<void(bool isSuccess)> &callback) {
    if (!isEnabled()) {
        callback(false);
        return;
    }

    lazyInit();

    if (sAudioEngineImpl) {
        if (!FileUtils::getInstance()->isFileExist(filePath)) {
            if (callback) {
                callback(false);
            }
            return;
        }

        sAudioEngineImpl->preload(filePath, callback);
    }
}

void AudioEngine::addTask(const std::function<void()> &task) {
    lazyInit();

    if (sAudioEngineImpl && sThreadPool) {
        sThreadPool->addTask(task);
    }
}

int AudioEngine::getPlayingAudioCount() {
    return static_cast<int>(sAudioIDInfoMap.size());
}

void AudioEngine::setEnabled(bool isEnabled) {
    if (sIsEnabled != isEnabled) {
        sIsEnabled = isEnabled;

        if (!sIsEnabled) {
            stopAll();
        }
    }
}

bool AudioEngine::isEnabled() {
    return sIsEnabled;
}<|MERGE_RESOLUTION|>--- conflicted
+++ resolved
@@ -321,14 +321,9 @@
     auto itEnd = sAudioIDInfoMap.end();
     for (auto it = sAudioIDInfoMap.begin(); it != itEnd; ++it) {
         if (it->second.state == AudioState::PLAYING) {
-<<<<<<< HEAD
-            _audioEngineImpl->pause(it->first);
+            sAudioEngineImpl->pause(it->first);
             it->second.state = AudioState::PAUSED;
-            _breakAudioID.push_back(it->first);
-=======
-            sAudioEngineImpl->pause(it->first);
             sBreakAudioID.push_back(it->first);
->>>>>>> 502deafb
         }
     }
 
@@ -339,22 +334,14 @@
 #endif
 }
 
-<<<<<<< HEAD
-void AudioEngine::onEnterForeground(const CustomEvent &event) {
-    auto itEnd = _breakAudioID.end();
-    for (auto it = _breakAudioID.begin(); it != itEnd; ++it) {
-        auto iter = _audioIDInfoMap.find(*it);
-        if (iter != _audioIDInfoMap.end() && iter->second.state == AudioState::PAUSED)
-        {
-            _audioEngineImpl->resume(*it);
-            iter->second.state = AudioState::PLAYING;
-        }
-=======
 void AudioEngine::onEnterForeground(const CustomEvent & /*event*/) {
     auto itEnd = sBreakAudioID.end();
     for (auto it = sBreakAudioID.begin(); it != itEnd; ++it) {
-        sAudioEngineImpl->resume(*it);
->>>>>>> 502deafb
+        auto iter = sAudioIDInfoMap.find(*it);
+        if (iter != sAudioIDInfoMap.end() && iter->second.state == AudioState::PAUSED) {
+            sAudioEngineImpl->resume(*it);
+            iter->second.state = AudioState::PLAYING;
+        }
     }
     sBreakAudioID.clear();
 
