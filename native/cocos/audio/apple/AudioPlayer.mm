/****************************************************************************
 Copyright (c) 2014-2016 Chukong Technologies Inc.
 Copyright (c) 2017-2022 Xiamen Yaji Software Co., Ltd.

 http://www.cocos.com

 Permission is hereby granted, free of charge, to any person obtaining a copy
 of this software and associated engine source code (the "Software"), a limited,
 worldwide, royalty-free, non-assignable, revocable and non-exclusive license
 to use Cocos Creator solely to develop games on your target platforms. You shall
 not use Cocos Creator software for developing other software or tools that's
 used for developing games. You are not granted to publish, distribute,
 sublicense, and/or sell copies of Cocos Creator.

 The software or tools in this License Agreement are licensed, not sold.
 Xiamen Yaji Software Co., Ltd. reserves all rights not expressly granted to you.

 THE SOFTWARE IS PROVIDED "AS IS", WITHOUT WARRANTY OF ANY KIND, EXPRESS OR
 IMPLIED, INCLUDING BUT NOT LIMITED TO THE WARRANTIES OF MERCHANTABILITY,
 FITNESS FOR A PARTICULAR PURPOSE AND NONINFRINGEMENT. IN NO EVENT SHALL THE
 AUTHORS OR COPYRIGHT HOLDERS BE LIABLE FOR ANY CLAIM, DAMAGES OR OTHER
 LIABILITY, WHETHER IN AN ACTION OF CONTRACT, TORT OR OTHERWISE, ARISING FROM,
 OUT OF OR IN CONNECTION WITH THE SOFTWARE OR THE USE OR OTHER DEALINGS IN
 THE SOFTWARE.
****************************************************************************/

#define LOG_TAG "AudioPlayer"

#import <Foundation/Foundation.h>
#include "audio/apple/AudioCache.h"
#include "audio/apple/AudioDecoder.h"
#include "audio/apple/AudioPlayer.h"
#include "base/memory/Memory.h"
#include "platform/FileUtils.h"

#ifdef VERY_VERY_VERBOSE_LOGGING
    #define ALOGVV ALOGV
#else
    #define ALOGVV(...) \
        do {            \
        } while (false)
#endif

using namespace cc;

namespace {
unsigned int __idIndex = 0;
}

AudioPlayer::AudioPlayer()
: _audioCache(nullptr), _finishCallbak(nullptr), _isDestroyed(false), _removeByAudioEngine(false), _ready(false), _currTime(0.0f), _streamingSource(false), _rotateBufferThread(nullptr), _timeDirty(false), _isRotateThreadExited(false), _needWakeupRotateThread(false), _id(++__idIndex) {
    memset(_bufferIds, 0, sizeof(_bufferIds));
}

AudioPlayer::~AudioPlayer() {
    ALOGVV("~AudioPlayer() (%p), id=%u", this, _id);
    destroy();

    if (_streamingSource) {
        alDeleteBuffers(QUEUEBUFFER_NUM, _bufferIds);
    }
}

void AudioPlayer::destroy() {
    if (_isDestroyed)
        return;

    ALOGVV("AudioPlayer::destroy begin, id=%u", _id);

    _isDestroyed = true;

    do {
        if (_audioCache != nullptr) {
            if (_audioCache->_state == AudioCache::State::INITIAL) {
                ALOGV("AudioPlayer::destroy, id=%u, cache isn't ready!", _id);
                break;
            }

            while (!_audioCache->_isLoadingFinished) {
                std::this_thread::sleep_for(std::chrono::milliseconds(5));
            }
        }

        // Wait for play2d to be finished.
        _play2dMutex.lock();
        _play2dMutex.unlock();

        if (_streamingSource) {
            if (_rotateBufferThread != nullptr) {
                while (!_isRotateThreadExited) {
                    _sleepCondition.notify_one();
                    std::this_thread::sleep_for(std::chrono::milliseconds(5));
                }

                if (_rotateBufferThread->joinable()) {
                    _rotateBufferThread->join();
                }

                delete _rotateBufferThread;
                _rotateBufferThread = nullptr;
                ALOGVV("rotateBufferThread exited!");

#if CC_TARGET_PLATFORM == CC_PLATFORM_IOS
                // some specific OpenAL implement defects existed on iOS platform
                // refer to: https://github.com/cocos2d/cocos2d-x/issues/18597
                ALint sourceState;
                ALint bufferProcessed = 0;
                alGetSourcei(_alSource, AL_SOURCE_STATE, &sourceState);
                if (sourceState == AL_PLAYING) {
                    alGetSourcei(_alSource, AL_BUFFERS_PROCESSED, &bufferProcessed);
                    while (bufferProcessed < QUEUEBUFFER_NUM) {
                        std::this_thread::sleep_for(std::chrono::milliseconds(2));
                        alGetSourcei(_alSource, AL_BUFFERS_PROCESSED, &bufferProcessed);
                    }
                    alSourceUnqueueBuffers(_alSource, QUEUEBUFFER_NUM, _bufferIds);
                    CHECK_AL_ERROR_DEBUG();
                }
                ALOGVV("UnqueueBuffers Before alSourceStop");
#endif
            }
        }
    } while (false);

    ALOGVV("Before alSourceStop");
    alSourceStop(_alSource);
    CHECK_AL_ERROR_DEBUG();
    ALOGVV("Before alSourcei");
    alSourcei(_alSource, AL_BUFFER, 0);
    CHECK_AL_ERROR_DEBUG();

    _removeByAudioEngine = true;

    _ready = false;
    ALOGVV("AudioPlayer::destroy end, id=%u", _id);
}

void AudioPlayer::setCache(AudioCache *cache) {
    _audioCache = cache;
}

bool AudioPlayer::play2d() {
    _play2dMutex.lock();
    ALOGVV("AudioPlayer::play2d, _alSource: %u", _alSource);

    /*********************************************************************/
    /*       Note that it may be in sub thread or in main thread.       **/
    /*********************************************************************/
    bool ret = false;
    do {
        if (_audioCache->_state != AudioCache::State::READY) {
            ALOGE("alBuffer isn't ready for play!");
            break;
        }

        alSourcei(_alSource, AL_BUFFER, 0);
        CHECK_AL_ERROR_DEBUG();
        alSourcef(_alSource, AL_PITCH, 1.0f);
        CHECK_AL_ERROR_DEBUG();
        alSourcef(_alSource, AL_GAIN, _volume);
        CHECK_AL_ERROR_DEBUG();
        alSourcei(_alSource, AL_LOOPING, AL_FALSE);
        CHECK_AL_ERROR_DEBUG();

        if (_audioCache->_queBufferFrames == 0) {
            if (_loop) {
                alSourcei(_alSource, AL_LOOPING, AL_TRUE);
                CHECK_AL_ERROR_DEBUG();
            }
        } else {
            alGenBuffers(QUEUEBUFFER_NUM, _bufferIds);

            auto alError = alGetError();
            if (alError == AL_NO_ERROR) {
                for (int index = 0; index < QUEUEBUFFER_NUM; ++index) {
                    alBufferData(_bufferIds[index], _audioCache->_format, _audioCache->_queBuffers[index], _audioCache->_queBufferSize[index], _audioCache->_sampleRate);
                }
                CHECK_AL_ERROR_DEBUG();
            } else {
                ALOGE("%s:alGenBuffers error code:%x", __PRETTY_FUNCTION__, alError);
                break;
            }
            _streamingSource = true;
        }

        {
            std::unique_lock<std::mutex> lk(_sleepMutex);
            if (_isDestroyed)
                break;

            if (_streamingSource) {
                // To continuously stream audio from a source without interruption, buffer queuing is required.
                alSourceQueueBuffers(_alSource, QUEUEBUFFER_NUM, _bufferIds);
                CHECK_AL_ERROR_DEBUG();
                _rotateBufferThread = ccnew std::thread(&AudioPlayer::rotateBufferThread, this, _audioCache->_queBufferFrames * QUEUEBUFFER_NUM + 1);
            } else {
                alSourcei(_alSource, AL_BUFFER, _audioCache->_alBufferId);
                CHECK_AL_ERROR_DEBUG();
            }

            alSourcePlay(_alSource);
        }

        auto alError = alGetError();
        if (alError != AL_NO_ERROR) {
            ALOGE("%s:alSourcePlay error code:%x", __PRETTY_FUNCTION__, alError);
            break;
        }
<<<<<<< HEAD

        ALint state;
        alGetSourcei(_alSource, AL_SOURCE_STATE, &state);
        CC_ASSERT(state == AL_PLAYING);
=======
        /** Due to the bug of OpenAL, when the second time OpenAL trying to mix audio into bus, the mRampState become kRampingComplete, and for those oalSource whose mRampState == kRampingComplete, nothing happens.
         * OALSource::Play{
         *      switch(mState){
         *       case kTransitionToStop:
         *       case kTransitionToStop:
         *         if(mRampState != kRampingComplete){..}
         *         break;
         *      }
         * }
         * So the assert here will trigger this bug as aolSource is reused.
         * Replace OpenAL with AVAudioEngine on V3.6 mightbe helpful
        */
        //assert(state == AL_PLAYING);
>>>>>>> 9be02257
        _ready = true;
        ret = true;
    } while (false);

    if (!ret) {
        _removeByAudioEngine = true;
    }

    _play2dMutex.unlock();
    return ret;
}

// rotateBufferThread is used to rotate alBufferData for _alSource when playing big audio file
void AudioPlayer::rotateBufferThread(int offsetFrame) {
    char *tmpBuffer = nullptr;
    AudioDecoder decoder;
    long long rotateSleepTime = static_cast<long long>(QUEUEBUFFER_TIME_STEP * 1000) / 2;
    do {
        BREAK_IF(!decoder.open(_audioCache->_fileFullPath.c_str()));

        uint32_t framesRead = 0;
        const uint32_t framesToRead = _audioCache->_queBufferFrames;
        const uint32_t bufferSize = framesToRead * decoder.getBytesPerFrame();
        tmpBuffer = (char *)malloc(bufferSize);
        memset(tmpBuffer, 0, bufferSize);

        if (offsetFrame != 0) {
            decoder.seek(offsetFrame);
        }

        ALint sourceState;
        ALint bufferProcessed = 0;
        bool needToExitThread = false;

        while (!_isDestroyed) {
            alGetSourcei(_alSource, AL_SOURCE_STATE, &sourceState);
            /* On IOS, audio state will lie, when the system is not fully foreground,
             * openAl will process the buffer in queue, but our condition cannot make sure that the audio
             * is playing as it's too short. Interesting IOS system.
             * Solution is to load buffer even if it's paused, just make sure that there's no bufferProcessed in 
             */
            if (sourceState == AL_PLAYING || sourceState == AL_PAUSED) {
                alGetSourcei(_alSource, AL_BUFFERS_PROCESSED, &bufferProcessed);
                while (bufferProcessed > 0) {
                    bufferProcessed--;
                    if (_timeDirty) {
                        _timeDirty = false;
                        offsetFrame = _currTime * decoder.getSampleRate();
                        decoder.seek(offsetFrame);
                    } else {
                        _currTime += QUEUEBUFFER_TIME_STEP;
                        if (_currTime > _audioCache->_duration) {
                            if (_loop) {
                                _currTime = 0.0f;
                            } else {
                                _currTime = _audioCache->_duration;
                            }
                        }
                    }

                    framesRead = decoder.readFixedFrames(framesToRead, tmpBuffer);

                    if (framesRead == 0) {
                        if (_loop) {
                            decoder.seek(0);
                            framesRead = decoder.readFixedFrames(framesToRead, tmpBuffer);
                        } else {
                            needToExitThread = true;
                            break;
                        }
                    }
                    /*
                     While the source is playing, alSourceUnqueueBuffers can be called to remove buffers which have
                     already played. Those buffers can then be filled with new data or discarded. New or refilled
                     buffers can then be attached to the playing source using alSourceQueueBuffers. As long as there is
                     always a new buffer to play in the queue, the source will continue to play.
                     */
                    ALuint bid;
                    alSourceUnqueueBuffers(_alSource, 1, &bid);
                    alBufferData(bid, _audioCache->_format, tmpBuffer, framesRead * decoder.getBytesPerFrame(), decoder.getSampleRate());
                    alSourceQueueBuffers(_alSource, 1, &bid);
                }
            }

            std::unique_lock<std::mutex> lk(_sleepMutex);
            if (_isDestroyed || needToExitThread) {
                break;
            }

            if (!_needWakeupRotateThread) {
                _sleepCondition.wait_for(lk, std::chrono::milliseconds(rotateSleepTime));
            }

            _needWakeupRotateThread = false;
        }

    } while (false);

    ALOGVV("Exit rotate buffer thread ...");
    decoder.close();
    free(tmpBuffer);
    _isRotateThreadExited = true;
}

void AudioPlayer::wakeupRotateThread() {
    _needWakeupRotateThread = true;
    _sleepCondition.notify_all();
}

bool AudioPlayer::setLoop(bool loop) {
    if (!_isDestroyed) {
        _loop = loop;
        return true;
    }

    return false;
}

bool AudioPlayer::setTime(float time) {
    if (!_isDestroyed && time >= 0.0f && time < _audioCache->_duration) {
        _currTime = time;
        _timeDirty = true;

        return true;
    }
    return false;
}<|MERGE_RESOLUTION|>--- conflicted
+++ resolved
@@ -205,12 +205,6 @@
             ALOGE("%s:alSourcePlay error code:%x", __PRETTY_FUNCTION__, alError);
             break;
         }
-<<<<<<< HEAD
-
-        ALint state;
-        alGetSourcei(_alSource, AL_SOURCE_STATE, &state);
-        CC_ASSERT(state == AL_PLAYING);
-=======
         /** Due to the bug of OpenAL, when the second time OpenAL trying to mix audio into bus, the mRampState become kRampingComplete, and for those oalSource whose mRampState == kRampingComplete, nothing happens.
          * OALSource::Play{
          *      switch(mState){
@@ -223,8 +217,7 @@
          * So the assert here will trigger this bug as aolSource is reused.
          * Replace OpenAL with AVAudioEngine on V3.6 mightbe helpful
         */
-        //assert(state == AL_PLAYING);
->>>>>>> 9be02257
+//        CC_ASSERT(state == AL_PLAYING);
         _ready = true;
         ret = true;
     } while (false);
