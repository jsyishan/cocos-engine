--- conflicted
+++ resolved
@@ -59,13 +59,8 @@
         }
         CC_LOG_DEBUG("wav info: frames: %d, samplerate: %d, channels: %d, format: %d", info.frames, info.samplerate, info.channels, info.format);
         _pcmHeader.channelCount = info.channels;
-<<<<<<< HEAD
         _pcmHeader.bytesPerFrame = 2 * info.channels;    // FIXED_16
-        _pcmHeader.dataFormat = AudioDataFormat::SIGNED_16;//FIXED,
-=======
-        _pcmHeader.bytesPerFrame = 2;                       // FIXED_16
         _pcmHeader.dataFormat = AudioDataFormat::SIGNED_16; //FIXED,
->>>>>>> cc43af0a
         _pcmHeader.sampleRate = info.samplerate;
         _pcmHeader.totalFrames = info.frames;
         _isOpened = true;
