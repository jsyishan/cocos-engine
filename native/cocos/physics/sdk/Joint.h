--- conflicted
+++ resolved
@@ -62,12 +62,8 @@
 CC_PHYSICS_JOINT_CLASS(FixedJoint)
 void setBreakForce(float force) override;
 void setBreakTorque(float torque) override;
-<<<<<<< HEAD
-}; // FixedJoint
-=======
 }
 ; // FixedJoint
->>>>>>> 73d80047
 
 } // namespace physics
 } // namespace cc