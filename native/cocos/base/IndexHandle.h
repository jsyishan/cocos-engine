/****************************************************************************
 Copyright (c) 2020-2021 Xiamen Yaji Software Co., Ltd.

 http://www.cocos.com

 Permission is hereby granted, free of charge, to any person obtaining a copy
 of this software and associated engine source code (the "Software"), a limited,
 worldwide, royalty-free, non-assignable, revocable and non-exclusive license
 to use Cocos Creator solely to develop games on your target platforms. You shall
 not use Cocos Creator software for developing other software or tools that's
 used for developing games. You are not granted to publish, distribute,
 sublicense, and/or sell copies of Cocos Creator.

 The software or tools in this License Agreement are licensed, not sold.
 Xiamen Yaji Software Co., Ltd. reserves all rights not expressly granted to you.

 THE SOFTWARE IS PROVIDED "AS IS", WITHOUT WARRANTY OF ANY KIND, EXPRESS OR
 IMPLIED, INCLUDING BUT NOT LIMITED TO THE WARRANTIES OF MERCHANTABILITY,
 FITNESS FOR A PARTICULAR PURPOSE AND NONINFRINGEMENT. IN NO EVENT SHALL THE
 AUTHORS OR COPYRIGHT HOLDERS BE LIABLE FOR ANY CLAIM, DAMAGES OR OTHER
 LIABILITY, WHETHER IN AN ACTION OF CONTRACT, TORT OR OTHERWISE, ARISING FROM,
 OUT OF OR IN CONNECTION WITH THE SOFTWARE OR THE USE OR OTHER DEALINGS IN
 THE SOFTWARE.
****************************************************************************/

#pragma once

#include <cstdint>
#include <limits>
#include <type_traits>

namespace cc {

template <typename Index, typename Enable = std::enable_if_t<std::is_integral<Index>::value>>
class IndexHandle {
public:
    struct Hasher {
        inline size_t operator()(IndexHandle const &s) const noexcept { return s._index; }
    };

    using IndexType = Index;

    IndexHandle() noexcept = default;
    explicit IndexHandle(IndexType index) noexcept : _index(index) {}

    inline bool isValid() const noexcept;
    inline void clear() noexcept;

    inline bool operator<(IndexHandle const &rhs) const noexcept;
    inline bool operator==(IndexHandle const &rhs) const noexcept;
    inline bool operator!=(IndexHandle const &rhs) const noexcept;
<<<<<<< HEAD
    inline      operator IndexType() const noexcept; // NOLINT(google-explicit-constructor) we need this implicity
=======
    inline      operator IndexType() const noexcept;
>>>>>>> c5aef246

    static IndexType constexpr UNINITIALIZED{std::numeric_limits<IndexType>::max()};

private:
    IndexType _index{UNINITIALIZED};
};

template <typename Index, typename Enable>
bool IndexHandle<Index, Enable>::isValid() const noexcept {
    return _index != UNINITIALIZED;
}

template <typename Index, typename Enable>
void IndexHandle<Index, Enable>::clear() noexcept {
    _index = UNINITIALIZED;
}

template <typename Index, typename Enable>
bool IndexHandle<Index, Enable>::operator<(IndexHandle const &rhs) const noexcept {
    return _index < rhs._index;
}

template <typename Index, typename Enable>
bool IndexHandle<Index, Enable>::operator==(IndexHandle const &rhs) const noexcept {
    return (_index == rhs._index);
}

template <typename Index, typename Enable>
bool IndexHandle<Index, Enable>::operator!=(IndexHandle const &rhs) const noexcept {
    return !operator==(rhs);
}

template <typename Index, typename Enable>
IndexHandle<Index, Enable>::operator IndexType() const noexcept {
    return _index;
}

} // namespace cc<|MERGE_RESOLUTION|>--- conflicted
+++ resolved
@@ -49,11 +49,7 @@
     inline bool operator<(IndexHandle const &rhs) const noexcept;
     inline bool operator==(IndexHandle const &rhs) const noexcept;
     inline bool operator!=(IndexHandle const &rhs) const noexcept;
-<<<<<<< HEAD
-    inline      operator IndexType() const noexcept; // NOLINT(google-explicit-constructor) we need this implicity
-=======
     inline      operator IndexType() const noexcept;
->>>>>>> c5aef246
 
     static IndexType constexpr UNINITIALIZED{std::numeric_limits<IndexType>::max()};
 
