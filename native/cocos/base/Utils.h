--- conflicted
+++ resolved
@@ -27,11 +27,8 @@
 
 #pragma once
 
-<<<<<<< HEAD
 #include <algorithm>
-=======
 #include <bitset>
->>>>>>> de8f96b1
 #include <cerrno>
 #include <climits>
 #include <limits>
