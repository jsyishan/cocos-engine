--- conflicted
+++ resolved
@@ -26,10 +26,7 @@
 #pragma once
 
 #include <cstdarg>
-<<<<<<< HEAD
 #include <cstddef>
-=======
->>>>>>> 77097c0d
 #include "Macros.h"
 #include "TypeDef.h"
 #include "memory/Memory.h"
