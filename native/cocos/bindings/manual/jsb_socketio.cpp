/****************************************************************************
 Copyright (c) 2017-2023 Xiamen Yaji Software Co., Ltd.

 http://www.cocos.com

 Permission is hereby granted, free of charge, to any person obtaining a copy
 of this software and associated documentation files (the "Software"), to deal
 in the Software without restriction, including without limitation the rights to
 use, copy, modify, merge, publish, distribute, sublicense, and/or sell copies
 of the Software, and to permit persons to whom the Software is furnished to do so,
 subject to the following conditions:

 The above copyright notice and this permission notice shall be included in
 all copies or substantial portions of the Software.

 THE SOFTWARE IS PROVIDED "AS IS", WITHOUT WARRANTY OF ANY KIND, EXPRESS OR
 IMPLIED, INCLUDING BUT NOT LIMITED TO THE WARRANTIES OF MERCHANTABILITY,
 FITNESS FOR A PARTICULAR PURPOSE AND NONINFRINGEMENT. IN NO EVENT SHALL THE
 AUTHORS OR COPYRIGHT HOLDERS BE LIABLE FOR ANY CLAIM, DAMAGES OR OTHER
 LIABILITY, WHETHER IN AN ACTION OF CONTRACT, TORT OR OTHERWISE, ARISING FROM,
 OUT OF OR IN CONNECTION WITH THE SOFTWARE OR THE USE OR OTHER DEALINGS IN
 THE SOFTWARE.
****************************************************************************/

#include "jsb_socketio.h"
#include "application/ApplicationManager.h"
#include "base/UTF8.h"
#include "cocos/base/DeferredReleasePool.h"
#include "cocos/bindings/jswrapper/SeApi.h"
#include "cocos/bindings/manual/jsb_conversions.h"
#include "cocos/bindings/manual/jsb_global.h"
#include "cocos/network/SocketIO.h"

// using namespace cc;
// using namespace cc::network;

se::Class *__jsb_SocketIO_class = nullptr; // NOLINT

class JSB_SocketIODelegate : public cc::RefCounted, public cc::network::SocketIO::SIODelegate {
public:
    // c++11 map to callbacks
    using JSB_SIOCallbackRegistry = ccstd::unordered_map<ccstd::string /* eventName */, se::ValueArray /* 0:callbackFunc, 1:target */>;

    JSB_SocketIODelegate() = default;

    ~JSB_SocketIODelegate() override {
        CC_LOG_INFO("In the destructor of JSB_SocketIODelegate(%p)", this);
    }

    void onConnect(cc::network::SIOClient * /*client*/) override {
    }

    void onMessage(cc::network::SIOClient * /*client*/, const ccstd::string & /*data*/) override {
    }

    void onClose(cc::network::SIOClient *client) override { // NOLINT
        CC_LOG_DEBUG("JSB SocketIO::SIODelegate->onClose method called from native");
        this->fireEventToScript(client, "disconnect", "");

        se::NativePtrToObjectMap::forEach(client, [](se::Object *obj) {
            obj->unroot();
        });

        if (getRefCount() == 1) {
            cc::DeferredReleasePool::add(this);
        } else {
            release();
        }
    }

    void onError(cc::network::SIOClient *client, const ccstd::string &data) override { // NOLINT
        CC_LOG_DEBUG("JSB SocketIO::SIODelegate->onError method called from native with data: %s", data.c_str());
        this->fireEventToScript(client, "error", data);

        se::NativePtrToObjectMap::forEach(client, [](se::Object *obj) {
            obj->unroot();
        });
    }

    void fireEventToScript(cc::network::SIOClient *client, const ccstd::string &eventName, const ccstd::string &data) override { // NOLINT
        CC_LOG_DEBUG("JSB SocketIO::SIODelegate->fireEventToScript method called from native with name '%s' data: %s", eventName.c_str(), data.c_str());

        se::ScriptEngine::getInstance()->clearException();
        se::AutoHandleScope hs;

        if (!CC_CURRENT_APPLICATION()) {
            return;
        }

<<<<<<< HEAD
        if(!se::NativePtrToObjectMap::contains(client)) {// IDEA: client probably be a new value with the same address as the old one, it may cause undefined result.
=======
        if (!se::NativePtrToObjectMap::contains(client)) { // IDEA: client probably be a new value with the same address as the old one, it may cause undefined result.
>>>>>>> 73d80047
            return;
        }

        se::Value dataVal;
        if (data.empty()) {
            dataVal.setNull();
        } else {
            dataVal.setString(data);
        }

        auto it = _eventRegistry.find(eventName);

        if (it != _eventRegistry.end()) {
            const se::ValueArray &cbStruct = it->second;
            CC_ASSERT(cbStruct.size() == 2);
            const se::Value &callback = cbStruct[0];
            const se::Value &target = cbStruct[1];
            if (callback.isObject() && callback.toObject()->isFunction() && target.isObject()) {
                se::ValueArray args;
                args.push_back(dataVal);
                callback.toObject()->call(args, target.toObject());
            }
        }

        if (eventName == "disconnect") {
            CC_LOG_DEBUG("disconnect ... "); // IDEA:
        }
    }

    void addEvent(const ccstd::string &eventName, const se::Value &callback, const se::Value &target) {
        CC_ASSERT(callback.isObject() && callback.toObject()->isFunction());
        CC_ASSERT(target.isObject());
        _eventRegistry[eventName].clear();
        _eventRegistry[eventName].push_back(callback);
        _eventRegistry[eventName].push_back(target);
        target.toObject()->attachObject(callback.toObject());
    }

private:
    JSB_SIOCallbackRegistry _eventRegistry;
};

static bool SocketIO_finalize(se::State &s) { // NOLINT(readability-identifier-naming)
    auto *cobj = static_cast<cc::network::SIOClient *>(s.nativeThisObject());
    CC_LOG_INFO("jsbindings: finalizing JS object %p (SocketIO)", cobj);
    cobj->disconnect();
    auto *delegate = static_cast<JSB_SocketIODelegate *>(cobj->getDelegate());
    if (delegate->getRefCount() == 1) {
        cc::DeferredReleasePool::add(delegate);
    } else {
        delegate->release();
    }
    return true;
}
SE_BIND_FINALIZE_FUNC(SocketIO_finalize) // NOLINT(readability-identifier-naming)

static bool SocketIO_prop_getTag(se::State &s) { // NOLINT(readability-identifier-naming)
    auto *cobj = static_cast<cc::network::SIOClient *>(s.nativeThisObject());
    s.rval().setString(cobj->getTag());
    return true;
}
SE_BIND_PROP_GET(SocketIO_prop_getTag) // NOLINT(readability-identifier-naming)

static bool SocketIO_prop_setTag(se::State &s) { // NOLINT(readability-identifier-naming)
    auto *cobj = static_cast<cc::network::SIOClient *>(s.nativeThisObject());
    cobj->setTag(s.args()[0].toString().c_str());
    return true;
}
SE_BIND_PROP_SET(SocketIO_prop_setTag) // NOLINT(readability-identifier-naming)

static bool SocketIO_send(se::State &s) { // NOLINT(readability-identifier-naming)
    const auto &args = s.args();
    int argc = static_cast<int>(args.size());
    auto *cobj = static_cast<cc::network::SIOClient *>(s.nativeThisObject());

    if (argc == 1) {
        ccstd::string payload;
        bool ok = sevalue_to_native(args[0], &payload);
        SE_PRECONDITION2(ok, false, "Converting payload failed!");

        cobj->send(payload);
        return true;
    }

    SE_REPORT_ERROR("Wrong number of arguments: %d, expected: %d", argc, 1);
    return false;
}
SE_BIND_FUNC(SocketIO_send) // NOLINT(readability-identifier-naming)

static bool SocketIO_emit(se::State &s) { // NOLINT(readability-identifier-naming)
    const auto &args = s.args();
    int argc = static_cast<int>(args.size());
    auto *cobj = static_cast<cc::network::SIOClient *>(s.nativeThisObject());

    if (argc >= 1) {
        bool ok = false;
        ccstd::string eventName;
        ok = sevalue_to_native(args[0], &eventName);
        SE_PRECONDITION2(ok, false, "Converting eventName failed!");

        ccstd::string payload;
        if (argc >= 2) {
            const auto &arg1 = args[1];
            // Add this check to make it compatible with old version.
            // jsval_to_std_string in v1.6 returns empty string if arg1 is null or undefined
            // while seval_to_std_string since 1.7.2 follows JS standard to return "null" or "undefined".
            // Therefore, we need a workaround to make it be compatible with versions lower than v1.7.
            if (!arg1.isNullOrUndefined()) {
                ok = sevalue_to_native(arg1, &payload);
                SE_PRECONDITION2(ok, false, "Converting payload failed!");
            }
        }

        cobj->emit(eventName, payload);
        return true;
    }

    SE_REPORT_ERROR("Wrong number of arguments: %d, expected: %d", argc, 2);
    return false;
}
SE_BIND_FUNC(SocketIO_emit) // NOLINT(readability-identifier-naming)

static bool SocketIO_disconnect(se::State &s) { // NOLINT(readability-identifier-naming)
    const auto &args = s.args();
    int argc = static_cast<int>(args.size());
    auto *cobj = static_cast<cc::network::SIOClient *>(s.nativeThisObject());

    if (argc == 0) {
        cobj->disconnect();
        return true;
    }

    SE_REPORT_ERROR("Wrong number of arguments: %d, expected: %d", argc, 0);
    return false;
}
SE_BIND_FUNC(SocketIO_disconnect) // NOLINT(readability-identifier-naming)

static bool SocketIO_on(se::State &s) { // NOLINT(readability-identifier-naming)
    const auto &args = s.args();
    int argc = static_cast<int>(args.size());
    auto *cobj = static_cast<cc::network::SIOClient *>(s.nativeThisObject());

    if (argc == 2) {
        bool ok = false;
        ccstd::string eventName;
        ok = sevalue_to_native(args[0], &eventName);
        SE_PRECONDITION2(ok, false, "Converting eventName failed!");

        CC_LOG_DEBUG("JSB SocketIO eventName to: '%s'", eventName.c_str());

        (static_cast<JSB_SocketIODelegate *>(cobj->getDelegate()))->addEvent(eventName, args[1], se::Value(s.thisObject()));
        return true;
    }

    SE_REPORT_ERROR("Wrong number of arguments: %d, expected: %d", argc, 2);
    return false;
}
SE_BIND_FUNC(SocketIO_on) // NOLINT(readability-identifier-naming)

// static
static bool SocketIO_connect(se::State &s) { // NOLINT(readability-identifier-naming)
    const auto &args = s.args();
    int argc = static_cast<int>(args.size());
    CC_LOG_DEBUG("JSB SocketIO.connect method called");

    if (argc >= 1 && argc <= 3) {
        ccstd::string url;
        ccstd::string caFilePath;
        bool ok = false;

        ok = sevalue_to_native(args[0], &url);
        SE_PRECONDITION2(ok, false, "Error processing arguments");

        if (argc == 2) {
            if (args[1].isObject()) {
                // Just ignore the option argument
            } else if (args[1].isString()) {
                // Assume it's CA root file path
                ok = sevalue_to_native(args[1], &caFilePath);
                SE_PRECONDITION2(ok, false, "Error processing arguments");
            }
        }

        if (argc == 3) {
            // Just ignore the option argument

            if (args[2].isString()) {
                // Assume it's CA root file path
                ok = sevalue_to_native(args[2], &caFilePath);
                SE_PRECONDITION2(ok, false, "Error processing arguments");
            }
        }

        auto *siodelegate = ccnew JSB_SocketIODelegate();

        CC_LOG_DEBUG("Calling native SocketIO.connect method");
        cc::network::SIOClient *ret = cc::network::SocketIO::connect(url, *siodelegate, caFilePath);
        if (ret != nullptr) {
            ret->addRef();
            siodelegate->addRef();

            se::Object *obj = se::Object::createObjectWithClass(__jsb_SocketIO_class);
            obj->setPrivateData(ret);

            s.rval().setObject(obj);
            obj->root();

            return true;
        }
        siodelegate->release();
        SE_REPORT_ERROR("SocketIO.connect return nullptr!");
        return false;
    }
    SE_REPORT_ERROR("JSB SocketIO.connect: Wrong number of arguments");
    return false;
}
SE_BIND_FUNC(SocketIO_connect) // NOLINT(readability-identifier-naming)

// static
static bool SocketIO_close(se::State &s) { // NOLINT(readability-identifier-naming)
    const auto &args = s.args();
    int argc = static_cast<int>(args.size());
    if (argc == 0) {
        return true;
    }

    SE_REPORT_ERROR("Wrong number of arguments: %d, expected: %d", argc, 0);
    return false;
}
SE_BIND_FUNC(SocketIO_close) // NOLINT(readability-identifier-naming)

bool register_all_socketio(se::Object *global) {
    se::Value nsVal;
    if (!global->getProperty("jsb", &nsVal, true)) {
        se::HandleObject jsobj(se::Object::createPlainObject());
        nsVal.setObject(jsobj);
        global->setProperty("jsb", nsVal);
    }
    se::Object *ns = nsVal.toObject();
    se::Class *cls = se::Class::create("SocketIO", ns, nullptr, nullptr);
    cls->defineFinalizeFunction(_SE(SocketIO_finalize));

    cls->defineProperty("tag", _SE(SocketIO_prop_getTag), _SE(SocketIO_prop_setTag));

    cls->defineFunction("send", _SE(SocketIO_send));
    cls->defineFunction("emit", _SE(SocketIO_emit));
    cls->defineFunction("disconnect", _SE(SocketIO_disconnect));
    cls->defineFunction("on", _SE(SocketIO_on));

    cls->install();

    JSBClassType::registerClass<cc::network::SocketIO>(cls);

    se::Value ctorVal;
    ns->getProperty("SocketIO", &ctorVal);
    ctorVal.toObject()->defineFunction("connect", _SE(SocketIO_connect));
    ctorVal.toObject()->defineFunction("close", _SE(SocketIO_close));

    __jsb_SocketIO_class = cls;

    se::ScriptEngine::getInstance()->clearException();
    return true;
}<|MERGE_RESOLUTION|>--- conflicted
+++ resolved
@@ -87,11 +87,7 @@
             return;
         }
 
-<<<<<<< HEAD
-        if(!se::NativePtrToObjectMap::contains(client)) {// IDEA: client probably be a new value with the same address as the old one, it may cause undefined result.
-=======
         if (!se::NativePtrToObjectMap::contains(client)) { // IDEA: client probably be a new value with the same address as the old one, it may cause undefined result.
->>>>>>> 73d80047
             return;
         }
 
