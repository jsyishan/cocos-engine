--- conflicted
+++ resolved
@@ -323,14 +323,13 @@
     return true;
 }
 
-template<typename T>
+template <typename T>
 void cc_tmp_set_private_data(se::Object *obj, T *v) { // NOLINT(readability-identifier-naming)
-    if constexpr (std::is_base_of_v<cc::RefCounted,T>) {
+    if constexpr (std::is_base_of_v<cc::RefCounted, T>) {
         obj->setPrivateData(v);
-    }else{
+    } else {
         obj->setRawPrivateData(v);
     }
-
 }
 
 inline void cc_tmp_set_private_data(se::Object *obj, cc::gfx::Sampler *v) { // NOLINT(readability-identifier-naming)
@@ -1078,13 +1077,7 @@
         out->reset();
         return true;
     }
-<<<<<<< HEAD
-    auto *privateObject = from.toObject()->getPrivateObject();
-    CC_ASSERT(privateObject->isSharedPtr());
-    *out = static_cast<se::TypedPrivateObject<T> *>(privateObject)->share();
-=======
     *out = from.toObject()->getPrivateSharedPtr<T>();
->>>>>>> 63471321
     return true;
 }
 
@@ -1219,7 +1212,7 @@
 }
 
 template <typename T>
-inline bool nativevalue_to_se(ccstd::vector<T> *const from, se::Value &to, se::Object *ctx) {  // NOLINT
+inline bool nativevalue_to_se(ccstd::vector<T> *const from, se::Value &to, se::Object *ctx) { // NOLINT
     return nativevalue_to_se(*from, to, ctx);
 }
 
