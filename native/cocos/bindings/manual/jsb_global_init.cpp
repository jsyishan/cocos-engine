--- conflicted
+++ resolved
@@ -23,24 +23,18 @@
  THE SOFTWARE.
 ****************************************************************************/
 
-<<<<<<< HEAD
 // clang-format off
 #include "base/Macros.h"
-=======
 // clang-format: off
 #include <string>
 #if CC_PLATFORM == CC_PLATFORM_WINDOWS
     // Fix ssize_t defination
     #include "cocos/bindings/jswrapper/config.h"
 #endif
->>>>>>> c5aef246
 #include "uv.h"
 // clang-format on
 
 #include "jsb_global_init.h"
-#include <chrono>
-#include <regex>
-#include <sstream>
 #include <type_traits>
 #include <utility>
 
@@ -52,29 +46,18 @@
 #include "jsb_conversions.h"
 #include "xxtea/xxtea.h"
 
-<<<<<<< HEAD
-=======
 #include <chrono>
 #include <regex>
 #include <sstream>
 #include <vector>
 
->>>>>>> c5aef246
 using namespace cc; //NOLINT
 
 se::Object *__jsbObj = nullptr; //NOLINT
 se::Object *__glObj  = nullptr; //NOLINT
 
-<<<<<<< HEAD
-namespace {
-std::basic_string<unsigned char> xxteaKey;
-}
-
-void jsb_set_xxtea_key(const std::string &key) { //NOLINT
-=======
 static std::basic_string<unsigned char> xxteaKey;
 void                                    jsb_set_xxtea_key(const std::string &key) { //NOLINT
->>>>>>> c5aef246
     xxteaKey.assign(key.begin(), key.end());
 }
 
