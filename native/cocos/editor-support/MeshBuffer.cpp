--- conflicted
+++ resolved
@@ -81,11 +81,8 @@
 
     auto *rVB = new IOTypedArray(se::Object::TypedArrayType::FLOAT32, _vb.getCapacity());
     _vbArr.push_back(rVB);
-<<<<<<< HEAD
-=======
     cleanUIMeshBuffer();
     addUIMeshBuffer();
->>>>>>> 080ad42b
 }
 
 void MeshBuffer::uploadVB() {
