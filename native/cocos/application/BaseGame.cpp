--- conflicted
+++ resolved
@@ -49,15 +49,6 @@
     std::call_once(_windowCreateFlag, [&]() {
         ISystemWindowInfo info;
         info.title = _windowInfo.title;
-<<<<<<< HEAD
-#if CC_PLATFORM == CC_PLATFORM_WINDOWS
-        info.x = _windowInfo.x == -1 ? 50 : _windowInfo.x; // 50 meams move window a little for now
-        info.y = _windowInfo.y == -1 ? 50 : _windowInfo.y; // same above
-#else
-        info.x = _windowInfo.x == -1 ? 0 : _windowInfo.x;
-        info.y = _windowInfo.y == -1 ? 0 : _windowInfo.y;
-#endif
-=======
     #if CC_PLATFORM == CC_PLATFORM_WINDOWS
         info.x = _windowInfo.x == -1 ? 50 : _windowInfo.x; // 50 meams move window a little for now
         info.y = _windowInfo.y == -1 ? 50 : _windowInfo.y; // same above
@@ -65,7 +56,6 @@
         info.x = _windowInfo.x == -1 ? 0 : _windowInfo.x;
         info.y = _windowInfo.y == -1 ? 0 : _windowInfo.y;
     #endif
->>>>>>> 73d80047
         info.width = _windowInfo.width;
         info.height = _windowInfo.height;
         info.flags = _windowInfo.flags;
