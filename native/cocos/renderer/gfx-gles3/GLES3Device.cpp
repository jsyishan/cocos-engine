--- conflicted
+++ resolved
@@ -95,22 +95,11 @@
     _features[(uint)Feature::INSTANCED_ARRAYS]        = true;
     _features[(uint)Feature::MULTIPLE_RENDER_TARGETS] = true;
     _features[(uint)Feature::BLEND_MINMAX]            = true;
-
-<<<<<<< HEAD
+    _features[(int)Feature::ELEMENT_INDEX_UINT] = true;
+
     uint minorVersion = ((GLES3Context *)_context)->minor_ver();
     if (minorVersion)
         _features[(uint)Feature::COMPUTE_SHADER] = true;
-=======
-    _features[(int)Feature::TEXTURE_FLOAT] = true;
-    _features[(int)Feature::TEXTURE_HALF_FLOAT] = true;
-    _features[(int)Feature::FORMAT_R11G11B10F] = true;
-    _features[(int)Feature::FORMAT_D24S8] = true;
-    _features[(int)Feature::MSAA] = true;
-    _features[(int)Feature::INSTANCED_ARRAYS] = true;
-    _features[(int)Feature::MULTIPLE_RENDER_TARGETS] = true;
-    _features[(uint)Feature::BLEND_MINMAX] = true;
-    _features[(int)Feature::ELEMENT_INDEX_UINT] = true;
->>>>>>> 49aa21c5
 
     if (checkExtension("color_buffer_float"))
         _features[(int)Feature::COLOR_FLOAT] = true;
