--- conflicted
+++ resolved
@@ -86,25 +86,15 @@
     _mtlFeatureSet = mu::highestSupportedFeatureSet(mtlDevice);
     const auto gpuFamily = mu::getGPUFamily(MTLFeatureSet(_mtlFeatureSet));
     _indirectDrawSupported = mu::isIndirectDrawSupported(gpuFamily);
-<<<<<<< HEAD
     _caps.maxVertexAttributes = mu::getMaxVertexAttributes(gpuFamily);
     _caps.maxTextureUnits = _caps.maxVertexTextureUnits = mu::getMaxEntriesInTextureArgumentTable(gpuFamily);
-    _caps.maxTextureUnits = mu::getMaxEntriesInSamplerStateArgumentTable(gpuFamily);
+    _maxSamplerUnits = mu::getMaxEntriesInSamplerStateArgumentTable(gpuFamily);
     _caps.maxTextureSize = mu::getMaxTexture2DWidthHeight(gpuFamily);
     _caps.maxCubeMapTextureSize = mu::getMaxCubeMapTextureWidthHeight(gpuFamily);
     _caps.maxColorRenderTargets = mu::getMaxColorRenderTarget(gpuFamily);
     _caps.uboOffsetAlignment = mu::getMinBufferOffsetAlignment(gpuFamily);
     _maxBufferBindingIndex = mu::getMaxEntriesInBufferArgumentTable(gpuFamily);
     _icbSuppored = mu::isIndirectCommandBufferSupported(MTLFeatureSet(_mtlFeatureSet));
-=======
-    _maxVertexAttributes = mu::getMaxVertexAttributes(gpuFamily);
-    _maxTextureUnits = _maxVertexTextureUnits = mu::getMaxEntriesInTextureArgumentTable(gpuFamily);
-    _maxSamplerUnits = mu::getMaxEntriesInSamplerStateArgumentTable(gpuFamily);
-    _maxTextureSize = mu::getMaxTexture2DWidthHeight(gpuFamily);
-    _maxCubeMapTextureSize = mu::getMaxCubeMapTextureWidthHeight(gpuFamily);
-    _maxBufferBindingIndex = mu::getMaxEntriesInBufferArgumentTable(gpuFamily);
-    _uboOffsetAlignment = mu::getMinBufferOffsetAlignment(gpuFamily);
->>>>>>> ba9587bb
     _isSamplerDescriptorCompareFunctionSupported = mu::isSamplerDescriptorCompareFunctionSupported(gpuFamily);
 
     if (layer.pixelFormat == MTLPixelFormatInvalid) {
@@ -204,8 +194,6 @@
         _autoreleasePool = nullptr;
     }
 
-<<<<<<< HEAD
-=======
     CCMTLGPUGarbageCollectionPool::getInstance()->flush();
 
     if (_inFlightSemaphore) {
@@ -217,7 +205,6 @@
         _mtlCommandQueue = nullptr;
     }
 
->>>>>>> ba9587bb
     CC_SAFE_DESTROY(_queue);
     CC_SAFE_DESTROY(_cmdBuff);
     CC_SAFE_DESTROY(_context);
@@ -252,7 +239,6 @@
     _numTriangles = queue->_numTriangles;
 
     //hold this pointer before update _currentFrameIndex
-<<<<<<< HEAD
     _currentBufferPool = _gpuStagingBufferPools[_currentFrameIndex];
     _currentFrameIndex = (_currentFrameIndex + 1) % MAX_FRAMES_IN_FLIGHT;
 
@@ -269,22 +255,6 @@
         _currentBufferPool = nullptr;
     }
     _inFlightSemaphore->signal();
-=======
-    CCMTLGPUStagingBufferPool *bufferPool = _gpuStagingBufferPools[_currentFrameIndex];
-    uint triggeredFrameIndex = _currentFrameIndex;
-    _currentFrameIndex = (_currentFrameIndex + 1) % MAX_FRAMES_IN_FLIGHT;
-
-    auto mtlCommandBuffer = static_cast<CCMTLCommandBuffer *>(_cmdBuff)->getMTLCommandBuffer();
-    auto mtkView = static_cast<MTKView *>(_mtkView);
-    [mtlCommandBuffer presentDrawable:mtkView.currentDrawable];
-    [mtlCommandBuffer addCompletedHandler:^(id<MTLCommandBuffer> commandBuffer) {
-        [commandBuffer release];
-        bufferPool->reset();
-        CCMTLGPUGarbageCollectionPool::getInstance()->clear(triggeredFrameIndex);
-        _inFlightSemaphore->signal();
-    }];
-    [mtlCommandBuffer commit];
->>>>>>> ba9587bb
 }
 
 void *CCMTLDevice::getCurrentDrawable() {
