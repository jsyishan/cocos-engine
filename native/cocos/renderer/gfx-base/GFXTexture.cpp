/****************************************************************************
 Copyright (c) 2019-2023 Xiamen Yaji Software Co., Ltd.

 http://www.cocos.com

 Permission is hereby granted, free of charge, to any person obtaining a copy
 of this software and associated documentation files (the "Software"), to deal
 in the Software without restriction, including without limitation the rights to
 use, copy, modify, merge, publish, distribute, sublicense, and/or sell copies
 of the Software, and to permit persons to whom the Software is furnished to do so,
 subject to the following conditions:

 The above copyright notice and this permission notice shall be included in
 all copies or substantial portions of the Software.

 THE SOFTWARE IS PROVIDED "AS IS", WITHOUT WARRANTY OF ANY KIND, EXPRESS OR
 IMPLIED, INCLUDING BUT NOT LIMITED TO THE WARRANTIES OF MERCHANTABILITY,
 FITNESS FOR A PARTICULAR PURPOSE AND NONINFRINGEMENT. IN NO EVENT SHALL THE
 AUTHORS OR COPYRIGHT HOLDERS BE LIABLE FOR ANY CLAIM, DAMAGES OR OTHER
 LIABILITY, WHETHER IN AN ACTION OF CONTRACT, TORT OR OTHERWISE, ARISING FROM,
 OUT OF OR IN CONNECTION WITH THE SOFTWARE OR THE USE OR OTHER DEALINGS IN
 THE SOFTWARE.
****************************************************************************/

#include "base/Utils.h"

#include "GFXSwapchain.h"
#include "GFXTexture.h"
#include "base/std/hash/hash.h"

namespace cc {
namespace gfx {

Texture::Texture()
: GFXObject(ObjectType::TEXTURE) {
}

Texture::~Texture() = default;

ccstd::hash_t Texture::computeHash(const TextureInfo &info) {
    return Hasher<TextureInfo>()(info);
}

ccstd::hash_t Texture::computeHash(const TextureViewInfo &info) {
    return Hasher<TextureViewInfo>()(info);
}

ccstd::hash_t Texture::computeHash(const Texture *texture) {
    ccstd::hash_t hash = texture->isTextureView() ? computeHash(texture->getViewInfo()) : computeHash(texture->getInfo());
    if (texture->_swapchain) {
        ccstd::hash_combine(hash, texture->_swapchain->getObjectID());
        ccstd::hash_combine(hash, texture->_swapchain->getGeneration());
    }
    return hash;
}

void Texture::initialize(const TextureInfo &info) {
    _info = info;
    _size = formatSize(_info.format, _info.width, _info.height, _info.depth);
    _hash = computeHash(info);

    _viewInfo.texture = this;
    _viewInfo.format = _info.format;
    _viewInfo.type = _info.type;
    _viewInfo.baseLayer = 0;
    _viewInfo.layerCount = _info.layerCount;
    _viewInfo.baseLevel = 0;
    _viewInfo.levelCount = _info.levelCount;

    doInit(info);
}

void Texture::initialize(const TextureViewInfo &info) {
    _info = info.texture->getInfo();
    _viewInfo = info;

    _isTextureView = true;
    _size = formatSize(_info.format, _info.width, _info.height, _info.depth);
    _hash = computeHash(info);

    doInit(info);
}

uint32_t getLevelCount(uint32_t width, uint32_t height) {
    return static_cast<uint32_t>(std::floor(std::log2(std::max(width, height)))) + 1;
}

void Texture::resize(uint32_t width, uint32_t height) {
    if (_info.width != width || _info.height != height) {
        if (_info.levelCount == getLevelCount(_info.width, _info.height)) {
            _info.levelCount = getLevelCount(width, height);
        } else if (_info.levelCount > 1) {
            _info.levelCount = std::min(_info.levelCount, getLevelCount(width, height));
        }

        uint32_t size = formatSize(_info.format, width, height, _info.depth);
        doResize(width, height, size);

        _info.width = width;
        _info.height = height;
        _size = size;
        _hash = computeHash(this);
    }
}

void Texture::destroy() {
    doDestroy();

    _info = TextureInfo();
    _viewInfo = TextureViewInfo();

    _isTextureView = false;
    _hash = _size = 0;
}

///////////////////////////// Swapchain Specific /////////////////////////////

void Texture::initialize(const SwapchainTextureInfo &info, Texture *out) {
    updateTextureInfo(info, out);
    out->doInit(info);
}

<<<<<<< HEAD
void Texture::updateTextureInfo(const SwapchainTextureInfo &info, Texture *out)
{
=======
void Texture::updateTextureInfo(const SwapchainTextureInfo &info, Texture *out) {
>>>>>>> 73d80047
    out->_info.type = TextureType::TEX2D;
    out->_info.format = info.format;
    out->_info.width = info.width;
    out->_info.height = info.height;
    out->_info.layerCount = 1;
    out->_info.levelCount = 1;
    out->_info.depth = 1;
    out->_info.samples = SampleCount::ONE;
    out->_info.flags = TextureFlagBit::NONE;
    out->_info.usage = GFX_FORMAT_INFOS[toNumber(info.format)].hasDepth
                           ? TextureUsageBit::DEPTH_STENCIL_ATTACHMENT
                           : TextureUsageBit::COLOR_ATTACHMENT;
    out->_swapchain = info.swapchain;
    out->_size = formatSize(info.format, info.width, info.height, 1);
    out->_hash = computeHash(out);

    out->_viewInfo.texture = out;
    out->_viewInfo.format = out->_info.format;
    out->_viewInfo.type = out->_info.type;
    out->_viewInfo.baseLayer = 0;
    out->_viewInfo.layerCount = out->_info.layerCount;
    out->_viewInfo.baseLevel = 0;
    out->_viewInfo.levelCount = out->_info.levelCount;
}

} // namespace gfx
} // namespace cc<|MERGE_RESOLUTION|>--- conflicted
+++ resolved
@@ -120,12 +120,7 @@
     out->doInit(info);
 }
 
-<<<<<<< HEAD
-void Texture::updateTextureInfo(const SwapchainTextureInfo &info, Texture *out)
-{
-=======
 void Texture::updateTextureInfo(const SwapchainTextureInfo &info, Texture *out) {
->>>>>>> 73d80047
     out->_info.type = TextureType::TEX2D;
     out->_info.format = info.format;
     out->_info.width = info.width;
