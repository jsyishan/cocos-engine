--- conflicted
+++ resolved
@@ -236,26 +236,6 @@
     using edge_iterator   = impl::DirectedEdgeIterator<vertex_iterator, out_edge_iterator, SubpassGraph>;
     using edges_size_type = uint32_t;
 
-<<<<<<< HEAD
-    // PolymorphicGraph
-    using VertexTag         = ccstd::variant<ManagedTag, ManagedBufferTag, ManagedTextureTag, PersistentBufferTag, PersistentTextureTag, FramebufferTag, SwapchainTag>;
-    using VertexValue       = ccstd::variant<ManagedResource*, ManagedBuffer*, ManagedTexture*, IntrusivePtr<gfx::Buffer>*, IntrusivePtr<gfx::Texture>*, IntrusivePtr<gfx::Framebuffer>*, RenderSwapchain*>;
-    using VertexConstValue = ccstd::variant<const ManagedResource*, const ManagedBuffer*, const ManagedTexture*, const IntrusivePtr<gfx::Buffer>*, const IntrusivePtr<gfx::Texture>*, const IntrusivePtr<gfx::Framebuffer>*, const RenderSwapchain*>;
-    using VertexHandle      = ccstd::variant<
-        impl::ValueHandle<ManagedTag, vertex_descriptor>,
-        impl::ValueHandle<ManagedBufferTag, vertex_descriptor>,
-        impl::ValueHandle<ManagedTextureTag, vertex_descriptor>,
-        impl::ValueHandle<PersistentBufferTag, vertex_descriptor>,
-        impl::ValueHandle<PersistentTextureTag, vertex_descriptor>,
-        impl::ValueHandle<FramebufferTag, vertex_descriptor>,
-        impl::ValueHandle<SwapchainTag, vertex_descriptor>>;
-
-    void mount(gfx::Device* device, vertex_descriptor vertID);
-    void unmount(uint64_t completedFenceValue);
-    gfx::Texture* getTexture(vertex_descriptor resID);
-
-=======
->>>>>>> 7f9934e9
     // ContinuousContainer
     void reserve(vertices_size_type sz);
 
