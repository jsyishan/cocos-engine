--- conflicted
+++ resolved
@@ -303,20 +303,13 @@
 
     bool isOcclusionQueryEnabled() const override;
 
-<<<<<<< HEAD
+    void resetRenderQueue(bool reset) override;
+    bool isRenderQueueReset() const override;
+
     gfx::Device* device{nullptr};
     gfx::Swapchain* swapchain{nullptr};
     MacroRecord macros;
     ccstd::string constantMacros;
-=======
-    void resetRenderQueue(bool reset) override;
-    bool isRenderQueueReset() const override;
-
-    gfx::Device*                               device{nullptr};
-    gfx::Swapchain*                            swapchain{nullptr};
-    MacroRecord                                macros;
-    ccstd::string                              constantMacros;
->>>>>>> 51992c35
     std::unique_ptr<pipeline::GlobalDSManager> globalDSManager;
     scene::Model* profiler{nullptr};
     LightingMode lightingMode{LightingMode::DEFAULT};
