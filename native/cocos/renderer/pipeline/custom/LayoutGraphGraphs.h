/****************************************************************************
 Copyright (c) 2021-2023 Xiamen Yaji Software Co., Ltd.

 http://www.cocos.com

 Permission is hereby granted, free of charge, to any person obtaining a copy
 of this software and associated documentation files (the "Software"), to deal
 in the Software without restriction, including without limitation the rights to
 use, copy, modify, merge, publish, distribute, sublicense, and/or sell copies
 of the Software, and to permit persons to whom the Software is furnished to do so,
 subject to the following conditions:

 The above copyright notice and this permission notice shall be included in
 all copies or substantial portions of the Software.

 THE SOFTWARE IS PROVIDED "AS IS", WITHOUT WARRANTY OF ANY KIND, EXPRESS OR
 IMPLIED, INCLUDING BUT NOT LIMITED TO THE WARRANTIES OF MERCHANTABILITY,
 FITNESS FOR A PARTICULAR PURPOSE AND NONINFRINGEMENT. IN NO EVENT SHALL THE
 AUTHORS OR COPYRIGHT HOLDERS BE LIABLE FOR ANY CLAIM, DAMAGES OR OTHER
 LIABILITY, WHETHER IN AN ACTION OF CONTRACT, TORT OR OTHERWISE, ARISING FROM,
 OUT OF OR IN CONNECTION WITH THE SOFTWARE OR THE USE OR OTHER DEALINGS IN
 THE SOFTWARE.
****************************************************************************/

/**
 * ========================= !DO NOT CHANGE THE FOLLOWING SECTION MANUALLY! =========================
 * The following section is auto-generated.
 * ========================= !DO NOT CHANGE THE FOLLOWING SECTION MANUALLY! =========================
 */
// clang-format off
#pragma once
#include <string_view>
#include <tuple>
<<<<<<< HEAD
#include "cocos/renderer/pipeline/custom/GraphImpl.h"
#include "cocos/renderer/pipeline/custom/GslUtils.h"
#include "cocos/renderer/pipeline/custom/LayoutGraphTypes.h"
#include "cocos/renderer/pipeline/custom/Overload.h"
#include "cocos/renderer/pipeline/custom/PathUtils.h"
=======
#include "cocos/renderer/pipeline/custom/LayoutGraphTypes.h"
#include "cocos/renderer/pipeline/custom/details/GraphImpl.h"
#include "cocos/renderer/pipeline/custom/details/Overload.h"
#include "cocos/renderer/pipeline/custom/details/PathUtils.h"
>>>>>>> 73d80047

namespace cc {

namespace render {

// IncidenceGraph
inline LayoutGraph::vertex_descriptor
source(const LayoutGraph::edge_descriptor& e, const LayoutGraph& /*g*/) noexcept {
    return e.source;
}

inline LayoutGraph::vertex_descriptor
target(const LayoutGraph::edge_descriptor& e, const LayoutGraph& /*g*/) noexcept {
    return e.target;
}

inline std::pair<LayoutGraph::out_edge_iterator, LayoutGraph::out_edge_iterator>
out_edges(LayoutGraph::vertex_descriptor u, const LayoutGraph& g) noexcept { // NOLINT
    return std::make_pair(
        LayoutGraph::out_edge_iterator(const_cast<LayoutGraph&>(g).getOutEdgeList(u).begin(), u),
        LayoutGraph::out_edge_iterator(const_cast<LayoutGraph&>(g).getOutEdgeList(u).end(), u));
}

inline LayoutGraph::degree_size_type
out_degree(LayoutGraph::vertex_descriptor u, const LayoutGraph& g) noexcept { // NOLINT
    return gsl::narrow_cast<LayoutGraph::degree_size_type>(g.getOutEdgeList(u).size());
}

inline std::pair<LayoutGraph::edge_descriptor, bool>
edge(LayoutGraph::vertex_descriptor u, LayoutGraph::vertex_descriptor v, const LayoutGraph& g) noexcept {
    const auto& outEdgeList = g.getOutEdgeList(u);
    auto  iter        = std::find(outEdgeList.begin(), outEdgeList.end(), LayoutGraph::OutEdge(v));
    bool  hasEdge     = (iter != outEdgeList.end());
    return {LayoutGraph::edge_descriptor(u, v), hasEdge};
}

// BidirectionalGraph(Directed)
inline std::pair<LayoutGraph::in_edge_iterator, LayoutGraph::in_edge_iterator>
in_edges(LayoutGraph::vertex_descriptor u, const LayoutGraph& g) noexcept { // NOLINT
    return std::make_pair(
        LayoutGraph::in_edge_iterator(const_cast<LayoutGraph&>(g).getInEdgeList(u).begin(), u),
        LayoutGraph::in_edge_iterator(const_cast<LayoutGraph&>(g).getInEdgeList(u).end(), u));
}

inline LayoutGraph::degree_size_type
in_degree(LayoutGraph::vertex_descriptor u, const LayoutGraph& g) noexcept { // NOLINT
    return gsl::narrow_cast<LayoutGraph::degree_size_type>(g.getInEdgeList(u).size());
}

inline LayoutGraph::degree_size_type
degree(LayoutGraph::vertex_descriptor u, const LayoutGraph& g) noexcept {
    return in_degree(u, g) + out_degree(u, g);
}

// AdjacencyGraph
inline std::pair<LayoutGraph::adjacency_iterator, LayoutGraph::adjacency_iterator>
adjacent_vertices(LayoutGraph::vertex_descriptor u, const LayoutGraph& g) noexcept { // NOLINT
    auto edges = out_edges(u, g);
    return std::make_pair(LayoutGraph::adjacency_iterator(edges.first, &g), LayoutGraph::adjacency_iterator(edges.second, &g));
}

// VertexListGraph
inline std::pair<LayoutGraph::vertex_iterator, LayoutGraph::vertex_iterator>
vertices(const LayoutGraph& g) noexcept {
    return std::make_pair(const_cast<LayoutGraph&>(g).getVertexList().begin(), const_cast<LayoutGraph&>(g).getVertexList().end());
}

inline LayoutGraph::vertices_size_type
num_vertices(const LayoutGraph& g) noexcept { // NOLINT
    return gsl::narrow_cast<LayoutGraph::vertices_size_type>(g.getVertexList().size());
}

// EdgeListGraph
inline std::pair<LayoutGraph::edge_iterator, LayoutGraph::edge_iterator>
edges(const LayoutGraph& g0) noexcept {
    auto& g = const_cast<LayoutGraph&>(g0);
    return std::make_pair(
        LayoutGraph::edge_iterator(g.getVertexList().begin(), g.getVertexList().begin(), g.getVertexList().end(), g),
        LayoutGraph::edge_iterator(g.getVertexList().begin(), g.getVertexList().end(), g.getVertexList().end(), g));
}

inline LayoutGraph::edges_size_type
num_edges(const LayoutGraph& g) noexcept { // NOLINT
    LayoutGraph::edges_size_type numEdges = 0;

    auto range = vertices(g);
    for (auto iter = range.first; iter != range.second; ++iter) {
        numEdges += out_degree(*iter, g);
    }
    return numEdges;
}

// MutableGraph(Edge)
inline std::pair<LayoutGraph::edge_descriptor, bool>
add_edge( // NOLINT
    LayoutGraph::vertex_descriptor u,
    LayoutGraph::vertex_descriptor v, LayoutGraph& g) {
    auto& outEdgeList = g.getOutEdgeList(u);
    outEdgeList.emplace_back(v);

    auto& inEdgeList = g.getInEdgeList(v);
    inEdgeList.emplace_back(u);

    return std::make_pair(LayoutGraph::edge_descriptor(u, v), true);
}

inline void remove_edge(LayoutGraph::vertex_descriptor u, LayoutGraph::vertex_descriptor v, LayoutGraph& g) noexcept { // NOLINT
    auto& s = g._vertices[u];
    auto& t = g._vertices[v];
    s.outEdges.erase(std::remove(s.outEdges.begin(), s.outEdges.end(), LayoutGraph::OutEdge(v)), s.outEdges.end());
    t.inEdges.erase(std::remove(t.inEdges.begin(), t.inEdges.end(), LayoutGraph::InEdge(u)), t.inEdges.end());
}

inline void remove_edge(LayoutGraph::out_edge_iterator outIter, LayoutGraph& g) noexcept { // NOLINT
    auto e = *outIter;
    const auto u = source(e, g);
    const auto v = target(e, g);
    auto& s = g._vertices[u];
    auto& t = g._vertices[v];
    auto inIter = std::find(t.inEdges.begin(), t.inEdges.end(), LayoutGraph::InEdge(u));
    CC_EXPECTS(inIter != t.inEdges.end());
    t.inEdges.erase(inIter);
    s.outEdges.erase(outIter.base());
}

inline void remove_edge(LayoutGraph::edge_descriptor e, LayoutGraph& g) noexcept { // NOLINT
    const auto u = source(e, g);
    const auto v = target(e, g);
    auto& s = g._vertices[u];
    auto outIter = std::find(s.outEdges.begin(), s.outEdges.end(), LayoutGraph::OutEdge(v));
    CC_EXPECTS(outIter != s.outEdges.end());
    remove_edge(LayoutGraph::out_edge_iterator(outIter, u), g);
}

// AddressableGraph
inline LayoutGraph::vertex_descriptor
parent(const LayoutGraph::ownership_descriptor& e, const LayoutGraph& /*g*/) noexcept {
    return e.source;
}

inline LayoutGraph::vertex_descriptor
child(const LayoutGraph::ownership_descriptor& e, const LayoutGraph& /*g*/) noexcept {
    return e.target;
}

inline std::pair<LayoutGraph::children_iterator, LayoutGraph::children_iterator>
children(LayoutGraph::vertex_descriptor u, const LayoutGraph& g) noexcept {
    return std::make_pair(
        LayoutGraph::children_iterator(const_cast<LayoutGraph&>(g).getChildrenList(u).begin(), u),
        LayoutGraph::children_iterator(const_cast<LayoutGraph&>(g).getChildrenList(u).end(), u));
}

inline LayoutGraph::children_size_type
numChildren(LayoutGraph::vertex_descriptor u, const LayoutGraph& g) noexcept {
    return gsl::narrow_cast<LayoutGraph::children_size_type>(g.getChildrenList(u).size());
}

inline std::pair<LayoutGraph::ownership_descriptor, bool>
reference(LayoutGraph::vertex_descriptor u, LayoutGraph::vertex_descriptor v, LayoutGraph& g) noexcept {
    auto& outEdgeList = g.getChildrenList(u);
    auto  iter        = std::find(outEdgeList.begin(), outEdgeList.end(), LayoutGraph::OutEdge(v));
    bool  hasEdge     = (iter != outEdgeList.end());
    return {LayoutGraph::ownership_descriptor(u, v), hasEdge};
}

inline std::pair<LayoutGraph::parent_iterator, LayoutGraph::parent_iterator>
parents(LayoutGraph::vertex_descriptor u, const LayoutGraph& g) noexcept {
    return std::make_pair(
        LayoutGraph::parent_iterator(const_cast<LayoutGraph&>(g).getParentsList(u).begin(), u),
        LayoutGraph::parent_iterator(const_cast<LayoutGraph&>(g).getParentsList(u).end(), u));
}

inline LayoutGraph::children_size_type
numParents(LayoutGraph::vertex_descriptor u, const LayoutGraph& g) noexcept {
    return gsl::narrow_cast<LayoutGraph::children_size_type>(g.getParentsList(u).size());
}

inline LayoutGraph::vertex_descriptor
parent(LayoutGraph::vertex_descriptor u, const LayoutGraph& g) noexcept {
    auto r = parents(u, g);
    if (r.first == r.second) {
        return LayoutGraph::null_vertex();
    }
    return parent(*r.first, g);
}

inline bool
ancestor(LayoutGraph::vertex_descriptor u, LayoutGraph::vertex_descriptor v, const LayoutGraph& g) noexcept {
    CC_EXPECTS(u != v);
    bool isAncestor = false;
    auto r          = parents(v, g);
    while (r.first != r.second) {
        v = parent(*r.first, g);
        if (u == v) {
            isAncestor = true;
            break;
        }
        r = parents(v, g);
    }
    return isAncestor;
}

inline std::pair<LayoutGraph::ownership_iterator, LayoutGraph::ownership_iterator>
references(const LayoutGraph& g0) noexcept {
    auto& g = const_cast<LayoutGraph&>(g0);
    return std::make_pair(
        LayoutGraph::ownership_iterator(g.getVertexList().begin(), g.getVertexList().begin(), g.getVertexList().end(), g),
        LayoutGraph::ownership_iterator(g.getVertexList().begin(), g.getVertexList().end(), g.getVertexList().end(), g));
}

inline LayoutGraph::ownerships_size_type
numReferences(const LayoutGraph& g) noexcept {
    LayoutGraph::ownerships_size_type numEdges = 0;
    auto                              range    = vertices(g);
    for (auto iter = range.first; iter != range.second; ++iter) {
        numEdges += numChildren(*iter, g);
    }
    return numEdges;
}

// IncidenceGraph
inline LayoutGraphData::vertex_descriptor
source(const LayoutGraphData::edge_descriptor& e, const LayoutGraphData& /*g*/) noexcept {
    return e.source;
}

inline LayoutGraphData::vertex_descriptor
target(const LayoutGraphData::edge_descriptor& e, const LayoutGraphData& /*g*/) noexcept {
    return e.target;
}

inline std::pair<LayoutGraphData::out_edge_iterator, LayoutGraphData::out_edge_iterator>
out_edges(LayoutGraphData::vertex_descriptor u, const LayoutGraphData& g) noexcept { // NOLINT
    return std::make_pair(
        LayoutGraphData::out_edge_iterator(const_cast<LayoutGraphData&>(g).getOutEdgeList(u).begin(), u),
        LayoutGraphData::out_edge_iterator(const_cast<LayoutGraphData&>(g).getOutEdgeList(u).end(), u));
}

inline LayoutGraphData::degree_size_type
out_degree(LayoutGraphData::vertex_descriptor u, const LayoutGraphData& g) noexcept { // NOLINT
    return gsl::narrow_cast<LayoutGraphData::degree_size_type>(g.getOutEdgeList(u).size());
}

inline std::pair<LayoutGraphData::edge_descriptor, bool>
edge(LayoutGraphData::vertex_descriptor u, LayoutGraphData::vertex_descriptor v, const LayoutGraphData& g) noexcept {
    const auto& outEdgeList = g.getOutEdgeList(u);
    auto  iter        = std::find(outEdgeList.begin(), outEdgeList.end(), LayoutGraphData::OutEdge(v));
    bool  hasEdge     = (iter != outEdgeList.end());
    return {LayoutGraphData::edge_descriptor(u, v), hasEdge};
}

// BidirectionalGraph(Directed)
inline std::pair<LayoutGraphData::in_edge_iterator, LayoutGraphData::in_edge_iterator>
in_edges(LayoutGraphData::vertex_descriptor u, const LayoutGraphData& g) noexcept { // NOLINT
    return std::make_pair(
        LayoutGraphData::in_edge_iterator(const_cast<LayoutGraphData&>(g).getInEdgeList(u).begin(), u),
        LayoutGraphData::in_edge_iterator(const_cast<LayoutGraphData&>(g).getInEdgeList(u).end(), u));
}

inline LayoutGraphData::degree_size_type
in_degree(LayoutGraphData::vertex_descriptor u, const LayoutGraphData& g) noexcept { // NOLINT
    return gsl::narrow_cast<LayoutGraphData::degree_size_type>(g.getInEdgeList(u).size());
}

inline LayoutGraphData::degree_size_type
degree(LayoutGraphData::vertex_descriptor u, const LayoutGraphData& g) noexcept {
    return in_degree(u, g) + out_degree(u, g);
}

// AdjacencyGraph
inline std::pair<LayoutGraphData::adjacency_iterator, LayoutGraphData::adjacency_iterator>
adjacent_vertices(LayoutGraphData::vertex_descriptor u, const LayoutGraphData& g) noexcept { // NOLINT
    auto edges = out_edges(u, g);
    return std::make_pair(LayoutGraphData::adjacency_iterator(edges.first, &g), LayoutGraphData::adjacency_iterator(edges.second, &g));
}

// VertexListGraph
inline std::pair<LayoutGraphData::vertex_iterator, LayoutGraphData::vertex_iterator>
vertices(const LayoutGraphData& g) noexcept {
    return std::make_pair(const_cast<LayoutGraphData&>(g).getVertexList().begin(), const_cast<LayoutGraphData&>(g).getVertexList().end());
}

inline LayoutGraphData::vertices_size_type
num_vertices(const LayoutGraphData& g) noexcept { // NOLINT
    return gsl::narrow_cast<LayoutGraphData::vertices_size_type>(g.getVertexList().size());
}

// EdgeListGraph
inline std::pair<LayoutGraphData::edge_iterator, LayoutGraphData::edge_iterator>
edges(const LayoutGraphData& g0) noexcept {
    auto& g = const_cast<LayoutGraphData&>(g0);
    return std::make_pair(
        LayoutGraphData::edge_iterator(g.getVertexList().begin(), g.getVertexList().begin(), g.getVertexList().end(), g),
        LayoutGraphData::edge_iterator(g.getVertexList().begin(), g.getVertexList().end(), g.getVertexList().end(), g));
}

inline LayoutGraphData::edges_size_type
num_edges(const LayoutGraphData& g) noexcept { // NOLINT
    LayoutGraphData::edges_size_type numEdges = 0;

    auto range = vertices(g);
    for (auto iter = range.first; iter != range.second; ++iter) {
        numEdges += out_degree(*iter, g);
    }
    return numEdges;
}

// MutableGraph(Edge)
inline std::pair<LayoutGraphData::edge_descriptor, bool>
add_edge( // NOLINT
    LayoutGraphData::vertex_descriptor u,
    LayoutGraphData::vertex_descriptor v, LayoutGraphData& g) {
    auto& outEdgeList = g.getOutEdgeList(u);
    outEdgeList.emplace_back(v);

    auto& inEdgeList = g.getInEdgeList(v);
    inEdgeList.emplace_back(u);

    return std::make_pair(LayoutGraphData::edge_descriptor(u, v), true);
}

inline void remove_edge(LayoutGraphData::vertex_descriptor u, LayoutGraphData::vertex_descriptor v, LayoutGraphData& g) noexcept { // NOLINT
    auto& s = g._vertices[u];
    auto& t = g._vertices[v];
    s.outEdges.erase(std::remove(s.outEdges.begin(), s.outEdges.end(), LayoutGraphData::OutEdge(v)), s.outEdges.end());
    t.inEdges.erase(std::remove(t.inEdges.begin(), t.inEdges.end(), LayoutGraphData::InEdge(u)), t.inEdges.end());
}

inline void remove_edge(LayoutGraphData::out_edge_iterator outIter, LayoutGraphData& g) noexcept { // NOLINT
    auto e = *outIter;
    const auto u = source(e, g);
    const auto v = target(e, g);
    auto& s = g._vertices[u];
    auto& t = g._vertices[v];
    auto inIter = std::find(t.inEdges.begin(), t.inEdges.end(), LayoutGraphData::InEdge(u));
    CC_EXPECTS(inIter != t.inEdges.end());
    t.inEdges.erase(inIter);
    s.outEdges.erase(outIter.base());
}

inline void remove_edge(LayoutGraphData::edge_descriptor e, LayoutGraphData& g) noexcept { // NOLINT
    const auto u = source(e, g);
    const auto v = target(e, g);
    auto& s = g._vertices[u];
    auto outIter = std::find(s.outEdges.begin(), s.outEdges.end(), LayoutGraphData::OutEdge(v));
    CC_EXPECTS(outIter != s.outEdges.end());
    remove_edge(LayoutGraphData::out_edge_iterator(outIter, u), g);
}

// AddressableGraph
inline LayoutGraphData::vertex_descriptor
parent(const LayoutGraphData::ownership_descriptor& e, const LayoutGraphData& /*g*/) noexcept {
    return e.source;
}

inline LayoutGraphData::vertex_descriptor
child(const LayoutGraphData::ownership_descriptor& e, const LayoutGraphData& /*g*/) noexcept {
    return e.target;
}

inline std::pair<LayoutGraphData::children_iterator, LayoutGraphData::children_iterator>
children(LayoutGraphData::vertex_descriptor u, const LayoutGraphData& g) noexcept {
    return std::make_pair(
        LayoutGraphData::children_iterator(const_cast<LayoutGraphData&>(g).getChildrenList(u).begin(), u),
        LayoutGraphData::children_iterator(const_cast<LayoutGraphData&>(g).getChildrenList(u).end(), u));
}

inline LayoutGraphData::children_size_type
numChildren(LayoutGraphData::vertex_descriptor u, const LayoutGraphData& g) noexcept {
    return gsl::narrow_cast<LayoutGraphData::children_size_type>(g.getChildrenList(u).size());
}

inline std::pair<LayoutGraphData::ownership_descriptor, bool>
reference(LayoutGraphData::vertex_descriptor u, LayoutGraphData::vertex_descriptor v, LayoutGraphData& g) noexcept {
    auto& outEdgeList = g.getChildrenList(u);
    auto  iter        = std::find(outEdgeList.begin(), outEdgeList.end(), LayoutGraphData::OutEdge(v));
    bool  hasEdge     = (iter != outEdgeList.end());
    return {LayoutGraphData::ownership_descriptor(u, v), hasEdge};
}

inline std::pair<LayoutGraphData::parent_iterator, LayoutGraphData::parent_iterator>
parents(LayoutGraphData::vertex_descriptor u, const LayoutGraphData& g) noexcept {
    return std::make_pair(
        LayoutGraphData::parent_iterator(const_cast<LayoutGraphData&>(g).getParentsList(u).begin(), u),
        LayoutGraphData::parent_iterator(const_cast<LayoutGraphData&>(g).getParentsList(u).end(), u));
}

inline LayoutGraphData::children_size_type
numParents(LayoutGraphData::vertex_descriptor u, const LayoutGraphData& g) noexcept {
    return gsl::narrow_cast<LayoutGraphData::children_size_type>(g.getParentsList(u).size());
}

inline LayoutGraphData::vertex_descriptor
parent(LayoutGraphData::vertex_descriptor u, const LayoutGraphData& g) noexcept {
    auto r = parents(u, g);
    if (r.first == r.second) {
        return LayoutGraphData::null_vertex();
    }
    return parent(*r.first, g);
}

inline bool
ancestor(LayoutGraphData::vertex_descriptor u, LayoutGraphData::vertex_descriptor v, const LayoutGraphData& g) noexcept {
    CC_EXPECTS(u != v);
    bool isAncestor = false;
    auto r          = parents(v, g);
    while (r.first != r.second) {
        v = parent(*r.first, g);
        if (u == v) {
            isAncestor = true;
            break;
        }
        r = parents(v, g);
    }
    return isAncestor;
}

inline std::pair<LayoutGraphData::ownership_iterator, LayoutGraphData::ownership_iterator>
references(const LayoutGraphData& g0) noexcept {
    auto& g = const_cast<LayoutGraphData&>(g0);
    return std::make_pair(
        LayoutGraphData::ownership_iterator(g.getVertexList().begin(), g.getVertexList().begin(), g.getVertexList().end(), g),
        LayoutGraphData::ownership_iterator(g.getVertexList().begin(), g.getVertexList().end(), g.getVertexList().end(), g));
}

inline LayoutGraphData::ownerships_size_type
numReferences(const LayoutGraphData& g) noexcept {
    LayoutGraphData::ownerships_size_type numEdges = 0;
    auto                                  range    = vertices(g);
    for (auto iter = range.first; iter != range.second; ++iter) {
        numEdges += numChildren(*iter, g);
    }
    return numEdges;
}

} // namespace render

} // namespace cc

namespace boost {

// Vertex Index
template <>
struct property_map<cc::render::LayoutGraph, vertex_index_t> {
    using const_type = identity_property_map;
    using type       = identity_property_map;
};

// Vertex Component
template <>
struct property_map<cc::render::LayoutGraph, cc::render::LayoutGraph::NameTag> {
    using const_type = cc::render::impl::VectorVertexComponentPropertyMap<
        read_write_property_map_tag,
        const cc::render::LayoutGraph,
        const ccstd::pmr::vector<ccstd::pmr::string>,
        std::string_view,
        const ccstd::pmr::string&>;
    using type = cc::render::impl::VectorVertexComponentPropertyMap<
        read_write_property_map_tag,
        cc::render::LayoutGraph,
        ccstd::pmr::vector<ccstd::pmr::string>,
        std::string_view,
        ccstd::pmr::string&>;
};

// Vertex Name
template <>
struct property_map<cc::render::LayoutGraph, vertex_name_t> {
    using const_type = cc::render::impl::VectorVertexComponentPropertyMap<
        read_write_property_map_tag,
        const cc::render::LayoutGraph,
        const ccstd::pmr::vector<ccstd::pmr::string>,
        std::string_view,
        const ccstd::pmr::string&>;
    using type = cc::render::impl::VectorVertexComponentPropertyMap<
        read_write_property_map_tag,
        cc::render::LayoutGraph,
        ccstd::pmr::vector<ccstd::pmr::string>,
        std::string_view,
        ccstd::pmr::string&>;
};

// Vertex Component
template <>
struct property_map<cc::render::LayoutGraph, cc::render::LayoutGraph::DescriptorsTag> {
    using const_type = cc::render::impl::VectorVertexComponentPropertyMap<
        lvalue_property_map_tag,
        const cc::render::LayoutGraph,
        const ccstd::pmr::vector<cc::render::DescriptorDB>,
        cc::render::DescriptorDB,
        const cc::render::DescriptorDB&>;
    using type = cc::render::impl::VectorVertexComponentPropertyMap<
        lvalue_property_map_tag,
        cc::render::LayoutGraph,
        ccstd::pmr::vector<cc::render::DescriptorDB>,
        cc::render::DescriptorDB,
        cc::render::DescriptorDB&>;
};

// Vertex ComponentMember
template <class T>
struct property_map<cc::render::LayoutGraph, T cc::render::DescriptorDB::*> {
    using const_type = cc::render::impl::VectorVertexComponentMemberPropertyMap<
        lvalue_property_map_tag,
        const cc::render::LayoutGraph,
        const ccstd::pmr::vector<cc::render::DescriptorDB>,
        T,
        const T&,
        T cc::render::DescriptorDB::*>;
    using type = cc::render::impl::VectorVertexComponentMemberPropertyMap<
        lvalue_property_map_tag,
        cc::render::LayoutGraph,
        ccstd::pmr::vector<cc::render::DescriptorDB>,
        T,
        T&,
        T cc::render::DescriptorDB::*>;
};

// Vertex Index
template <>
struct property_map<cc::render::LayoutGraphData, vertex_index_t> {
    using const_type = identity_property_map;
    using type       = identity_property_map;
};

// Vertex Component
template <>
struct property_map<cc::render::LayoutGraphData, cc::render::LayoutGraphData::NameTag> {
    using const_type = cc::render::impl::VectorVertexComponentPropertyMap<
        read_write_property_map_tag,
        const cc::render::LayoutGraphData,
        const ccstd::pmr::vector<ccstd::pmr::string>,
        std::string_view,
        const ccstd::pmr::string&>;
    using type = cc::render::impl::VectorVertexComponentPropertyMap<
        read_write_property_map_tag,
        cc::render::LayoutGraphData,
        ccstd::pmr::vector<ccstd::pmr::string>,
        std::string_view,
        ccstd::pmr::string&>;
};

// Vertex Name
template <>
struct property_map<cc::render::LayoutGraphData, vertex_name_t> {
    using const_type = cc::render::impl::VectorVertexComponentPropertyMap<
        read_write_property_map_tag,
        const cc::render::LayoutGraphData,
        const ccstd::pmr::vector<ccstd::pmr::string>,
        std::string_view,
        const ccstd::pmr::string&>;
    using type = cc::render::impl::VectorVertexComponentPropertyMap<
        read_write_property_map_tag,
        cc::render::LayoutGraphData,
        ccstd::pmr::vector<ccstd::pmr::string>,
        std::string_view,
        ccstd::pmr::string&>;
};

// Vertex Component
template <>
struct property_map<cc::render::LayoutGraphData, cc::render::LayoutGraphData::UpdateTag> {
    using const_type = cc::render::impl::VectorVertexComponentPropertyMap<
        lvalue_property_map_tag,
        const cc::render::LayoutGraphData,
        const ccstd::pmr::vector<cc::render::UpdateFrequency>,
        cc::render::UpdateFrequency,
        const cc::render::UpdateFrequency&>;
    using type = cc::render::impl::VectorVertexComponentPropertyMap<
        lvalue_property_map_tag,
        cc::render::LayoutGraphData,
        ccstd::pmr::vector<cc::render::UpdateFrequency>,
        cc::render::UpdateFrequency,
        cc::render::UpdateFrequency&>;
};

// Vertex Component
template <>
struct property_map<cc::render::LayoutGraphData, cc::render::LayoutGraphData::LayoutTag> {
    using const_type = cc::render::impl::VectorVertexComponentPropertyMap<
        lvalue_property_map_tag,
        const cc::render::LayoutGraphData,
        const ccstd::pmr::vector<cc::render::PipelineLayoutData>,
        cc::render::PipelineLayoutData,
        const cc::render::PipelineLayoutData&>;
    using type = cc::render::impl::VectorVertexComponentPropertyMap<
        lvalue_property_map_tag,
        cc::render::LayoutGraphData,
        ccstd::pmr::vector<cc::render::PipelineLayoutData>,
        cc::render::PipelineLayoutData,
        cc::render::PipelineLayoutData&>;
};

// Vertex ComponentMember
template <class T>
struct property_map<cc::render::LayoutGraphData, T cc::render::PipelineLayoutData::*> {
    using const_type = cc::render::impl::VectorVertexComponentMemberPropertyMap<
        lvalue_property_map_tag,
        const cc::render::LayoutGraphData,
        const ccstd::pmr::vector<cc::render::PipelineLayoutData>,
        T,
        const T&,
        T cc::render::PipelineLayoutData::*>;
    using type = cc::render::impl::VectorVertexComponentMemberPropertyMap<
        lvalue_property_map_tag,
        cc::render::LayoutGraphData,
        ccstd::pmr::vector<cc::render::PipelineLayoutData>,
        T,
        T&,
        T cc::render::PipelineLayoutData::*>;
};

} // namespace boost

namespace cc {

namespace render {

// Vertex Index
inline boost::property_map<LayoutGraph, boost::vertex_index_t>::const_type
get(boost::vertex_index_t /*tag*/, const LayoutGraph& /*g*/) noexcept {
    return {};
}

inline boost::property_map<LayoutGraph, boost::vertex_index_t>::type
get(boost::vertex_index_t /*tag*/, LayoutGraph& /*g*/) noexcept {
    return {};
}

inline impl::ColorMap<LayoutGraph::vertex_descriptor>
get(ccstd::pmr::vector<boost::default_color_type>& colors, const LayoutGraph& /*g*/) noexcept {
    return {colors};
}

// Vertex Component
inline typename boost::property_map<LayoutGraph, LayoutGraph::NameTag>::const_type
get(LayoutGraph::NameTag /*tag*/, const LayoutGraph& g) noexcept {
    return {g.names};
}

inline typename boost::property_map<LayoutGraph, LayoutGraph::NameTag>::type
get(LayoutGraph::NameTag /*tag*/, LayoutGraph& g) noexcept {
    return {g.names};
}

// Vertex Name
inline boost::property_map<LayoutGraph, boost::vertex_name_t>::const_type
get(boost::vertex_name_t /*tag*/, const LayoutGraph& g) noexcept {
    return {g.names};
}

// Vertex Component
inline typename boost::property_map<LayoutGraph, LayoutGraph::DescriptorsTag>::const_type
get(LayoutGraph::DescriptorsTag /*tag*/, const LayoutGraph& g) noexcept {
    return {g.descriptors};
}

inline typename boost::property_map<LayoutGraph, LayoutGraph::DescriptorsTag>::type
get(LayoutGraph::DescriptorsTag /*tag*/, LayoutGraph& g) noexcept {
    return {g.descriptors};
}

// Vertex ComponentMember
template <class T>
inline typename boost::property_map<LayoutGraph, T DescriptorDB::*>::const_type
get(T DescriptorDB::*memberPointer, const LayoutGraph& g) noexcept {
    return {g.descriptors, memberPointer};
}

template <class T>
inline typename boost::property_map<LayoutGraph, T DescriptorDB::*>::type
get(T DescriptorDB::*memberPointer, LayoutGraph& g) noexcept {
    return {g.descriptors, memberPointer};
}

// PolymorphicGraph
inline LayoutGraph::vertices_size_type
id(LayoutGraph::vertex_descriptor u, const LayoutGraph& g) noexcept {
    using vertex_descriptor = LayoutGraph::vertex_descriptor;
    return ccstd::visit(
        overload(
            [](const impl::ValueHandle<RenderStageTag, vertex_descriptor>& h) {
                return h.value;
            },
            [](const impl::ValueHandle<RenderPhaseTag, vertex_descriptor>& h) {
                return h.value;
            }),
        g._vertices[u].handle);
}

inline LayoutGraph::VertexTag
tag(LayoutGraph::vertex_descriptor u, const LayoutGraph& g) noexcept {
    using vertex_descriptor = LayoutGraph::vertex_descriptor;
    return ccstd::visit(
        overload(
            [](const impl::ValueHandle<RenderStageTag, vertex_descriptor>&) {
                return LayoutGraph::VertexTag{RenderStageTag{}};
            },
            [](const impl::ValueHandle<RenderPhaseTag, vertex_descriptor>&) {
                return LayoutGraph::VertexTag{RenderPhaseTag{}};
            }),
        g._vertices[u].handle);
}

inline LayoutGraph::VertexValue
value(LayoutGraph::vertex_descriptor u, LayoutGraph& g) noexcept {
    using vertex_descriptor = LayoutGraph::vertex_descriptor;
    return ccstd::visit(
        overload(
            [&](const impl::ValueHandle<RenderStageTag, vertex_descriptor>& h) {
                return LayoutGraph::VertexValue{&g.stages[h.value]};
            },
            [&](const impl::ValueHandle<RenderPhaseTag, vertex_descriptor>& h) {
                return LayoutGraph::VertexValue{&g.phases[h.value]};
            }),
        g._vertices[u].handle);
}

inline LayoutGraph::VertexConstValue
value(LayoutGraph::vertex_descriptor u, const LayoutGraph& g) noexcept {
    using vertex_descriptor = LayoutGraph::vertex_descriptor;
    return ccstd::visit(
        overload(
            [&](const impl::ValueHandle<RenderStageTag, vertex_descriptor>& h) {
                return LayoutGraph::VertexConstValue{&g.stages[h.value]};
            },
            [&](const impl::ValueHandle<RenderPhaseTag, vertex_descriptor>& h) {
                return LayoutGraph::VertexConstValue{&g.phases[h.value]};
            }),
        g._vertices[u].handle);
}

template <class Tag>
inline bool
holds(LayoutGraph::vertex_descriptor v, const LayoutGraph& g) noexcept;

template <>
inline bool
holds<RenderStageTag>(LayoutGraph::vertex_descriptor v, const LayoutGraph& g) noexcept {
    return ccstd::holds_alternative<
        impl::ValueHandle<RenderStageTag, LayoutGraph::vertex_descriptor>>(
        g._vertices[v].handle);
}

template <>
inline bool
holds<RenderPhaseTag>(LayoutGraph::vertex_descriptor v, const LayoutGraph& g) noexcept {
    return ccstd::holds_alternative<
        impl::ValueHandle<RenderPhaseTag, LayoutGraph::vertex_descriptor>>(
        g._vertices[v].handle);
}

template <class ValueT>
inline bool
holds_alternative(LayoutGraph::vertex_descriptor v, const LayoutGraph& g) noexcept; // NOLINT

template <>
inline bool
holds_alternative<uint32_t>(LayoutGraph::vertex_descriptor v, const LayoutGraph& g) noexcept { // NOLINT
    return ccstd::holds_alternative<
        impl::ValueHandle<RenderStageTag, LayoutGraph::vertex_descriptor>>(
        g._vertices[v].handle);
}

template <>
inline bool
holds_alternative<RenderPhase>(LayoutGraph::vertex_descriptor v, const LayoutGraph& g) noexcept { // NOLINT
    return ccstd::holds_alternative<
        impl::ValueHandle<RenderPhaseTag, LayoutGraph::vertex_descriptor>>(
        g._vertices[v].handle);
}

template <class ValueT>
inline ValueT&
get(LayoutGraph::vertex_descriptor /*v*/, LayoutGraph& /*g*/);

template <>
inline uint32_t&
get<uint32_t>(LayoutGraph::vertex_descriptor v, LayoutGraph& g) {
    auto& handle = ccstd::get<
        impl::ValueHandle<RenderStageTag, LayoutGraph::vertex_descriptor>>(
        g._vertices[v].handle);
    return g.stages[handle.value];
}

template <>
inline RenderPhase&
get<RenderPhase>(LayoutGraph::vertex_descriptor v, LayoutGraph& g) {
    auto& handle = ccstd::get<
        impl::ValueHandle<RenderPhaseTag, LayoutGraph::vertex_descriptor>>(
        g._vertices[v].handle);
    return g.phases[handle.value];
}

template <class ValueT>
inline const ValueT&
get(LayoutGraph::vertex_descriptor /*v*/, const LayoutGraph& /*g*/);

template <>
inline const uint32_t&
get<uint32_t>(LayoutGraph::vertex_descriptor v, const LayoutGraph& g) {
    const auto& handle = ccstd::get<
        impl::ValueHandle<RenderStageTag, LayoutGraph::vertex_descriptor>>(
        g._vertices[v].handle);
    return g.stages[handle.value];
}

template <>
inline const RenderPhase&
get<RenderPhase>(LayoutGraph::vertex_descriptor v, const LayoutGraph& g) {
    const auto& handle = ccstd::get<
        impl::ValueHandle<RenderPhaseTag, LayoutGraph::vertex_descriptor>>(
        g._vertices[v].handle);
    return g.phases[handle.value];
}

inline uint32_t&
get(RenderStageTag /*tag*/, LayoutGraph::vertex_descriptor v, LayoutGraph& g) {
    auto& handle = ccstd::get<
        impl::ValueHandle<RenderStageTag, LayoutGraph::vertex_descriptor>>(
        g._vertices[v].handle);
    return g.stages[handle.value];
}

inline RenderPhase&
get(RenderPhaseTag /*tag*/, LayoutGraph::vertex_descriptor v, LayoutGraph& g) {
    auto& handle = ccstd::get<
        impl::ValueHandle<RenderPhaseTag, LayoutGraph::vertex_descriptor>>(
        g._vertices[v].handle);
    return g.phases[handle.value];
}

inline const uint32_t&
get(RenderStageTag /*tag*/, LayoutGraph::vertex_descriptor v, const LayoutGraph& g) {
    const auto& handle = ccstd::get<
        impl::ValueHandle<RenderStageTag, LayoutGraph::vertex_descriptor>>(
        g._vertices[v].handle);
    return g.stages[handle.value];
}

inline const RenderPhase&
get(RenderPhaseTag /*tag*/, LayoutGraph::vertex_descriptor v, const LayoutGraph& g) {
    const auto& handle = ccstd::get<
        impl::ValueHandle<RenderPhaseTag, LayoutGraph::vertex_descriptor>>(
        g._vertices[v].handle);
    return g.phases[handle.value];
}

template <class ValueT>
inline ValueT*
get_if(LayoutGraph::vertex_descriptor v, LayoutGraph* pGraph) noexcept; // NOLINT

template <>
inline uint32_t*
get_if<uint32_t>(LayoutGraph::vertex_descriptor v, LayoutGraph* pGraph) noexcept { // NOLINT
    uint32_t* ptr = nullptr;
    if (!pGraph) {
        return ptr;
    }
    auto& g       = *pGraph;
    auto* pHandle = ccstd::get_if<
        impl::ValueHandle<RenderStageTag, LayoutGraph::vertex_descriptor>>(
        &g._vertices[v].handle);
    if (pHandle) {
        ptr = &g.stages[pHandle->value];
    }
    return ptr;
}

template <>
inline RenderPhase*
get_if<RenderPhase>(LayoutGraph::vertex_descriptor v, LayoutGraph* pGraph) noexcept { // NOLINT
    RenderPhase* ptr = nullptr;
    if (!pGraph) {
        return ptr;
    }
    auto& g       = *pGraph;
    auto* pHandle = ccstd::get_if<
        impl::ValueHandle<RenderPhaseTag, LayoutGraph::vertex_descriptor>>(
        &g._vertices[v].handle);
    if (pHandle) {
        ptr = &g.phases[pHandle->value];
    }
    return ptr;
}

template <class ValueT>
inline const ValueT*
get_if(LayoutGraph::vertex_descriptor v, const LayoutGraph* pGraph) noexcept; // NOLINT

template <>
inline const uint32_t*
get_if<uint32_t>(LayoutGraph::vertex_descriptor v, const LayoutGraph* pGraph) noexcept { // NOLINT
    const uint32_t* ptr = nullptr;
    if (!pGraph) {
        return ptr;
    }
    const auto& g       = *pGraph;
    const auto* pHandle = ccstd::get_if<
        impl::ValueHandle<RenderStageTag, LayoutGraph::vertex_descriptor>>(
        &g._vertices[v].handle);
    if (pHandle) {
        ptr = &g.stages[pHandle->value];
    }
    return ptr;
}

template <>
inline const RenderPhase*
get_if<RenderPhase>(LayoutGraph::vertex_descriptor v, const LayoutGraph* pGraph) noexcept { // NOLINT
    const RenderPhase* ptr = nullptr;
    if (!pGraph) {
        return ptr;
    }
    const auto& g       = *pGraph;
    const auto* pHandle = ccstd::get_if<
        impl::ValueHandle<RenderPhaseTag, LayoutGraph::vertex_descriptor>>(
        &g._vertices[v].handle);
    if (pHandle) {
        ptr = &g.phases[pHandle->value];
    }
    return ptr;
}

// Vertex Constant Getter
template <class Tag>
inline decltype(auto)
get(Tag tag, const LayoutGraph& g, LayoutGraph::vertex_descriptor v) noexcept {
    return get(get(tag, g), v);
}

// Vertex Mutable Getter
template <class Tag>
inline decltype(auto)
get(Tag tag, LayoutGraph& g, LayoutGraph::vertex_descriptor v) noexcept {
    return get(get(tag, g), v);
}

// Vertex Setter
template <class Tag, class... Args>
inline void put(
    Tag tag, LayoutGraph& g,
    LayoutGraph::vertex_descriptor v,
    Args&&... args) {
    put(get(tag, g), v, std::forward<Args>(args)...);
}

// AddressableGraph

template <class Allocator>
inline const std::basic_string<char, std::char_traits<char>, Allocator>&
getPath(
    std::basic_string<char, std::char_traits<char>, Allocator>& output,
    LayoutGraph::vertex_descriptor u0, const LayoutGraph& g,
    std::string_view prefix = {}, LayoutGraph::vertex_descriptor parent = LayoutGraph::null_vertex()) {
    output.clear();
    const auto sz0 = static_cast<std::ptrdiff_t>(prefix.size());
    auto       sz  = sz0;

    const auto& layoutGraph = g;
    sz += impl::pathLength(u0, layoutGraph, parent);

    output.resize(sz);

    impl::pathComposite(output, sz, u0, layoutGraph, parent);
    CC_ENSURES(sz >= sz0);

    CC_ENSURES(sz == sz0);
    std::copy(prefix.begin(), prefix.end(), output.begin());

    return output;
}

inline ccstd::string
getPath(
    LayoutGraph::vertex_descriptor u0, const LayoutGraph& g,
    std::string_view prefix = {}, LayoutGraph::vertex_descriptor parent = LayoutGraph::null_vertex()) {
    ccstd::string output;
    getPath(output, u0, g, prefix, parent);
    return output;
}

inline ccstd::pmr::string
getPath(
    LayoutGraph::vertex_descriptor u0, const LayoutGraph& g,
    boost::container::pmr::memory_resource* mr, std::string_view prefix = {}, LayoutGraph::vertex_descriptor parent = LayoutGraph::null_vertex()) {
    ccstd::pmr::string output(mr);
    getPath(output, u0, g, prefix, parent);
    return output;
}

template <class Allocator>
inline const std::basic_string<char, std::char_traits<char>, Allocator>&
getPath(
    std::basic_string<char, std::char_traits<char>, Allocator>& output,
    LayoutGraph::vertex_descriptor parent, std::string_view name, const LayoutGraph& g) {
    output.clear();
    auto sz = impl::pathLength(parent, g);
    output.resize(sz + name.size() + 1);
    output[sz] = '/';
    std::copy(name.begin(), name.end(), output.begin() + sz + 1);
    impl::pathComposite(output, sz, parent, g);
    CC_ENSURES(sz == 0);
    return output;
}

inline ccstd::string
getPath(LayoutGraph::vertex_descriptor parent, std::string_view name, const LayoutGraph& g) {
    ccstd::string output;
    getPath(output, parent, name, g);
    return output;
}

inline ccstd::pmr::string
getPath(LayoutGraph::vertex_descriptor parent, std::string_view name, const LayoutGraph& g, boost::container::pmr::memory_resource* mr) {
    ccstd::pmr::string output(mr);
    getPath(output, parent, name, g);
    return output;
}

inline LayoutGraph::vertex_descriptor
locate(std::string_view absolute, const LayoutGraph& g) noexcept {
    auto iter = g.pathIndex.find(absolute);
    if (iter != g.pathIndex.end()) {
        return iter->second;
    }
    return LayoutGraph::null_vertex();
};

inline LayoutGraph::vertex_descriptor
locate(LayoutGraph::vertex_descriptor u, std::string_view relative, const LayoutGraph& g) {
    CC_EXPECTS(!boost::algorithm::starts_with(relative, "/"));
    CC_EXPECTS(!boost::algorithm::ends_with(relative, "/"));
    auto key = getPath(u, relative, g);
    impl::cleanPath(key);
    return locate(key, g);
};

inline bool
contains(std::string_view absolute, const LayoutGraph& g) noexcept {
    return locate(absolute, g) != LayoutGraph::null_vertex();
}

template <class ValueT>
inline ValueT&
get(std::string_view pt, LayoutGraph& g) {
    auto v = locate(pt, g);
    if (v == LayoutGraph::null_vertex()) {
        throw std::out_of_range("at LayoutGraph");
    }
    return get<ValueT>(v, g);
}

template <class ValueT>
inline const ValueT&
get(std::string_view pt, const LayoutGraph& g) {
    auto v = locate(pt, g);
    if (v == LayoutGraph::null_vertex()) {
        throw std::out_of_range("at LayoutGraph");
    }
    return get<ValueT>(v, g);
}

template <class ValueT>
inline ValueT*
get_if(std::string_view pt, LayoutGraph* pGraph) noexcept { // NOLINT
    if (pGraph) {
        auto v = locate(pt, *pGraph);
        if (v != LayoutGraph::null_vertex()) {
            return get_if<ValueT>(v, pGraph);
        }
    }
    return nullptr;
}

template <class ValueT>
inline const ValueT*
get_if(std::string_view pt, const LayoutGraph* pGraph) noexcept { // NOLINT
    if (pGraph) {
        auto v = locate(pt, *pGraph);
        if (v != LayoutGraph::null_vertex()) {
            return get_if<ValueT>(v, pGraph);
        }
    }
    return nullptr;
}

// MutableGraph(Vertex)
inline void addPathImpl(LayoutGraph::vertex_descriptor u, LayoutGraph::vertex_descriptor v, LayoutGraph& g) { // NOLINT
    // add to parent
    if (u != LayoutGraph::null_vertex()) {
        auto& outEdgeList = g.getChildrenList(u);
        outEdgeList.emplace_back(v);

        auto& inEdgeList = g.getParentsList(v);
        inEdgeList.emplace_back(u);
    }

    // add to external path index
    auto pathName = getPath(v, g, g.pathIndex.get_allocator().resource());
    auto res      = g.pathIndex.emplace(std::move(pathName), v);
    CC_ENSURES(res.second);
}

inline void removePathImpl(LayoutGraph::vertex_descriptor u, LayoutGraph& g) noexcept {
    // notice: here we use ccstd::string, not std::pmr::string
    // we do not want to increase the memory of g
    auto pathName = getPath(u, g);
<<<<<<< HEAD
    auto iter     = g.pathIndex.find(std::string_view(pathName));
=======
    auto iter = g.pathIndex.find(std::string_view{pathName});
>>>>>>> 73d80047
    CC_EXPECTS(iter != g.pathIndex.end());
    g.pathIndex.erase(iter);
    for (auto&& nvp : g.pathIndex) {
        auto& v = nvp.second;
        if (v > u) {
            --v;
        }
    }
}

inline void clear_out_edges(LayoutGraph::vertex_descriptor u, LayoutGraph& g) noexcept { // NOLINT
    // AddressableGraph (Alias)
    // only leaf node can be cleared.
    // clear internal node will broke tree structure.
    CC_EXPECTS(out_degree(u, g) == 0);

    // Bidirectional (OutEdges)
    auto& outEdgeList = g.getOutEdgeList(u);
    auto  outEnd      = outEdgeList.end();
    for (auto iter = outEdgeList.begin(); iter != outEnd; ++iter) {
        auto& inEdgeList = g.getInEdgeList((*iter).get_target());
        // eraseFromIncidenceList
        impl::sequenceEraseIf(inEdgeList, [u](const auto& e) {
            return e.get_target() == u;
        });
    }
    outEdgeList.clear();
}

inline void clear_in_edges(LayoutGraph::vertex_descriptor u, LayoutGraph& g) noexcept { // NOLINT
    // AddressableGraph (Alias)
    CC_EXPECTS(out_degree(u, g) == 0);
    removePathImpl(u, g);

    // Bidirectional (InEdges)
    auto& inEdgeList = g.getInEdgeList(u);
    auto  inEnd      = inEdgeList.end();
    for (auto iter = inEdgeList.begin(); iter != inEnd; ++iter) {
        auto& outEdgeList = g.getOutEdgeList((*iter).get_target());
        // eraseFromIncidenceList
        impl::sequenceEraseIf(outEdgeList, [u](const auto& e) {
            return e.get_target() == u;
        });
    }
    inEdgeList.clear();
}

inline void clear_vertex(LayoutGraph::vertex_descriptor u, LayoutGraph& g) noexcept { // NOLINT
    clear_out_edges(u, g);
    clear_in_edges(u, g);
}

inline void remove_vertex_value_impl(const LayoutGraph::VertexHandle& h, LayoutGraph& g) noexcept { // NOLINT
    using vertex_descriptor = LayoutGraph::vertex_descriptor;
    ccstd::visit(
        overload(
            [&](const impl::ValueHandle<RenderStageTag, vertex_descriptor>& h) {
                g.stages.erase(g.stages.begin() + static_cast<std::ptrdiff_t>(h.value));
                if (h.value == g.stages.size()) {
                    return;
                }
                impl::reindexVectorHandle<RenderStageTag>(g._vertices, h.value);
            },
            [&](const impl::ValueHandle<RenderPhaseTag, vertex_descriptor>& h) {
                g.phases.erase(g.phases.begin() + static_cast<std::ptrdiff_t>(h.value));
                if (h.value == g.phases.size()) {
                    return;
                }
                impl::reindexVectorHandle<RenderPhaseTag>(g._vertices, h.value);
            }),
        h);
}

inline void remove_vertex(LayoutGraph::vertex_descriptor u, LayoutGraph& g) noexcept { // NOLINT
    // preserve vertex' iterators
    auto& vert = g._vertices[u];
    remove_vertex_value_impl(vert.handle, g);
    impl::removeVectorVertex(const_cast<LayoutGraph&>(g), u, LayoutGraph::directed_category{});

    // remove components
    g.names.erase(g.names.begin() + static_cast<std::ptrdiff_t>(u));
    g.descriptors.erase(g.descriptors.begin() + static_cast<std::ptrdiff_t>(u));
}

// MutablePropertyGraph(Vertex)
template <class ValueT>
void addVertexImpl( // NOLINT
    ValueT &&val, LayoutGraph &g, LayoutGraph::Vertex &vert, // NOLINT
    std::enable_if_t<std::is_same<std::decay_t<ValueT>, uint32_t>::value>* dummy = nullptr) { // NOLINT
    vert.handle = impl::ValueHandle<RenderStageTag, LayoutGraph::vertex_descriptor>{
        gsl::narrow_cast<LayoutGraph::vertex_descriptor>(g.stages.size())};
    g.stages.emplace_back(std::forward<ValueT>(val));
}

template <class ValueT>
void addVertexImpl( // NOLINT
    ValueT &&val, LayoutGraph &g, LayoutGraph::Vertex &vert, // NOLINT
    std::enable_if_t<std::is_same<std::decay_t<ValueT>, RenderPhase>::value>* dummy = nullptr) { // NOLINT
    vert.handle = impl::ValueHandle<RenderPhaseTag, LayoutGraph::vertex_descriptor>{
        gsl::narrow_cast<LayoutGraph::vertex_descriptor>(g.phases.size())};
    g.phases.emplace_back(std::forward<ValueT>(val));
}

template <class Component0, class Component1, class ValueT>
inline LayoutGraph::vertex_descriptor
addVertex(Component0&& c0, Component1&& c1, ValueT&& val, LayoutGraph& g, LayoutGraph::vertex_descriptor u = LayoutGraph::null_vertex()) {
    auto v = gsl::narrow_cast<LayoutGraph::vertex_descriptor>(g._vertices.size());

    g._vertices.emplace_back();
    auto& vert = g._vertices.back();
    g.names.emplace_back(std::forward<Component0>(c0));
    g.descriptors.emplace_back(std::forward<Component1>(c1));

    // PolymorphicGraph
    // if no matching overloaded function is found, Type is not supported by PolymorphicGraph
    addVertexImpl(std::forward<ValueT>(val), g, vert);

    // ReferenceGraph
    addPathImpl(u, v, g);

    return v;
}

template <class Tuple>
void addVertexImpl(RenderStageTag /*tag*/, Tuple &&val, LayoutGraph &g, LayoutGraph::Vertex &vert) {
    std::apply(
        [&](auto&&... args) {
            vert.handle = impl::ValueHandle<RenderStageTag, LayoutGraph::vertex_descriptor>{
                gsl::narrow_cast<LayoutGraph::vertex_descriptor>(g.stages.size())};
            g.stages.emplace_back(std::forward<decltype(args)>(args)...);
        },
        std::forward<Tuple>(val));
}

template <class Tuple>
void addVertexImpl(RenderPhaseTag /*tag*/, Tuple &&val, LayoutGraph &g, LayoutGraph::Vertex &vert) {
    std::apply(
        [&](auto&&... args) {
            vert.handle = impl::ValueHandle<RenderPhaseTag, LayoutGraph::vertex_descriptor>{
                gsl::narrow_cast<LayoutGraph::vertex_descriptor>(g.phases.size())};
            g.phases.emplace_back(std::forward<decltype(args)>(args)...);
        },
        std::forward<Tuple>(val));
}

template <class Component0, class Component1, class Tag, class ValueT>
inline LayoutGraph::vertex_descriptor
addVertex(Tag tag, Component0&& c0, Component1&& c1, ValueT&& val, LayoutGraph& g, LayoutGraph::vertex_descriptor u = LayoutGraph::null_vertex()) {
    auto v = gsl::narrow_cast<LayoutGraph::vertex_descriptor>(g._vertices.size());

    g._vertices.emplace_back();
    auto& vert = g._vertices.back();

    std::apply(
        [&](auto&&... args) {
            g.names.emplace_back(std::forward<decltype(args)>(args)...);
        },
        std::forward<Component0>(c0));

    std::apply(
        [&](auto&&... args) {
            g.descriptors.emplace_back(std::forward<decltype(args)>(args)...);
        },
        std::forward<Component1>(c1));

    // PolymorphicGraph
    // if no matching overloaded function is found, Type is not supported by PolymorphicGraph
    addVertexImpl(tag, std::forward<ValueT>(val), g, vert);

    // ReferenceGraph
    addPathImpl(u, v, g);

    return v;
}

// MutableGraph(Vertex)
template <class Tag>
inline LayoutGraph::vertex_descriptor
add_vertex(LayoutGraph& g, Tag t, ccstd::pmr::string&& name, LayoutGraph::vertex_descriptor parentID = LayoutGraph::null_vertex()) { // NOLINT
    return addVertex(
        t,
        std::forward_as_tuple(std::move(name)), // names
        std::forward_as_tuple(),                // descriptors
        std::forward_as_tuple(),                // PolymorphicType
        g, parentID);
}

template <class Tag>
inline LayoutGraph::vertex_descriptor
add_vertex(LayoutGraph& g, Tag t, const char* name, LayoutGraph::vertex_descriptor parentID = LayoutGraph::null_vertex()) { // NOLINT
    return addVertex(
        t,
        std::forward_as_tuple(name), // names
        std::forward_as_tuple(),     // descriptors
        std::forward_as_tuple(),     // PolymorphicType
        g, parentID);
}

// Vertex Index
inline boost::property_map<LayoutGraphData, boost::vertex_index_t>::const_type
get(boost::vertex_index_t /*tag*/, const LayoutGraphData& /*g*/) noexcept {
    return {};
}

inline boost::property_map<LayoutGraphData, boost::vertex_index_t>::type
get(boost::vertex_index_t /*tag*/, LayoutGraphData& /*g*/) noexcept {
    return {};
}

inline impl::ColorMap<LayoutGraphData::vertex_descriptor>
get(ccstd::pmr::vector<boost::default_color_type>& colors, const LayoutGraphData& /*g*/) noexcept {
    return {colors};
}

// Vertex Component
inline typename boost::property_map<LayoutGraphData, LayoutGraphData::NameTag>::const_type
get(LayoutGraphData::NameTag /*tag*/, const LayoutGraphData& g) noexcept {
    return {g.names};
}

inline typename boost::property_map<LayoutGraphData, LayoutGraphData::NameTag>::type
get(LayoutGraphData::NameTag /*tag*/, LayoutGraphData& g) noexcept {
    return {g.names};
}

// Vertex Name
inline boost::property_map<LayoutGraphData, boost::vertex_name_t>::const_type
get(boost::vertex_name_t /*tag*/, const LayoutGraphData& g) noexcept {
    return {g.names};
}

// Vertex Component
inline typename boost::property_map<LayoutGraphData, LayoutGraphData::UpdateTag>::const_type
get(LayoutGraphData::UpdateTag /*tag*/, const LayoutGraphData& g) noexcept {
    return {g.updateFrequencies};
}

inline typename boost::property_map<LayoutGraphData, LayoutGraphData::UpdateTag>::type
get(LayoutGraphData::UpdateTag /*tag*/, LayoutGraphData& g) noexcept {
    return {g.updateFrequencies};
}

// Vertex Component
inline typename boost::property_map<LayoutGraphData, LayoutGraphData::LayoutTag>::const_type
get(LayoutGraphData::LayoutTag /*tag*/, const LayoutGraphData& g) noexcept {
    return {g.layouts};
}

inline typename boost::property_map<LayoutGraphData, LayoutGraphData::LayoutTag>::type
get(LayoutGraphData::LayoutTag /*tag*/, LayoutGraphData& g) noexcept {
    return {g.layouts};
}

// Vertex ComponentMember
template <class T>
inline typename boost::property_map<LayoutGraphData, T PipelineLayoutData::*>::const_type
get(T PipelineLayoutData::*memberPointer, const LayoutGraphData& g) noexcept {
    return {g.layouts, memberPointer};
}

template <class T>
inline typename boost::property_map<LayoutGraphData, T PipelineLayoutData::*>::type
get(T PipelineLayoutData::*memberPointer, LayoutGraphData& g) noexcept {
    return {g.layouts, memberPointer};
}

// PolymorphicGraph
inline LayoutGraphData::vertices_size_type
id(LayoutGraphData::vertex_descriptor u, const LayoutGraphData& g) noexcept {
    using vertex_descriptor = LayoutGraphData::vertex_descriptor;
    return ccstd::visit(
        overload(
            [](const impl::ValueHandle<RenderStageTag, vertex_descriptor>& h) {
                return h.value;
            },
            [](const impl::ValueHandle<RenderPhaseTag, vertex_descriptor>& h) {
                return h.value;
            }),
        g._vertices[u].handle);
}

inline LayoutGraphData::VertexTag
tag(LayoutGraphData::vertex_descriptor u, const LayoutGraphData& g) noexcept {
    using vertex_descriptor = LayoutGraphData::vertex_descriptor;
    return ccstd::visit(
        overload(
            [](const impl::ValueHandle<RenderStageTag, vertex_descriptor>&) {
                return LayoutGraphData::VertexTag{RenderStageTag{}};
            },
            [](const impl::ValueHandle<RenderPhaseTag, vertex_descriptor>&) {
                return LayoutGraphData::VertexTag{RenderPhaseTag{}};
            }),
        g._vertices[u].handle);
}

inline LayoutGraphData::VertexValue
value(LayoutGraphData::vertex_descriptor u, LayoutGraphData& g) noexcept {
    using vertex_descriptor = LayoutGraphData::vertex_descriptor;
    return ccstd::visit(
        overload(
            [&](const impl::ValueHandle<RenderStageTag, vertex_descriptor>& h) {
                return LayoutGraphData::VertexValue{&g.stages[h.value]};
            },
            [&](const impl::ValueHandle<RenderPhaseTag, vertex_descriptor>& h) {
                return LayoutGraphData::VertexValue{&g.phases[h.value]};
            }),
        g._vertices[u].handle);
}

inline LayoutGraphData::VertexConstValue
value(LayoutGraphData::vertex_descriptor u, const LayoutGraphData& g) noexcept {
    using vertex_descriptor = LayoutGraphData::vertex_descriptor;
    return ccstd::visit(
        overload(
            [&](const impl::ValueHandle<RenderStageTag, vertex_descriptor>& h) {
                return LayoutGraphData::VertexConstValue{&g.stages[h.value]};
            },
            [&](const impl::ValueHandle<RenderPhaseTag, vertex_descriptor>& h) {
                return LayoutGraphData::VertexConstValue{&g.phases[h.value]};
            }),
        g._vertices[u].handle);
}

template <class Tag>
inline bool
holds(LayoutGraphData::vertex_descriptor v, const LayoutGraphData& g) noexcept;

template <>
inline bool
holds<RenderStageTag>(LayoutGraphData::vertex_descriptor v, const LayoutGraphData& g) noexcept {
    return ccstd::holds_alternative<
        impl::ValueHandle<RenderStageTag, LayoutGraphData::vertex_descriptor>>(
        g._vertices[v].handle);
}

template <>
inline bool
holds<RenderPhaseTag>(LayoutGraphData::vertex_descriptor v, const LayoutGraphData& g) noexcept {
    return ccstd::holds_alternative<
        impl::ValueHandle<RenderPhaseTag, LayoutGraphData::vertex_descriptor>>(
        g._vertices[v].handle);
}

template <class ValueT>
inline bool
holds_alternative(LayoutGraphData::vertex_descriptor v, const LayoutGraphData& g) noexcept; // NOLINT

template <>
inline bool
holds_alternative<RenderStageData>(LayoutGraphData::vertex_descriptor v, const LayoutGraphData& g) noexcept { // NOLINT
    return ccstd::holds_alternative<
        impl::ValueHandle<RenderStageTag, LayoutGraphData::vertex_descriptor>>(
        g._vertices[v].handle);
}

template <>
inline bool
holds_alternative<RenderPhaseData>(LayoutGraphData::vertex_descriptor v, const LayoutGraphData& g) noexcept { // NOLINT
    return ccstd::holds_alternative<
        impl::ValueHandle<RenderPhaseTag, LayoutGraphData::vertex_descriptor>>(
        g._vertices[v].handle);
}

template <class ValueT>
inline ValueT&
get(LayoutGraphData::vertex_descriptor /*v*/, LayoutGraphData& /*g*/);

template <>
inline RenderStageData&
get<RenderStageData>(LayoutGraphData::vertex_descriptor v, LayoutGraphData& g) {
    auto& handle = ccstd::get<
        impl::ValueHandle<RenderStageTag, LayoutGraphData::vertex_descriptor>>(
        g._vertices[v].handle);
    return g.stages[handle.value];
}

template <>
inline RenderPhaseData&
get<RenderPhaseData>(LayoutGraphData::vertex_descriptor v, LayoutGraphData& g) {
    auto& handle = ccstd::get<
        impl::ValueHandle<RenderPhaseTag, LayoutGraphData::vertex_descriptor>>(
        g._vertices[v].handle);
    return g.phases[handle.value];
}

template <class ValueT>
inline const ValueT&
get(LayoutGraphData::vertex_descriptor /*v*/, const LayoutGraphData& /*g*/);

template <>
inline const RenderStageData&
get<RenderStageData>(LayoutGraphData::vertex_descriptor v, const LayoutGraphData& g) {
    const auto& handle = ccstd::get<
        impl::ValueHandle<RenderStageTag, LayoutGraphData::vertex_descriptor>>(
        g._vertices[v].handle);
    return g.stages[handle.value];
}

template <>
inline const RenderPhaseData&
get<RenderPhaseData>(LayoutGraphData::vertex_descriptor v, const LayoutGraphData& g) {
    const auto& handle = ccstd::get<
        impl::ValueHandle<RenderPhaseTag, LayoutGraphData::vertex_descriptor>>(
        g._vertices[v].handle);
    return g.phases[handle.value];
}

inline RenderStageData&
get(RenderStageTag /*tag*/, LayoutGraphData::vertex_descriptor v, LayoutGraphData& g) {
    auto& handle = ccstd::get<
        impl::ValueHandle<RenderStageTag, LayoutGraphData::vertex_descriptor>>(
        g._vertices[v].handle);
    return g.stages[handle.value];
}

inline RenderPhaseData&
get(RenderPhaseTag /*tag*/, LayoutGraphData::vertex_descriptor v, LayoutGraphData& g) {
    auto& handle = ccstd::get<
        impl::ValueHandle<RenderPhaseTag, LayoutGraphData::vertex_descriptor>>(
        g._vertices[v].handle);
    return g.phases[handle.value];
}

inline const RenderStageData&
get(RenderStageTag /*tag*/, LayoutGraphData::vertex_descriptor v, const LayoutGraphData& g) {
    const auto& handle = ccstd::get<
        impl::ValueHandle<RenderStageTag, LayoutGraphData::vertex_descriptor>>(
        g._vertices[v].handle);
    return g.stages[handle.value];
}

inline const RenderPhaseData&
get(RenderPhaseTag /*tag*/, LayoutGraphData::vertex_descriptor v, const LayoutGraphData& g) {
    const auto& handle = ccstd::get<
        impl::ValueHandle<RenderPhaseTag, LayoutGraphData::vertex_descriptor>>(
        g._vertices[v].handle);
    return g.phases[handle.value];
}

template <class ValueT>
inline ValueT*
get_if(LayoutGraphData::vertex_descriptor v, LayoutGraphData* pGraph) noexcept; // NOLINT

template <>
inline RenderStageData*
get_if<RenderStageData>(LayoutGraphData::vertex_descriptor v, LayoutGraphData* pGraph) noexcept { // NOLINT
    RenderStageData* ptr = nullptr;
    if (!pGraph) {
        return ptr;
    }
    auto& g       = *pGraph;
    auto* pHandle = ccstd::get_if<
        impl::ValueHandle<RenderStageTag, LayoutGraphData::vertex_descriptor>>(
        &g._vertices[v].handle);
    if (pHandle) {
        ptr = &g.stages[pHandle->value];
    }
    return ptr;
}

template <>
inline RenderPhaseData*
get_if<RenderPhaseData>(LayoutGraphData::vertex_descriptor v, LayoutGraphData* pGraph) noexcept { // NOLINT
    RenderPhaseData* ptr = nullptr;
    if (!pGraph) {
        return ptr;
    }
    auto& g       = *pGraph;
    auto* pHandle = ccstd::get_if<
        impl::ValueHandle<RenderPhaseTag, LayoutGraphData::vertex_descriptor>>(
        &g._vertices[v].handle);
    if (pHandle) {
        ptr = &g.phases[pHandle->value];
    }
    return ptr;
}

template <class ValueT>
inline const ValueT*
get_if(LayoutGraphData::vertex_descriptor v, const LayoutGraphData* pGraph) noexcept; // NOLINT

template <>
inline const RenderStageData*
get_if<RenderStageData>(LayoutGraphData::vertex_descriptor v, const LayoutGraphData* pGraph) noexcept { // NOLINT
    const RenderStageData* ptr = nullptr;
    if (!pGraph) {
        return ptr;
    }
    const auto& g       = *pGraph;
    const auto* pHandle = ccstd::get_if<
        impl::ValueHandle<RenderStageTag, LayoutGraphData::vertex_descriptor>>(
        &g._vertices[v].handle);
    if (pHandle) {
        ptr = &g.stages[pHandle->value];
    }
    return ptr;
}

template <>
inline const RenderPhaseData*
get_if<RenderPhaseData>(LayoutGraphData::vertex_descriptor v, const LayoutGraphData* pGraph) noexcept { // NOLINT
    const RenderPhaseData* ptr = nullptr;
    if (!pGraph) {
        return ptr;
    }
    const auto& g       = *pGraph;
    const auto* pHandle = ccstd::get_if<
        impl::ValueHandle<RenderPhaseTag, LayoutGraphData::vertex_descriptor>>(
        &g._vertices[v].handle);
    if (pHandle) {
        ptr = &g.phases[pHandle->value];
    }
    return ptr;
}

// Vertex Constant Getter
template <class Tag>
inline decltype(auto)
get(Tag tag, const LayoutGraphData& g, LayoutGraphData::vertex_descriptor v) noexcept {
    return get(get(tag, g), v);
}

// Vertex Mutable Getter
template <class Tag>
inline decltype(auto)
get(Tag tag, LayoutGraphData& g, LayoutGraphData::vertex_descriptor v) noexcept {
    return get(get(tag, g), v);
}

// Vertex Setter
template <class Tag, class... Args>
inline void put(
    Tag tag, LayoutGraphData& g,
    LayoutGraphData::vertex_descriptor v,
    Args&&... args) {
    put(get(tag, g), v, std::forward<Args>(args)...);
}

// AddressableGraph

template <class Allocator>
inline const std::basic_string<char, std::char_traits<char>, Allocator>&
getPath(
    std::basic_string<char, std::char_traits<char>, Allocator>& output,
    LayoutGraphData::vertex_descriptor u0, const LayoutGraphData& g,
    std::string_view prefix = {}, LayoutGraphData::vertex_descriptor parent = LayoutGraphData::null_vertex()) {
    output.clear();
    const auto sz0 = static_cast<std::ptrdiff_t>(prefix.size());
    auto       sz  = sz0;

    const auto& layoutGraphData = g;
    sz += impl::pathLength(u0, layoutGraphData, parent);

    output.resize(sz);

    impl::pathComposite(output, sz, u0, layoutGraphData, parent);
    CC_ENSURES(sz >= sz0);

    CC_ENSURES(sz == sz0);
    std::copy(prefix.begin(), prefix.end(), output.begin());

    return output;
}

inline ccstd::string
getPath(
    LayoutGraphData::vertex_descriptor u0, const LayoutGraphData& g,
    std::string_view prefix = {}, LayoutGraphData::vertex_descriptor parent = LayoutGraphData::null_vertex()) {
    ccstd::string output;
    getPath(output, u0, g, prefix, parent);
    return output;
}

inline ccstd::pmr::string
getPath(
    LayoutGraphData::vertex_descriptor u0, const LayoutGraphData& g,
    boost::container::pmr::memory_resource* mr, std::string_view prefix = {}, LayoutGraphData::vertex_descriptor parent = LayoutGraphData::null_vertex()) {
    ccstd::pmr::string output(mr);
    getPath(output, u0, g, prefix, parent);
    return output;
}

template <class Allocator>
inline const std::basic_string<char, std::char_traits<char>, Allocator>&
getPath(
    std::basic_string<char, std::char_traits<char>, Allocator>& output,
    LayoutGraphData::vertex_descriptor parent, std::string_view name, const LayoutGraphData& g) {
    output.clear();
    auto sz = impl::pathLength(parent, g);
    output.resize(sz + name.size() + 1);
    output[sz] = '/';
    std::copy(name.begin(), name.end(), output.begin() + sz + 1);
    impl::pathComposite(output, sz, parent, g);
    CC_ENSURES(sz == 0);
    return output;
}

inline ccstd::string
getPath(LayoutGraphData::vertex_descriptor parent, std::string_view name, const LayoutGraphData& g) {
    ccstd::string output;
    getPath(output, parent, name, g);
    return output;
}

inline ccstd::pmr::string
getPath(LayoutGraphData::vertex_descriptor parent, std::string_view name, const LayoutGraphData& g, boost::container::pmr::memory_resource* mr) {
    ccstd::pmr::string output(mr);
    getPath(output, parent, name, g);
    return output;
}

inline LayoutGraphData::vertex_descriptor
locate(std::string_view absolute, const LayoutGraphData& g) noexcept {
    auto iter = g.pathIndex.find(absolute);
    if (iter != g.pathIndex.end()) {
        return iter->second;
    }
    return LayoutGraphData::null_vertex();
};

inline LayoutGraphData::vertex_descriptor
locate(LayoutGraphData::vertex_descriptor u, std::string_view relative, const LayoutGraphData& g) {
    CC_EXPECTS(!boost::algorithm::starts_with(relative, "/"));
    CC_EXPECTS(!boost::algorithm::ends_with(relative, "/"));
    auto key = getPath(u, relative, g);
    impl::cleanPath(key);
    return locate(key, g);
};

inline bool
contains(std::string_view absolute, const LayoutGraphData& g) noexcept {
    return locate(absolute, g) != LayoutGraphData::null_vertex();
}

template <class ValueT>
inline ValueT&
get(std::string_view pt, LayoutGraphData& g) {
    auto v = locate(pt, g);
    if (v == LayoutGraphData::null_vertex()) {
        throw std::out_of_range("at LayoutGraphData");
    }
    return get<ValueT>(v, g);
}

template <class ValueT>
inline const ValueT&
get(std::string_view pt, const LayoutGraphData& g) {
    auto v = locate(pt, g);
    if (v == LayoutGraphData::null_vertex()) {
        throw std::out_of_range("at LayoutGraphData");
    }
    return get<ValueT>(v, g);
}

template <class ValueT>
inline ValueT*
get_if(std::string_view pt, LayoutGraphData* pGraph) noexcept { // NOLINT
    if (pGraph) {
        auto v = locate(pt, *pGraph);
        if (v != LayoutGraphData::null_vertex()) {
            return get_if<ValueT>(v, pGraph);
        }
    }
    return nullptr;
}

template <class ValueT>
inline const ValueT*
get_if(std::string_view pt, const LayoutGraphData* pGraph) noexcept { // NOLINT
    if (pGraph) {
        auto v = locate(pt, *pGraph);
        if (v != LayoutGraphData::null_vertex()) {
            return get_if<ValueT>(v, pGraph);
        }
    }
    return nullptr;
}

// MutableGraph(Vertex)
inline void addPathImpl(LayoutGraphData::vertex_descriptor u, LayoutGraphData::vertex_descriptor v, LayoutGraphData& g) { // NOLINT
    // add to parent
    if (u != LayoutGraphData::null_vertex()) {
        auto& outEdgeList = g.getChildrenList(u);
        outEdgeList.emplace_back(v);

        auto& inEdgeList = g.getParentsList(v);
        inEdgeList.emplace_back(u);
    }

    // add to external path index
    auto pathName = getPath(v, g, g.pathIndex.get_allocator().resource());
    auto res      = g.pathIndex.emplace(std::move(pathName), v);
    CC_ENSURES(res.second);
}

inline void removePathImpl(LayoutGraphData::vertex_descriptor u, LayoutGraphData& g) noexcept {
    // notice: here we use ccstd::string, not std::pmr::string
    // we do not want to increase the memory of g
    auto pathName = getPath(u, g);
<<<<<<< HEAD
    auto iter     = g.pathIndex.find(std::string_view(pathName));
=======
    auto iter = g.pathIndex.find(std::string_view{pathName});
>>>>>>> 73d80047
    CC_EXPECTS(iter != g.pathIndex.end());
    g.pathIndex.erase(iter);
    for (auto&& nvp : g.pathIndex) {
        auto& v = nvp.second;
        if (v > u) {
            --v;
        }
    }
}

inline void clear_out_edges(LayoutGraphData::vertex_descriptor u, LayoutGraphData& g) noexcept { // NOLINT
    // AddressableGraph (Alias)
    // only leaf node can be cleared.
    // clear internal node will broke tree structure.
    CC_EXPECTS(out_degree(u, g) == 0);

    // Bidirectional (OutEdges)
    auto& outEdgeList = g.getOutEdgeList(u);
    auto  outEnd      = outEdgeList.end();
    for (auto iter = outEdgeList.begin(); iter != outEnd; ++iter) {
        auto& inEdgeList = g.getInEdgeList((*iter).get_target());
        // eraseFromIncidenceList
        impl::sequenceEraseIf(inEdgeList, [u](const auto& e) {
            return e.get_target() == u;
        });
    }
    outEdgeList.clear();
}

inline void clear_in_edges(LayoutGraphData::vertex_descriptor u, LayoutGraphData& g) noexcept { // NOLINT
    // AddressableGraph (Alias)
    CC_EXPECTS(out_degree(u, g) == 0);
    removePathImpl(u, g);

    // Bidirectional (InEdges)
    auto& inEdgeList = g.getInEdgeList(u);
    auto  inEnd      = inEdgeList.end();
    for (auto iter = inEdgeList.begin(); iter != inEnd; ++iter) {
        auto& outEdgeList = g.getOutEdgeList((*iter).get_target());
        // eraseFromIncidenceList
        impl::sequenceEraseIf(outEdgeList, [u](const auto& e) {
            return e.get_target() == u;
        });
    }
    inEdgeList.clear();
}

inline void clear_vertex(LayoutGraphData::vertex_descriptor u, LayoutGraphData& g) noexcept { // NOLINT
    clear_out_edges(u, g);
    clear_in_edges(u, g);
}

inline void remove_vertex_value_impl(const LayoutGraphData::VertexHandle& h, LayoutGraphData& g) noexcept { // NOLINT
    using vertex_descriptor = LayoutGraphData::vertex_descriptor;
    ccstd::visit(
        overload(
            [&](const impl::ValueHandle<RenderStageTag, vertex_descriptor>& h) {
                g.stages.erase(g.stages.begin() + static_cast<std::ptrdiff_t>(h.value));
                if (h.value == g.stages.size()) {
                    return;
                }
                impl::reindexVectorHandle<RenderStageTag>(g._vertices, h.value);
            },
            [&](const impl::ValueHandle<RenderPhaseTag, vertex_descriptor>& h) {
                g.phases.erase(g.phases.begin() + static_cast<std::ptrdiff_t>(h.value));
                if (h.value == g.phases.size()) {
                    return;
                }
                impl::reindexVectorHandle<RenderPhaseTag>(g._vertices, h.value);
            }),
        h);
}

inline void remove_vertex(LayoutGraphData::vertex_descriptor u, LayoutGraphData& g) noexcept { // NOLINT
    // preserve vertex' iterators
    auto& vert = g._vertices[u];
    remove_vertex_value_impl(vert.handle, g);
    impl::removeVectorVertex(const_cast<LayoutGraphData&>(g), u, LayoutGraphData::directed_category{});

    // remove components
    g.names.erase(g.names.begin() + static_cast<std::ptrdiff_t>(u));
    g.updateFrequencies.erase(g.updateFrequencies.begin() + static_cast<std::ptrdiff_t>(u));
    g.layouts.erase(g.layouts.begin() + static_cast<std::ptrdiff_t>(u));
}

// MutablePropertyGraph(Vertex)
template <class ValueT>
void addVertexImpl( // NOLINT
    ValueT &&val, LayoutGraphData &g, LayoutGraphData::Vertex &vert, // NOLINT
    std::enable_if_t<std::is_same<std::decay_t<ValueT>, RenderStageData>::value>* dummy = nullptr) { // NOLINT
    vert.handle = impl::ValueHandle<RenderStageTag, LayoutGraphData::vertex_descriptor>{
        gsl::narrow_cast<LayoutGraphData::vertex_descriptor>(g.stages.size())};
    g.stages.emplace_back(std::forward<ValueT>(val));
}

template <class ValueT>
void addVertexImpl( // NOLINT
    ValueT &&val, LayoutGraphData &g, LayoutGraphData::Vertex &vert, // NOLINT
    std::enable_if_t<std::is_same<std::decay_t<ValueT>, RenderPhaseData>::value>* dummy = nullptr) { // NOLINT
    vert.handle = impl::ValueHandle<RenderPhaseTag, LayoutGraphData::vertex_descriptor>{
        gsl::narrow_cast<LayoutGraphData::vertex_descriptor>(g.phases.size())};
    g.phases.emplace_back(std::forward<ValueT>(val));
}

template <class Component0, class Component1, class Component2, class ValueT>
inline LayoutGraphData::vertex_descriptor
addVertex(Component0&& c0, Component1&& c1, Component2&& c2, ValueT&& val, LayoutGraphData& g, LayoutGraphData::vertex_descriptor u = LayoutGraphData::null_vertex()) {
    auto v = gsl::narrow_cast<LayoutGraphData::vertex_descriptor>(g._vertices.size());

    g._vertices.emplace_back();
    auto& vert = g._vertices.back();
    g.names.emplace_back(std::forward<Component0>(c0));
    g.updateFrequencies.emplace_back(std::forward<Component1>(c1));
    g.layouts.emplace_back(std::forward<Component2>(c2));

    // PolymorphicGraph
    // if no matching overloaded function is found, Type is not supported by PolymorphicGraph
    addVertexImpl(std::forward<ValueT>(val), g, vert);

    // ReferenceGraph
    addPathImpl(u, v, g);

    return v;
}

template <class Tuple>
void addVertexImpl(RenderStageTag /*tag*/, Tuple &&val, LayoutGraphData &g, LayoutGraphData::Vertex &vert) {
    std::apply(
        [&](auto&&... args) {
            vert.handle = impl::ValueHandle<RenderStageTag, LayoutGraphData::vertex_descriptor>{
                gsl::narrow_cast<LayoutGraphData::vertex_descriptor>(g.stages.size())};
            g.stages.emplace_back(std::forward<decltype(args)>(args)...);
        },
        std::forward<Tuple>(val));
}

template <class Tuple>
void addVertexImpl(RenderPhaseTag /*tag*/, Tuple &&val, LayoutGraphData &g, LayoutGraphData::Vertex &vert) {
    std::apply(
        [&](auto&&... args) {
            vert.handle = impl::ValueHandle<RenderPhaseTag, LayoutGraphData::vertex_descriptor>{
                gsl::narrow_cast<LayoutGraphData::vertex_descriptor>(g.phases.size())};
            g.phases.emplace_back(std::forward<decltype(args)>(args)...);
        },
        std::forward<Tuple>(val));
}

template <class Component0, class Component1, class Component2, class Tag, class ValueT>
inline LayoutGraphData::vertex_descriptor
addVertex(Tag tag, Component0&& c0, Component1&& c1, Component2&& c2, ValueT&& val, LayoutGraphData& g, LayoutGraphData::vertex_descriptor u = LayoutGraphData::null_vertex()) {
    auto v = gsl::narrow_cast<LayoutGraphData::vertex_descriptor>(g._vertices.size());

    g._vertices.emplace_back();
    auto& vert = g._vertices.back();

    std::apply(
        [&](auto&&... args) {
            g.names.emplace_back(std::forward<decltype(args)>(args)...);
        },
        std::forward<Component0>(c0));

    std::apply(
        [&](auto&&... args) {
            g.updateFrequencies.emplace_back(std::forward<decltype(args)>(args)...);
        },
        std::forward<Component1>(c1));

    std::apply(
        [&](auto&&... args) {
            g.layouts.emplace_back(std::forward<decltype(args)>(args)...);
        },
        std::forward<Component2>(c2));

    // PolymorphicGraph
    // if no matching overloaded function is found, Type is not supported by PolymorphicGraph
    addVertexImpl(tag, std::forward<ValueT>(val), g, vert);

    // ReferenceGraph
    addPathImpl(u, v, g);

    return v;
}

// MutableGraph(Vertex)
template <class Tag>
inline LayoutGraphData::vertex_descriptor
add_vertex(LayoutGraphData& g, Tag t, ccstd::pmr::string&& name, LayoutGraphData::vertex_descriptor parentID = LayoutGraphData::null_vertex()) { // NOLINT
    return addVertex(
        t,
        std::forward_as_tuple(std::move(name)), // names
        std::forward_as_tuple(),                // updateFrequencies
        std::forward_as_tuple(),                // layouts
        std::forward_as_tuple(),                // PolymorphicType
        g, parentID);
}

template <class Tag>
inline LayoutGraphData::vertex_descriptor
add_vertex(LayoutGraphData& g, Tag t, const char* name, LayoutGraphData::vertex_descriptor parentID = LayoutGraphData::null_vertex()) { // NOLINT
    return addVertex(
        t,
        std::forward_as_tuple(name), // names
        std::forward_as_tuple(),     // updateFrequencies
        std::forward_as_tuple(),     // layouts
        std::forward_as_tuple(),     // PolymorphicType
        g, parentID);
}

} // namespace render

} // namespace cc

// clang-format on<|MERGE_RESOLUTION|>--- conflicted
+++ resolved
@@ -31,18 +31,10 @@
 #pragma once
 #include <string_view>
 #include <tuple>
-<<<<<<< HEAD
-#include "cocos/renderer/pipeline/custom/GraphImpl.h"
-#include "cocos/renderer/pipeline/custom/GslUtils.h"
-#include "cocos/renderer/pipeline/custom/LayoutGraphTypes.h"
-#include "cocos/renderer/pipeline/custom/Overload.h"
-#include "cocos/renderer/pipeline/custom/PathUtils.h"
-=======
 #include "cocos/renderer/pipeline/custom/LayoutGraphTypes.h"
 #include "cocos/renderer/pipeline/custom/details/GraphImpl.h"
 #include "cocos/renderer/pipeline/custom/details/Overload.h"
 #include "cocos/renderer/pipeline/custom/details/PathUtils.h"
->>>>>>> 73d80047
 
 namespace cc {
 
@@ -1151,11 +1143,7 @@
     // notice: here we use ccstd::string, not std::pmr::string
     // we do not want to increase the memory of g
     auto pathName = getPath(u, g);
-<<<<<<< HEAD
-    auto iter     = g.pathIndex.find(std::string_view(pathName));
-=======
     auto iter = g.pathIndex.find(std::string_view{pathName});
->>>>>>> 73d80047
     CC_EXPECTS(iter != g.pathIndex.end());
     g.pathIndex.erase(iter);
     for (auto&& nvp : g.pathIndex) {
@@ -1855,11 +1843,7 @@
     // notice: here we use ccstd::string, not std::pmr::string
     // we do not want to increase the memory of g
     auto pathName = getPath(u, g);
-<<<<<<< HEAD
-    auto iter     = g.pathIndex.find(std::string_view(pathName));
-=======
     auto iter = g.pathIndex.find(std::string_view{pathName});
->>>>>>> 73d80047
     CC_EXPECTS(iter != g.pathIndex.end());
     g.pathIndex.erase(iter);
     for (auto&& nvp : g.pathIndex) {
