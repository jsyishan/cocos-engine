--- conflicted
+++ resolved
@@ -42,10 +42,7 @@
 #include "boost/graph/hawick_circuits.hpp"
 #include "boost/graph/visitors.hpp"
 #include "boost/lexical_cast.hpp"
-<<<<<<< HEAD
-=======
 #include "details/Range.h"
->>>>>>> 73d80047
 #include "gfx-base/GFXBarrier.h"
 #include "gfx-base/GFXDef-common.h"
 #include "gfx-base/GFXDef.h"
@@ -186,11 +183,7 @@
 
 // for transive_closure.hpp line 231
 inline RelationGraph::vertex_descriptor add_vertex(RelationGraph &g) { // NOLINT
-<<<<<<< HEAD
-    thread_local uint32_t count = 0; // unused
-=======
     thread_local uint32_t count = 0;                                   // unused
->>>>>>> 73d80047
     return add_vertex(g, count++);
 }
 
