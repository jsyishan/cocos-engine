/****************************************************************************
 Copyright (c) 2021-2022 Xiamen Yaji Software Co., Ltd.

 http://www.cocos.com

 Permission is hereby granted, free of charge, to any person obtaining a copy
 of this software and associated engine source code (the "Software"), a limited,
 worldwide, royalty-free, non-assignable, revocable and non-exclusive license
 to use Cocos Creator solely to develop games on your target platforms. You shall
 not use Cocos Creator software for developing other software or tools that's
 used for developing games. You are not granted to publish, distribute,
 sublicense, and/or sell copies of Cocos Creator.

 The software or tools in this License Agreement are licensed, not sold.
 Xiamen Yaji Software Co., Ltd. reserves all rights not expressly granted to you.

 THE SOFTWARE IS PROVIDED "AS IS", WITHOUT WARRANTY OF ANY KIND, EXPRESS OR
 IMPLIED, INCLUDING BUT NOT LIMITED TO THE WARRANTIES OF MERCHANTABILITY,
 FITNESS FOR A PARTICULAR PURPOSE AND NONINFRINGEMENT. IN NO EVENT SHALL THE
 AUTHORS OR COPYRIGHT HOLDERS BE LIABLE FOR ANY CLAIM, DAMAGES OR OTHER
 LIABILITY, WHETHER IN AN ACTION OF CONTRACT, TORT OR OTHERWISE, ARISING FROM,
 OUT OF OR IN CONNECTION WITH THE SOFTWARE OR THE USE OR OTHER DEALINGS IN
 THE SOFTWARE.
****************************************************************************/

#include <boost/algorithm/string.hpp>
#include <boost/container/pmr/global_resource.hpp>
#include <boost/container/pmr/memory_resource.hpp>
#include <sstream>
#include <stdexcept>
#include <tuple>
#include <utility>
<<<<<<< HEAD
=======
#include <cctype>
>>>>>>> 7f9934e9
#include "LayoutGraphGraphs.h"
#include "LayoutGraphUtils.h"
#include "NativePipelineTypes.h"
#include "ProgramLib.h"
#include "ProgramUtils.h"
#include "base/Ptr.h"
#include "cocos/base/Log.h"
#include "cocos/core/assets/EffectAsset.h"
#include "cocos/renderer/core/ProgramUtils.h"
#include "cocos/renderer/gfx-base/GFXDef-common.h"
#include "cocos/renderer/pipeline/Define.h"
#include "cocos/renderer/pipeline/custom/LayoutGraphGraphs.h"
#include "cocos/renderer/pipeline/custom/LayoutGraphTypes.h"
#include "details/Range.h"
#include "gfx-base/GFXDescriptorSetLayout.h"
#include "gfx-base/GFXShader.h"
#include "pipeline/custom/NativePipelineFwd.h"
#include "pipeline/custom/PrivateTypes.h"
#include "pipeline/custom/RenderCommonTypes.h"
#include "pipeline/custom/details/GslUtils.h"

namespace cc {

namespace render {

const ccstd::string &NativeProgramProxy::getName() const noexcept {
    return shader->getName();
}

gfx::Shader *NativeProgramProxy::getShader() const noexcept {
    return shader;
}

namespace {

constexpr uint32_t SET_INDEX[4] = {2, 1, 3, 0};

constexpr uint32_t setIndex(UpdateFrequency rate) {
    return SET_INDEX[static_cast<uint32_t>(rate)];
}

constexpr auto INVALID_ID = LayoutGraphData::null_vertex();

std::tuple<uint32_t, uint32_t, const IShaderInfo *, uint32_t>
getEffectShader(
    const LayoutGraphData &lg,
    const EffectAsset &effect, const IPassInfo &pass) {
    const auto &programName = pass.program;
    auto passID = INVALID_ID;
    if (pass.pass) {
        passID = locate(INVALID_ID, *pass.pass, lg);
    } else {
        passID = locate(INVALID_ID, "default", lg);
    }
    if (passID == INVALID_ID) {
        CC_LOG_ERROR("Invalid render pass");
        return {INVALID_ID, INVALID_ID, nullptr, INVALID_ID};
    }

    auto phaseID = INVALID_ID;
    if (pass.phase) {
        phaseID = locate(passID, *pass.phase, lg);
    } else {
        phaseID = locate(passID, "default", lg);
    }
    if (phaseID == INVALID_ID) {
        CC_LOG_ERROR("Invalid render phase");
        return {INVALID_ID, INVALID_ID, nullptr, INVALID_ID};
    }

    const IShaderInfo *srcShaderInfo = nullptr;
    auto shaderID = INVALID_ID;
    for (uint32_t i = 0; i != effect._shaders.size(); ++i) {
        const auto &shader = effect._shaders[i];
        if (shader.name == programName) {
            srcShaderInfo = &shader;
            shaderID = i;
            break;
        }
    }
    return {passID, phaseID, srcShaderInfo, shaderID};
}

int validateShaderInfo(const IShaderInfo &srcShaderInfo) {
    if (srcShaderInfo.descriptors.empty()) {
        CC_LOG_ERROR("No descriptors in shaderInfo");
        return 1;
    }
    return 0;
}

IProgramInfo makeProgramInfo(const ccstd::string &effectName, const IShaderInfo &shader) {
    IProgramInfo programInfo;
    programInfo.copyFrom(shader);
    programInfo.effectName = effectName;

    populateMacros(programInfo);

    return programInfo;
}

ccstd::pmr::vector<std::tuple<ccstd::pmr::string, gfx::Type>> getDescriptorNameAndType(
    const pipeline::DescriptorSetLayoutInfos &source, uint32_t binding,
    boost::container::pmr::memory_resource *scratch) {
    ccstd::pmr::vector<std::tuple<ccstd::pmr::string, gfx::Type>> results(scratch);

    for (const auto &[name, block] : source.blocks) {
        if (block.binding == binding) {
            results.emplace_back(std::tuple{name, gfx::Type::UNKNOWN});
        }
    }
    for (const auto &[name, texture] : source.samplers) {
        if (texture.binding == binding) {
            results.emplace_back(std::tuple{name, texture.type});
        }
    }
    for (const auto &[name, image] : source.storeImages) {
        if (image.binding == binding) {
            results.emplace_back(std::tuple{name, image.type});
        }
    }
    return results;
}

void makeLocalDescriptorSetLayoutData(
    LayoutGraphData &lg,
    const pipeline::DescriptorSetLayoutInfos &source,
    DescriptorSetLayoutData &data,
    boost::container::pmr::memory_resource *scratch) {
    for (const auto &b : source.bindings) {
        const auto &descriptors = getDescriptorNameAndType(source, b.binding, scratch);
        CC_ENSURES(!descriptors.empty());
        {
            const auto &[name, type] = descriptors.front();
            const auto nameID = getOrCreateDescriptorID(lg, name);
            const auto order = getDescriptorTypeOrder(b.descriptorType);
            auto &block = data.descriptorBlocks.emplace_back(order, b.stageFlags, b.count);
            block.offset = b.binding;
            block.descriptors.emplace_back(nameID, type, b.count);
        }
        for (const auto &[name, type] : descriptors) {
            const auto nameID = getOrCreateDescriptorID(lg, name);
            {
                auto iter = data.bindingMap.find(nameID);
                if (iter != data.bindingMap.end()) {
                    CC_LOG_ERROR("Duplicate descriptor name: %s", name.data());
                }
                data.bindingMap.emplace(nameID, b.binding);
            }
            {
                auto iter = source.blocks.find(ccstd::string(name));
                if (iter != source.blocks.end()) {
                    data.uniformBlocks.emplace(nameID, iter->second);
                }
            }
        }
    }
}

ShaderProgramData &buildProgramData(
    const ccstd::string &programName,
    const IShaderInfo &srcShaderInfo,
    LayoutGraphData &lg,
    RenderPhaseData &phase,
    bool fixedLocal,
    boost::container::pmr::memory_resource *scratch) {
    // add shader
    auto shaderID = static_cast<uint32_t>(phase.shaderPrograms.size());
    phase.shaderIndex.emplace(programName, shaderID);
    auto &programData = phase.shaderPrograms.emplace_back();

    // build per-batch
    {
        auto res = programData.layout.descriptorSets.emplace(
            std::piecewise_construct,
            std::forward_as_tuple(UpdateFrequency::PER_BATCH),
            std::forward_as_tuple());
        CC_ENSURES(res.second);

        auto &setData = res.first->second;

        makeDescriptorSetLayoutData(
            lg, UpdateFrequency::PER_BATCH,
            setIndex(UpdateFrequency::PER_BATCH),
            srcShaderInfo.descriptors[static_cast<uint32_t>(UpdateFrequency::PER_BATCH)],
            setData.descriptorSetLayoutData, scratch);
        initializeDescriptorSetLayoutInfo(
            setData.descriptorSetLayoutData, setData.descriptorSetLayoutInfo);
    }

    // build per-instance
    if (fixedLocal) {
        auto res = programData.layout.descriptorSets.emplace(
            std::piecewise_construct,
            std::forward_as_tuple(UpdateFrequency::PER_INSTANCE),
            std::forward_as_tuple());
        CC_ENSURES(res.second);
        auto &setData = res.first->second;
        auto &perInstance = setData.descriptorSetLayoutData;
        makeLocalDescriptorSetLayoutData(lg, pipeline::localDescriptorSetLayout, perInstance, scratch);
        initializeDescriptorSetLayoutInfo(
            setData.descriptorSetLayoutData,
            setData.descriptorSetLayoutInfo);
        if (pipeline::localDescriptorSetLayout.bindings.size() != setData.descriptorSetLayoutInfo.bindings.size()) {
            CC_LOG_ERROR("Mismatched local descriptor set layout");
        } else {
            for (uint32_t i = 0; i != pipeline::localDescriptorSetLayout.bindings.size(); ++i) {
                const auto &a = pipeline::localDescriptorSetLayout.bindings[i];
                const auto &b = setData.descriptorSetLayoutInfo.bindings[i];
                if (a.binding != b.binding ||
                    a.descriptorType != b.descriptorType ||
                    a.count != b.count ||
                    a.stageFlags != b.stageFlags) {
                    CC_LOG_ERROR("Mismatched local descriptor set layout");
                }
            }
        }
    } else {
        auto res = programData.layout.descriptorSets.emplace(
            std::piecewise_construct,
            std::forward_as_tuple(UpdateFrequency::PER_INSTANCE),
            std::forward_as_tuple());
        CC_ENSURES(res.second);
        auto &setData = res.first->second;
        makeDescriptorSetLayoutData(
            lg, UpdateFrequency::PER_INSTANCE,
            setIndex(UpdateFrequency::PER_INSTANCE),
            srcShaderInfo.descriptors[static_cast<uint32_t>(UpdateFrequency::PER_INSTANCE)],
            setData.descriptorSetLayoutData, scratch);
        initializeDescriptorSetLayoutInfo(
            setData.descriptorSetLayoutData,
            setData.descriptorSetLayoutInfo);
    }

    return programData;
}

void populateMergedShaderInfo(
    const ccstd::pmr::vector<ccstd::pmr::string> &valueNames,
    const DescriptorSetLayoutData &layout, uint32_t set,
    gfx::ShaderInfo &shaderInfo, ccstd::vector<int32_t> &blockSizes) {
    for (const auto &descriptorBlock : layout.descriptorBlocks) {
        auto binding = descriptorBlock.offset;
        switch (descriptorBlock.type) {
            case DescriptorTypeOrder::UNIFORM_BUFFER:
                for (const auto &block : descriptorBlock.descriptors) {
                    auto iter = layout.uniformBlocks.find(block.descriptorID);

                    if (iter == layout.uniformBlocks.end()) {
                        CC_LOG_ERROR("Failed to find uniform block in layout");
                        continue;
                    }
                    const auto &uniformBlock = iter->second;
                    blockSizes.emplace_back(getUniformBlockSize(uniformBlock.members));
                    shaderInfo.blocks.emplace_back(
                        gfx::UniformBlock{
                            set,
                            binding,
                            ccstd::string(valueNames.at(block.descriptorID.value)),
                            uniformBlock.members,
                            1,
                        } // count is always 1 for UniformBlock
                    );
                    ++binding;
                }
                if (binding != descriptorBlock.offset + descriptorBlock.capacity) {
                    CC_LOG_ERROR("Uniform buffer binding mismatch for set");
                }
                break;
            case DescriptorTypeOrder::DYNAMIC_UNIFORM_BUFFER:
                // not implemented yet
                break;
            case DescriptorTypeOrder::SAMPLER_TEXTURE:
                for (const auto &tex : descriptorBlock.descriptors) {
                    shaderInfo.samplerTextures.emplace_back(gfx::UniformSamplerTexture{
                        set,
                        binding,
                        ccstd::string(valueNames.at(tex.descriptorID.value)),
                        tex.type,
                        tex.count,
                    });
                    ++binding;
                }
                break;
            case DescriptorTypeOrder::SAMPLER:
                for (const auto &sampler : descriptorBlock.descriptors) {
                    shaderInfo.samplers.emplace_back(gfx::UniformSampler{
                        set,
                        binding,
                        ccstd::string(valueNames.at(sampler.descriptorID.value)),
                        sampler.count,
                    });
                    ++binding;
                }
                break;
            case DescriptorTypeOrder::TEXTURE:
                for (const auto &texture : descriptorBlock.descriptors) {
                    shaderInfo.textures.emplace_back(gfx::UniformTexture{
                        set,
                        binding,
                        ccstd::string(valueNames.at(texture.descriptorID.value)),
                        texture.type,
                        texture.count,
                    });
                    ++binding;
                }
                break;
            case DescriptorTypeOrder::STORAGE_BUFFER:
                for (const auto &buffer : descriptorBlock.descriptors) {
                    shaderInfo.buffers.emplace_back(gfx::UniformStorageBuffer{
                        set,
                        binding,
                        ccstd::string(valueNames.at(buffer.descriptorID.value)),
                        1,
                        gfx::MemoryAccessBit::READ_WRITE, /*buffer.memoryAccess*/
                    });
                    // effect compiler guarantees buffer count = 1
                    ++binding;
                }
                break;
            case DescriptorTypeOrder::DYNAMIC_STORAGE_BUFFER:
                // not implemented yet
                break;
            case DescriptorTypeOrder::STORAGE_IMAGE:
                for (const auto &image : descriptorBlock.descriptors) {
                    shaderInfo.images.emplace_back(gfx::UniformStorageImage{
                        set,
                        binding,
                        ccstd::string(valueNames.at(image.descriptorID.value)),
                        image.type,
                        image.count,
                        gfx::MemoryAccessBit::READ_WRITE, /*image.memoryAccess*/
                    });
                    ++binding;
                }
                break;
            case DescriptorTypeOrder::INPUT_ATTACHMENT:
                for (const auto &subpassInput : descriptorBlock.descriptors) {
                    shaderInfo.subpassInputs.emplace_back(gfx::UniformInputAttachment{
                        set,
                        binding,
                        ccstd::string(valueNames.at(subpassInput.descriptorID.value)),
                        subpassInput.count,
                    });
                    ++binding;
                }
                break;
            default:
                CC_LOG_ERROR("Unknown descriptor type");
        }
    }
}

// add descriptor to size-reserved descriptor set
void populateGroupedShaderInfo(
    const DescriptorSetLayoutData &layout,
    const IDescriptorInfo &descriptorInfo, uint32_t set,
    gfx::ShaderInfo &shaderInfo,
    ccstd::vector<int32_t> &blockSizes) {
    for (const auto &descriptorBlock : layout.descriptorBlocks) {
        const auto visibility = descriptorBlock.visibility;
        auto binding = descriptorBlock.offset;

        switch (descriptorBlock.type) {
            case DescriptorTypeOrder::UNIFORM_BUFFER:
                for (const auto &block : descriptorInfo.blocks) {
                    if (block.stageFlags != visibility) {
                        continue;
                    }
                    blockSizes.emplace_back(getUniformBlockSize(block.members));
                    shaderInfo.blocks.emplace_back(
                        gfx::UniformBlock{
                            set,
                            binding,
                            block.name,
                            block.members,
                            1,
                        } // count is always 1 for UniformBlock
                    );
                    ++binding;
                }
                break;
            case DescriptorTypeOrder::DYNAMIC_UNIFORM_BUFFER:
                // not implemented yet
                break;
            case DescriptorTypeOrder::SAMPLER_TEXTURE:
                for (const auto &tex : descriptorInfo.samplerTextures) {
                    if (tex.stageFlags != visibility) {
                        continue;
                    }
                    shaderInfo.samplerTextures.emplace_back(gfx::UniformSamplerTexture{
                        set,
                        binding,
                        tex.name,
                        tex.type,
                        tex.count,
                    });
                    ++binding;
                }
                break;
            case DescriptorTypeOrder::SAMPLER:
                for (const auto &sampler : descriptorInfo.samplers) {
                    if (sampler.stageFlags != visibility) {
                        continue;
                    }
                    shaderInfo.samplers.emplace_back(gfx::UniformSampler{
                        set,
                        binding,
                        sampler.name,
                        sampler.count,
                    });
                    ++binding;
                }
                break;
            case DescriptorTypeOrder::TEXTURE:
                for (const auto &texture : descriptorInfo.textures) {
                    if (texture.stageFlags != visibility) {
                        continue;
                    }
                    shaderInfo.textures.emplace_back(gfx::UniformTexture{
                        set,
                        binding,
                        texture.name,
                        texture.type,
                        texture.count,
                    });
                    ++binding;
                }
                break;
            case DescriptorTypeOrder::STORAGE_BUFFER:
                for (const auto &buffer : descriptorInfo.buffers) {
                    if (buffer.stageFlags != visibility) {
                        continue;
                    }
                    shaderInfo.buffers.emplace_back(gfx::UniformStorageBuffer{
                        set,
                        binding,
                        buffer.name,
                        1,
                        buffer.memoryAccess,
                    }); // effect compiler guarantees buffer count = 1
                    ++binding;
                }
                break;
            case DescriptorTypeOrder::DYNAMIC_STORAGE_BUFFER:
                // not implemented yet
                break;
            case DescriptorTypeOrder::STORAGE_IMAGE:
                for (const auto &image : descriptorInfo.images) {
                    if (image.stageFlags != visibility) {
                        continue;
                    }
                    shaderInfo.images.emplace_back(gfx::UniformStorageImage{
                        set,
                        binding,
                        image.name,
                        image.type,
                        image.count,
                        image.memoryAccess,
                    });
                    ++binding;
                }
                break;
            case DescriptorTypeOrder::INPUT_ATTACHMENT:
                for (const auto &subpassInput : descriptorInfo.subpassInputs) {
                    if (subpassInput.stageFlags != visibility) {
                        continue;
                    }
                    shaderInfo.subpassInputs.emplace_back(gfx::UniformInputAttachment{
                        set,
                        subpassInput.binding,
                        subpassInput.name,
                        subpassInput.count,
                    });
                    ++binding;
                }
                break;
            default:
                CC_LOG_ERROR("Unknown descriptor type");
        }
    }
}

// add fixed local descriptors to gfx.ShaderInfo
void populateLocalShaderInfo(
    const IDescriptorInfo &target,
    const pipeline::DescriptorSetLayoutInfos &source,
    gfx::ShaderInfo &shaderInfo, ccstd::vector<int32_t> &blockSizes) {
    constexpr auto set = setIndex(UpdateFrequency::PER_INSTANCE);
    for (const auto &block : target.blocks) {
        auto blockIter = source.blocks.find(block.name);
        if (blockIter == source.blocks.end()) {
            continue;
        }
        const auto &info = blockIter->second;

        const gfx::DescriptorSetLayoutBinding *pBinding = nullptr;
        for (const auto &b : source.bindings) {
            if (b.binding == info.binding) {
                pBinding = &b;
            }
        }
        if (!pBinding || !(pBinding->descriptorType & gfx::DESCRIPTOR_BUFFER_TYPE)) {
            CC_LOG_ERROR("builtin UBO not available !");
            continue;
        }

        const auto &binding = *pBinding;
        blockSizes.emplace_back(getUniformBlockSize(block.members));
        shaderInfo.blocks.emplace_back(
            gfx::UniformBlock{
                set,
                binding.binding,
                block.name,
                block.members,
                1,
            }); // effect compiler guarantees block count = 1
    }
    for (const auto &samplerTexture : target.samplerTextures) {
        auto iter = source.samplers.find(samplerTexture.name);
        if (iter == source.samplers.end()) {
            CC_LOG_ERROR("builtin sampler not available !");
            continue;
        }
        const auto &info = iter->second;

        const gfx::DescriptorSetLayoutBinding *pBinding = nullptr;
        for (const auto &b : source.bindings) {
            if (b.binding == info.binding) {
                pBinding = &b;
            }
        }
        if (!pBinding || !(pBinding->descriptorType & gfx::DESCRIPTOR_SAMPLER_TYPE)) {
            CC_LOG_ERROR("builtin sampler not available !");
            continue;
        }
        const auto &binding = *pBinding;
        shaderInfo.samplerTextures.emplace_back(gfx::UniformSamplerTexture{
            set,
            binding.binding,
            samplerTexture.name,
            samplerTexture.type,
            samplerTexture.count,
        });
    }
}

uint32_t getIDescriptorSetLayoutInfoUniformBlockCapacity(const pipeline::DescriptorSetLayoutInfos &info) {
    uint32_t capacity = 0;
    for (const auto &binding : info.bindings) {
        if (binding.descriptorType == gfx::DescriptorType::UNIFORM_BUFFER ||
            binding.descriptorType == gfx::DescriptorType::DYNAMIC_UNIFORM_BUFFER) {
            capacity += binding.count;
        }
    }
    return capacity;
}

uint32_t getIDescriptorSetLayoutInfoSamplerTextureCapacity(const pipeline::DescriptorSetLayoutInfos &info) {
    uint32_t capacity = 0;
    for (const auto &binding : info.bindings) {
        if (binding.descriptorType != gfx::DescriptorType::UNIFORM_BUFFER &&
            binding.descriptorType != gfx::DescriptorType::DYNAMIC_UNIFORM_BUFFER) {
            capacity += binding.count;
        }
    }
    return capacity;
}

void setFlattenedUniformBlockBinding(
    const std::array<uint32_t, 4> &setOffsets,
    ccstd::vector<gfx::UniformBlock> &descriptors) {
    for (auto &d : descriptors) {
        d.flattened = setOffsets[d.set] + d.binding;
    }
}

template <class Desc>
void setFlattenedSamplerTextureBinding(
    const std::array<uint32_t, 4> &setOffsets,
    const std::array<uint32_t, 4> &uniformBlockCapacities,
    ccstd::vector<Desc> &descriptors) {
    for (auto &d : descriptors) {
        d.flattened = setOffsets[d.set] + d.binding - uniformBlockCapacities[d.set];
    }
}

void calculateFlattenedBinding(
    const std::array<const DescriptorSetLayoutData *, 4> &descriptorSets,
    const pipeline::DescriptorSetLayoutInfos *fixedInstanceDescriptorSetLayout,
    gfx::ShaderInfo &shaderInfo) {
    // Descriptors of UniformBlock starts from 0, and Descriptors of SamplerTexture starts from the end of UniformBlock.
    std::array<uint32_t, 4> uniformBlockCapacities{};
    {
        const auto passCapacity =
            descriptorSets[static_cast<size_t>(UpdateFrequency::PER_PASS)]
                ? descriptorSets[static_cast<size_t>(UpdateFrequency::PER_PASS)]->uniformBlockCapacity
                : 0;
        const auto phaseCapacity =
            descriptorSets[static_cast<size_t>(UpdateFrequency::PER_PHASE)]
                ? descriptorSets[static_cast<size_t>(UpdateFrequency::PER_PHASE)]->uniformBlockCapacity
                : 0;
        const auto batchCapacity =
            descriptorSets[static_cast<size_t>(UpdateFrequency::PER_BATCH)]
                ? descriptorSets[static_cast<size_t>(UpdateFrequency::PER_BATCH)]->uniformBlockCapacity
                : 0;
        const auto instanceCapacity =
            fixedInstanceDescriptorSetLayout
                ? getIDescriptorSetLayoutInfoUniformBlockCapacity(*fixedInstanceDescriptorSetLayout)
                : (descriptorSets[static_cast<size_t>(UpdateFrequency::PER_INSTANCE)]
                       ? descriptorSets[static_cast<size_t>(UpdateFrequency::PER_INSTANCE)]->uniformBlockCapacity
                       : 0);

        // update uniform block capacities
        uniformBlockCapacities[setIndex(UpdateFrequency::PER_PASS)] = passCapacity;
        uniformBlockCapacities[setIndex(UpdateFrequency::PER_PHASE)] = phaseCapacity;
        uniformBlockCapacities[setIndex(UpdateFrequency::PER_BATCH)] = batchCapacity;
        uniformBlockCapacities[setIndex(UpdateFrequency::PER_INSTANCE)] = instanceCapacity;

        // calculate uniform block offsets
        const auto passOffset = 0;
        const auto phaseOffset = passOffset + passCapacity;
        const auto instanceOffset = phaseOffset + phaseCapacity;
        const auto batchOffset = instanceOffset + instanceCapacity;

        // save uniform block offsets by set index
        std::array<uint32_t, 4> uniformBlockOffsets{};
        uniformBlockOffsets[setIndex(UpdateFrequency::PER_PASS)] = passOffset;
        uniformBlockOffsets[setIndex(UpdateFrequency::PER_PHASE)] = phaseOffset;
        uniformBlockOffsets[setIndex(UpdateFrequency::PER_BATCH)] = batchOffset;
        uniformBlockOffsets[setIndex(UpdateFrequency::PER_INSTANCE)] = instanceOffset;

        // update flattened uniform block binding
        setFlattenedUniformBlockBinding(uniformBlockOffsets, shaderInfo.blocks);
    }
    {
        // calculate sampler texture capacities
        const auto passCapacity =
            descriptorSets[static_cast<size_t>(UpdateFrequency::PER_PASS)]
                ? descriptorSets[static_cast<size_t>(UpdateFrequency::PER_PASS)]->samplerTextureCapacity
                : 0;
        const auto phaseCapacity =
            descriptorSets[static_cast<size_t>(UpdateFrequency::PER_PHASE)]
                ? descriptorSets[static_cast<size_t>(UpdateFrequency::PER_PHASE)]->samplerTextureCapacity
                : 0;
        const auto batchCapacity =
            descriptorSets[static_cast<size_t>(UpdateFrequency::PER_BATCH)]
                ? descriptorSets[static_cast<size_t>(UpdateFrequency::PER_BATCH)]->samplerTextureCapacity
                : 0;
        const auto instanceCapacity =
            fixedInstanceDescriptorSetLayout
                ? getIDescriptorSetLayoutInfoSamplerTextureCapacity(*fixedInstanceDescriptorSetLayout)
                : (descriptorSets[static_cast<size_t>(UpdateFrequency::PER_INSTANCE)]
                       ? descriptorSets[static_cast<size_t>(UpdateFrequency::PER_INSTANCE)]->samplerTextureCapacity
                       : 0);

        // calculate sampler texture offsets
        const auto passOffset = 0;
        const auto phaseOffset = passOffset + passCapacity;
        const auto instanceOffset = phaseOffset + phaseCapacity;
        const auto batchOffset = instanceOffset + instanceCapacity;

        // save sampler texture offsets by set index
        std::array<uint32_t, 4> samplerTextureOffsets{};
        samplerTextureOffsets[setIndex(UpdateFrequency::PER_PASS)] = passOffset;
        samplerTextureOffsets[setIndex(UpdateFrequency::PER_PHASE)] = phaseOffset;
        samplerTextureOffsets[setIndex(UpdateFrequency::PER_BATCH)] = batchOffset;
        samplerTextureOffsets[setIndex(UpdateFrequency::PER_INSTANCE)] = instanceOffset;

        // update flattened sampler texture binding
        setFlattenedSamplerTextureBinding(samplerTextureOffsets, uniformBlockCapacities, shaderInfo.samplerTextures);
        setFlattenedSamplerTextureBinding(samplerTextureOffsets, uniformBlockCapacities, shaderInfo.samplers);
        setFlattenedSamplerTextureBinding(samplerTextureOffsets, uniformBlockCapacities, shaderInfo.textures);
        setFlattenedSamplerTextureBinding(samplerTextureOffsets, uniformBlockCapacities, shaderInfo.buffers);
        setFlattenedSamplerTextureBinding(samplerTextureOffsets, uniformBlockCapacities, shaderInfo.images);
    }
}

void makeShaderInfo(
    LayoutGraphData &lg,
    const PipelineLayoutData &passLayouts, // NOLINT(bugprone-easily-swappable-parameters)
    const PipelineLayoutData &phaseLayouts,
    const IShaderInfo &srcShaderInfo,
    const ShaderProgramData *programData,
    bool fixedLocal,
    gfx::ShaderInfo &shaderInfo,
    ccstd::vector<int32_t> &blockSizes) {
    std::array<const DescriptorSetLayoutData *, 4> descriptorSets{};
    const pipeline::DescriptorSetLayoutInfos *fixedInstanceDescriptorSetLayout = nullptr;
    { // pass
        auto iter = passLayouts.descriptorSets.find(UpdateFrequency::PER_PASS);
        if (iter != passLayouts.descriptorSets.end()) {
            descriptorSets[static_cast<size_t>(UpdateFrequency::PER_PASS)] = &iter->second.descriptorSetLayoutData;
            populateMergedShaderInfo(
                lg.valueNames, iter->second.descriptorSetLayoutData,
                setIndex(UpdateFrequency::PER_PASS),
                shaderInfo, blockSizes);
        }
    }
    { // phase
        auto iter = phaseLayouts.descriptorSets.find(UpdateFrequency::PER_PHASE);
        if (iter != phaseLayouts.descriptorSets.end()) {
            descriptorSets[static_cast<size_t>(UpdateFrequency::PER_PHASE)] = &iter->second.descriptorSetLayoutData;
            populateMergedShaderInfo(
                lg.valueNames, iter->second.descriptorSetLayoutData,
                setIndex(UpdateFrequency::PER_PHASE),
                shaderInfo, blockSizes);
        }
    }
    { // batch
        const auto &batchInfo = srcShaderInfo.descriptors.at(
            static_cast<uint32_t>(UpdateFrequency::PER_BATCH));
        if (programData) {
            auto iter = programData->layout.descriptorSets.find(UpdateFrequency::PER_BATCH);
            if (iter != programData->layout.descriptorSets.end()) {
                descriptorSets[static_cast<size_t>(UpdateFrequency::PER_BATCH)] = &iter->second.descriptorSetLayoutData;
                populateMergedShaderInfo(
                    lg.valueNames, iter->second.descriptorSetLayoutData,
                    setIndex(UpdateFrequency::PER_BATCH),
                    shaderInfo, blockSizes);
            }
        } else {
            auto iter = phaseLayouts.descriptorSets.find(UpdateFrequency::PER_BATCH);
            if (iter != phaseLayouts.descriptorSets.end()) {
                descriptorSets[static_cast<size_t>(UpdateFrequency::PER_BATCH)] = &iter->second.descriptorSetLayoutData;
                populateGroupedShaderInfo(
                    iter->second.descriptorSetLayoutData,
                    batchInfo, setIndex(UpdateFrequency::PER_BATCH),
                    shaderInfo, blockSizes);
            }
        }
    }
    { // instance
        const auto &instanceInfo = srcShaderInfo.descriptors.at(
            static_cast<uint32_t>(UpdateFrequency::PER_INSTANCE));
        if (programData) {
            if (fixedLocal) {
                fixedInstanceDescriptorSetLayout = &pipeline::localDescriptorSetLayout;
                populateLocalShaderInfo(
                    instanceInfo,
                    pipeline::localDescriptorSetLayout, shaderInfo, blockSizes);
            } else {
                auto iter = programData->layout.descriptorSets.find(
                    UpdateFrequency::PER_INSTANCE);
                if (iter != programData->layout.descriptorSets.end()) {
                    descriptorSets[static_cast<size_t>(UpdateFrequency::PER_INSTANCE)] = &iter->second.descriptorSetLayoutData;
                    populateMergedShaderInfo(
                        lg.valueNames, iter->second.descriptorSetLayoutData,
                        setIndex(UpdateFrequency::PER_INSTANCE),
                        shaderInfo, blockSizes);
                }
            }
        } else {
            auto iter = phaseLayouts.descriptorSets.find(UpdateFrequency::PER_INSTANCE);
            if (iter != phaseLayouts.descriptorSets.end()) {
                descriptorSets[static_cast<size_t>(UpdateFrequency::PER_INSTANCE)] = &iter->second.descriptorSetLayoutData;
                populateGroupedShaderInfo(
                    iter->second.descriptorSetLayoutData,
                    instanceInfo, setIndex(UpdateFrequency::PER_INSTANCE),
                    shaderInfo, blockSizes);
            }
        }
    }
    calculateFlattenedBinding(descriptorSets, fixedInstanceDescriptorSetLayout, shaderInfo);
    shaderInfo.stages.emplace_back(gfx::ShaderStage{gfx::ShaderStageFlagBit::VERTEX, ""});
    shaderInfo.stages.emplace_back(gfx::ShaderStage{gfx::ShaderStageFlagBit::FRAGMENT, ""});
}

std::pair<uint32_t, uint32_t> findBinding(
    const gfx::ShaderInfo &shaderInfo, std::string_view name) {
    for (const auto &v : shaderInfo.blocks) {
        if (v.name == name) {
            return std::pair{v.set, v.binding};
        }
    }
    for (const auto &v : shaderInfo.buffers) {
        if (v.name == name) {
            return std::pair{v.set, v.binding};
        }
    }
    for (const auto &v : shaderInfo.samplerTextures) {
        if (v.name == name) {
            return std::pair{v.set, v.binding};
        }
    }
    for (const auto &v : shaderInfo.samplers) {
        if (v.name == name) {
            return std::pair{v.set, v.binding};
        }
    }
    for (const auto &v : shaderInfo.textures) {
        if (v.name == name) {
            return std::pair{v.set, v.binding};
        }
    }
    for (const auto &v : shaderInfo.images) {
        if (v.name == name) {
            return std::pair{v.set, v.binding};
        }
    }
    CC_EXPECTS(false);
    return {};
}

void overwriteShaderSourceBinding(
    const gfx::ShaderInfo &shaderInfo,
    ccstd::string &source,
    boost::container::pmr::memory_resource *scratch) {
    // find first uniform
    auto pos = source.find(" uniform ");
    while (pos != ccstd::string::npos) {
        // uniform statement is separated by ";{}";
        auto beg = source.find_last_of(";}", pos);
        auto end = source.find_first_of(";{", pos);
        if (beg == ccstd::string::npos) {
            // if separator is not found, start from 0
            beg = 0;
        } else {
            // bypass last separator
            beg += 1;
        }
        // uniform declaration is found
        CC_EXPECTS(beg != ccstd::string::npos);
        CC_EXPECTS(end != ccstd::string::npos);
        CC_ENSURES(end > beg);

        // find uniform name
        std::string_view name{};
        {
            std::string_view decl(source.c_str() + beg, end - beg);
            auto nameEnd = decl.size();
            for (; nameEnd-- > 0;) {
                if (!std::isspace(decl[nameEnd])) {
                    break;
                }
            }
            auto nameBeg = decl.find_last_of(' ', nameEnd);
            nameBeg += 1;
            nameEnd += 1;
            // uniform name found
            name = decl.substr(nameBeg, nameEnd - nameBeg);
        }
        CC_ENSURES(!name.empty());

        // layout
        std::ptrdiff_t offset = 0;
        {
            std::string_view prevLayout;
            // find layout expression
            auto layoutBeg = source.rfind("layout", pos);
            auto layoutEnd = ccstd::string::npos;
            if (layoutBeg == ccstd::string::npos || layoutBeg < beg) {
                // layout not found
                layoutBeg = ccstd::string::npos;
                CC_ENSURES(layoutBeg == ccstd::string::npos);
                CC_ENSURES(layoutEnd == ccstd::string::npos);
            } else {
                CC_EXPECTS(layoutBeg >= beg && layoutBeg <= end);
                layoutEnd = source.find(')', layoutBeg) + 1;
                CC_EXPECTS(layoutEnd != ccstd::string::npos);
                CC_ENSURES(layoutBeg < layoutEnd && layoutEnd <= end);
                prevLayout = std::string_view(source.c_str() + layoutBeg, layoutEnd - layoutBeg);

                // check layout expression is within uniform declaration
                // prev layout expression is from layoutBeg to layoutEnd
                CC_ENSURES(layoutBeg >= beg && layoutBeg <= end);
                CC_ENSURES(layoutEnd >= layoutBeg && layoutEnd <= end);
            }

            // find uniform set and binding
            auto [set, binding] = findBinding(shaderInfo, name);

            // compose new layout expression
            ccstd::pmr::string newLayout(scratch);
            newLayout.reserve(32);
            newLayout.append("layout(set = ");
            newLayout.append(std::to_string(set));
            newLayout.append(", binding = ");
            newLayout.append(std::to_string(binding));
            newLayout.append(")");

            // replace layout expression
            if (layoutBeg == ccstd::string::npos) { // layout not found
                source.insert(pos, newLayout);
                offset = static_cast<std::ptrdiff_t>(newLayout.size());
            } else {
                // layout is found
                source.erase(layoutBeg, prevLayout.size());
                source.insert(layoutBeg, newLayout);
                // calculate string difference
                offset = static_cast<std::ptrdiff_t>(newLayout.size()) -
                         static_cast<std::ptrdiff_t>(prevLayout.size());
            }
        }
        // offset end of uniform declaration, offset is caused by modification of layout
        end += offset;
        // find next uniform
        pos = source.find(" uniform ", end);
        auto exceptionPos = source.find(" uniform subpassInput ", end);
        if (exceptionPos != ccstd::string::npos) {
            while (pos == exceptionPos) {
                end += strlen(" uniform subpassInput ");
                pos = source.find(" uniform ", end);
                exceptionPos = source.find(" uniform subpassInput ", end);
            }
        }
    }
}

void overwriteShaderProgramBinding(
    gfx::Device *device,
    const gfx::ShaderInfo &shaderInfo, IProgramInfo &programInfo,
    boost::container::pmr::memory_resource *scratch) {
    // get shader source to use
    IShaderSource *src = &programInfo.glsl3;
    const auto *deviceShaderVersion = getDeviceShaderVersion(device);
    if (deviceShaderVersion) {
        if (deviceShaderVersion != std::string_view{"glsl4"}) {
            return;
        }
        src = programInfo.getSource(deviceShaderVersion);
    } else {
        CC_LOG_ERROR("Invalid GFX API!");
    }
    CC_ENSURES(src);

    overwriteShaderSourceBinding(shaderInfo, src->vert, scratch);
    overwriteShaderSourceBinding(shaderInfo, src->frag, scratch);
}

// overwrite IProgramInfo using gfx.ShaderInfo
void overwriteProgramBlockInfo(
    gfx::Device *device,
    const gfx::ShaderInfo &shaderInfo, IProgramInfo &programInfo,
    boost::container::pmr::memory_resource *scratch) {
    overwriteShaderProgramBinding(device, shaderInfo, programInfo, scratch);

    constexpr auto set = setIndex(UpdateFrequency::PER_BATCH);
    for (auto &block : programInfo.blocks) {
        auto found = false;
        for (const auto &src : shaderInfo.blocks) {
            if (src.set != set) {
                continue;
            }
            if (src.name == block.name) {
                block.binding = src.binding;
                found = true;
                break;
            }
        }
        if (!found) {
            CC_LOG_ERROR("block not found in shaderInfo");
        }
    }
}

gfx::DescriptorSetLayout *getDescriptorSetLayout(
    const LayoutGraphData &lg,
    uint32_t passID, uint32_t phaseID, UpdateFrequency rate) { // NOLINT(bugprone-easily-swappable-parameters)
    if (rate < UpdateFrequency::PER_PASS) {
        const auto &phaseData = get(LayoutGraphData::Layout, lg, phaseID);
        auto iter = phaseData.descriptorSets.find(rate);
        if (iter != phaseData.descriptorSets.end()) {
            const auto &data = iter->second;
            if (!data.descriptorSetLayout) {
                CC_LOG_ERROR("descriptor set layout not initialized");
                return nullptr;
            }
            return data.descriptorSetLayout;
        }
        return nullptr;
    }

    CC_EXPECTS(rate == UpdateFrequency::PER_PASS);
    CC_EXPECTS(passID == parent(phaseID, lg));

    const auto &passData = get(LayoutGraphData::Layout, lg, passID);
    auto iter = passData.descriptorSets.find(rate);
    if (iter != passData.descriptorSets.end()) {
        const auto &data = iter->second;
        if (!data.descriptorSetLayout) {
            CC_LOG_ERROR("descriptor set layout not initialized");
            return nullptr;
        }
        return data.descriptorSetLayout;
    }
    return nullptr;
}

gfx::DescriptorSetLayout *getProgramDescriptorSetLayout(
    gfx::Device *device,
    LayoutGraphData &lg, uint32_t phaseID,
    const ccstd::string &programName, UpdateFrequency rate) {
    CC_EXPECTS(rate < UpdateFrequency::PER_PHASE);
    auto &phase = get(RenderPhaseTag{}, phaseID, lg);
    const auto iter = phase.shaderIndex.find(std::string_view{programName});
    if (iter == phase.shaderIndex.end()) {
        return nullptr;
    }
    const auto programID = iter->second;
    auto &programData = phase.shaderPrograms.at(programID);

    auto iter2 = programData.layout.descriptorSets.find(rate);
    if (iter2 == programData.layout.descriptorSets.end()) {
        return nullptr;
    }
    auto &layout = iter2->second;
    if (layout.descriptorSetLayout) {
        return layout.descriptorSetLayout;
    }
    layout.descriptorSetLayout = device->createDescriptorSetLayout(layout.descriptorSetLayoutInfo);
    return layout.descriptorSetLayout;
}

// get descriptor set from LayoutGraphData (not from ProgramData)
const gfx::DescriptorSetLayout &getOrCreateDescriptorSetLayout(
    const NativeProgramLibrary &lib,
    const LayoutGraphData &lg,
    uint32_t passID, uint32_t phaseID, UpdateFrequency rate) { // NOLINT(bugprone-easily-swappable-parameters)
    if (rate < UpdateFrequency::PER_PASS) {
        const auto &phaseData = get(LayoutGraphData::Layout, lg, phaseID);
        auto iter = phaseData.descriptorSets.find(rate);
        if (iter != phaseData.descriptorSets.end()) {
            const auto &data = iter->second;
            if (!data.descriptorSetLayout) {
                CC_LOG_ERROR("descriptor set layout not initialized");
                return *lib.emptyDescriptorSetLayout;
            }
            return *data.descriptorSetLayout;
        }
        return *lib.emptyDescriptorSetLayout;
    }

    CC_EXPECTS(rate == UpdateFrequency::PER_PASS);
    CC_EXPECTS(passID == parent(phaseID, lg));

    const auto &passData = get(LayoutGraphData::Layout, lg, passID);
    const auto iter = passData.descriptorSets.find(rate);
    if (iter != passData.descriptorSets.end()) {
        const auto &data = iter->second;
        if (!data.descriptorSetLayout) {
            CC_LOG_ERROR("descriptor set layout not initialized");
            return *lib.emptyDescriptorSetLayout;
        }
        return *data.descriptorSetLayout;
    }
    return *lib.emptyDescriptorSetLayout;
}

// get or create PerProgram gfx.DescriptorSetLayout
const gfx::DescriptorSetLayout &getOrCreateProgramDescriptorSetLayout(
    const NativeProgramLibrary &lib,
    gfx::Device *device,
    LayoutGraphData &lg, uint32_t phaseID,
    std::string_view programName, UpdateFrequency rate) {
    CC_EXPECTS(rate < UpdateFrequency::PER_PHASE);
    auto &phase = get(RenderPhaseTag{}, phaseID, lg);
    const auto iter = phase.shaderIndex.find(programName);
    if (iter == phase.shaderIndex.end()) {
        return *lib.emptyDescriptorSetLayout;
    }
    const auto programID = iter->second;
    auto &programData = phase.shaderPrograms.at(programID);
    const auto iter2 = programData.layout.descriptorSets.find(rate);
    if (iter2 == programData.layout.descriptorSets.end()) {
        return *lib.emptyDescriptorSetLayout;
    }
    auto &layout = iter2->second;
    if (layout.descriptorSetLayout) {
        return *layout.descriptorSetLayout;
    }
    layout.descriptorSetLayout = device->createDescriptorSetLayout(layout.descriptorSetLayoutInfo);
    return *layout.descriptorSetLayout;
}

void populatePipelineLayoutInfo(
    const NativeProgramLibrary &lib,
    const PipelineLayoutData &layout,
    UpdateFrequency rate,
    gfx::PipelineLayoutInfo &info) {
    auto iter = layout.descriptorSets.find(rate);
    if (iter != layout.descriptorSets.end()) {
        const auto &set = iter->second;
        CC_EXPECTS(set.descriptorSetLayout);
        info.setLayouts.emplace_back(set.descriptorSetLayout.get());
    } else {
        info.setLayouts.emplace_back(lib.emptyDescriptorSetLayout.get());
    }
}

} // namespace

void NativeProgramLibrary::init(gfx::Device *deviceIn) {
    boost::container::pmr::memory_resource *scratch = &unsycPool;
    device = deviceIn;
    emptyDescriptorSetLayout = device->createDescriptorSetLayout({});
    emptyPipelineLayout = device->createPipelineLayout({});

    if (false) { // NOLINT(readability-simplify-boolean-expr)
        std::ostringstream oss;
        printLayoutGraphData(layoutGraph, oss, scratch);
        auto content = oss.str();
        std::istringstream iss(content);
        std::string line;
        while (std::getline(iss, line)) {
            CC_LOG_INFO(line.c_str());
        }
    }

<<<<<<< HEAD
=======
    // update ubo
    // tips: for compatibility with old version, when maxVertexUniformVectors is 128, maxJoints = 30
    uint maxJoints = (device->getCapabilities().maxVertexUniformVectors - 38) / 3;
    maxJoints = maxJoints < 256 ? maxJoints : 256;
    pipeline::SkinningJointCapacity::jointUniformCapacity = maxJoints;
    pipeline::UBOSkinning::initLayout(maxJoints);

    // init layout graph
>>>>>>> 7f9934e9
    auto &lg = layoutGraph;
    for (const auto v : makeRange(vertices(lg))) {
        auto &layout = get(LayoutGraphData::Layout, lg, v);
        for (auto &&[update, set] : layout.descriptorSets) {
            if (set.descriptorSetLayout) {
                CC_LOG_WARNING("descriptor set layout already initialized. It will be overwritten");
            }
            initializeDescriptorSetLayoutInfo(
                set.descriptorSetLayoutData,
                set.descriptorSetLayoutInfo);
            set.descriptorSetLayout = device->createDescriptorSetLayout(set.descriptorSetLayoutInfo);
            CC_ENSURES(set.descriptorSetLayout);
            set.descriptorSet = device->createDescriptorSet(gfx::DescriptorSetInfo{set.descriptorSetLayout.get()});
            CC_ENSURES(set.descriptorSet);
        }
    }

    for (const auto v : makeRange(vertices(lg))) {
        if (!holds<RenderPhaseTag>(v, lg)) {
            continue;
        }
        const auto phaseID = v;
        const auto passID = parent(phaseID, lg);
        const auto &passLayout = get(LayoutGraphData::Layout, lg, passID);
        const auto &phaseLayout = get(LayoutGraphData::Layout, lg, phaseID);
        gfx::PipelineLayoutInfo info;
        populatePipelineLayoutInfo(*this, passLayout, UpdateFrequency::PER_PASS, info);
        populatePipelineLayoutInfo(*this, phaseLayout, UpdateFrequency::PER_PHASE, info);
        populatePipelineLayoutInfo(*this, phaseLayout, UpdateFrequency::PER_BATCH, info);
        populatePipelineLayoutInfo(*this, phaseLayout, UpdateFrequency::PER_INSTANCE, info);
        auto &phase = get(RenderPhaseTag{}, phaseID, lg);
        phase.pipelineLayout = device->createPipelineLayout(info);
    }

    // init local descriptor set
    {
        const auto &localSetLayout = pipeline::localDescriptorSetLayout;
        makeLocalDescriptorSetLayoutData(lg, localSetLayout, localLayoutData, scratch);
        gfx::DescriptorSetLayoutInfo info{};
        initializeDescriptorSetLayoutInfo(localLayoutData, info);
        localDescriptorSetLayout = device->createDescriptorSetLayout(info);
        CC_ENSURES(localDescriptorSetLayout);

        uint32_t numUniformBuffers = 0;
        for (const auto &block : localLayoutData.descriptorBlocks) {
            if (block.type != DescriptorTypeOrder::UNIFORM_BUFFER &&
                block.type != DescriptorTypeOrder::DYNAMIC_UNIFORM_BUFFER) {
                continue;
            }
            for (const auto &d : block.descriptors) {
                numUniformBuffers += d.count;
            }
        }
        CC_ENSURES(numUniformBuffers == 7); // 7 is currently max uniform binding
    }

    // generate constant macros string
    generateConstantMacros(device, lg.constantMacros, false);
}

void NativeProgramLibrary::setPipeline(PipelineRuntime *pipelineIn) {
    pipeline = pipelineIn;
}

void NativeProgramLibrary::destroy() {
    emptyDescriptorSetLayout.reset();
    emptyPipelineLayout.reset();
}

void NativeProgramLibrary::addEffect(const EffectAsset *effectAssetIn) {
    auto &lg = layoutGraph;
    boost::container::pmr::memory_resource *scratch = &unsycPool;
    const auto &effect = *effectAssetIn;
    for (const auto &tech : effect._techniques) {
        for (const auto &pass : tech.passes) {
            const auto &programName = pass.program;
            const auto [passID, phaseID, pShaderInfo, shaderID] =
                getEffectShader(lg, effect, pass);
            if (pShaderInfo == nullptr || validateShaderInfo(*pShaderInfo)) {
                CC_LOG_ERROR("program not found");
                continue;
            }
            const auto &srcShaderInfo = *pShaderInfo;
            CC_ENSURES(passID != INVALID_ID && phaseID != INVALID_ID);
            const auto &passLayout = get(LayoutGraphData::Layout, lg, passID);
            const auto &phaseLayout = get(LayoutGraphData::Layout, lg, phaseID);

            // programs
            auto iter = this->phases.find(phaseID);
            if (iter == this->phases.end()) {
                iter = this->phases.emplace(
                                       std::piecewise_construct,
                                       std::forward_as_tuple(phaseID),
                                       std::forward_as_tuple())
                           .first;
            }
            auto &phasePrograms = iter->second.programInfos;
            if (phasePrograms.find(std::string_view{srcShaderInfo.name}) != phasePrograms.end()) {
                continue;
            }
            auto alloc = phasePrograms.get_allocator();

            // build program
            auto programInfo = makeProgramInfo(effect._name, srcShaderInfo);

            // collect program descriptors
            ShaderProgramData *programData = nullptr;
            if (!mergeHighFrequency) {
                auto &phase = get(RenderPhaseTag{}, phaseID, lg);
                programData = &buildProgramData(programName, srcShaderInfo, lg, phase, fixedLocal, scratch);
            }

            // shaderInfo and blockSizes
            gfx::ShaderInfo shaderInfo;
            ccstd::vector<int32_t> blockSizes;
            makeShaderInfo(lg, passLayout, phaseLayout, srcShaderInfo, programData,
                           fixedLocal, shaderInfo, blockSizes);

            // overwrite programInfo
            overwriteProgramBlockInfo(device, shaderInfo, programInfo, scratch);

            // handle map
            auto handleMap = genHandles(shaderInfo);

            // attributes
            ccstd::pmr::vector<gfx::Attribute> attributes(alloc);
            for (const auto &attr : programInfo.attributes) {
                attributes.emplace_back(gfx::Attribute{
                    attr.name,
                    attr.format,
                    attr.isNormalized,
                    0,
                    attr.isInstanced,
                    attr.location,
                });
            }

            // create programInfo
            auto res = phasePrograms.emplace(
                std::piecewise_construct,
                std::forward_as_tuple(srcShaderInfo.name),
                std::forward_as_tuple(
                    std::move(programInfo),
                    std::move(shaderInfo),
                    std::move(attributes),
                    std::move(blockSizes),
                    std::move(handleMap)));
            CC_ENSURES(res.second);
        }
    }
}

void NativeProgramLibrary::precompileEffect(gfx::Device *device, EffectAsset *effectAsset) {
    // noop
}

ccstd::string NativeProgramLibrary::getKey(
    uint32_t phaseID, const ccstd::string &programName,
    const MacroRecord &defines) const {
    auto iter = phases.find(phaseID);
    if (iter == phases.end()) {
        CC_LOG_ERROR("phase not found");
        return "";
    }
    const auto &phase = iter->second;
    auto iter2 = phase.programInfos.find(std::string_view{programName});
    if (iter2 == phase.programInfos.end()) {
        CC_LOG_ERROR("program not found");
        return "";
    }
    const auto &info = iter2->second;
    return getVariantKey(info.programInfo, defines);
}

IntrusivePtr<gfx::PipelineLayout> NativeProgramLibrary::getPipelineLayout(
    gfx::Device *device, uint32_t phaseID, const ccstd::string &programName) {
    if (mergeHighFrequency) {
        CC_EXPECTS(phaseID != LayoutGraphData::null_vertex());
        const auto &layout = get(RenderPhaseTag{}, phaseID, layoutGraph);
        return layout.pipelineLayout;
    }
    auto &lg = layoutGraph;
    auto &phase = get(RenderPhaseTag{}, phaseID, lg);
    const auto iter = phase.shaderIndex.find(std::string_view{programName});
    if (iter == phase.shaderIndex.end()) {
        return emptyPipelineLayout;
    }
    const auto programID = iter->second;
    auto &programData = phase.shaderPrograms.at(programID);
    if (programData.pipelineLayout) {
        return programData.pipelineLayout;
    }

    // get pass
    const auto passID = parent(phaseID, lg);
    if (passID == LayoutGraphData::null_vertex()) {
        return emptyPipelineLayout;
    }
    // create pipeline layout
    gfx::PipelineLayoutInfo info{};
    auto *passSet = getDescriptorSetLayout(lg, passID, phaseID, UpdateFrequency::PER_PASS);
    if (passSet) {
        info.setLayouts.emplace_back(passSet);
    }
    auto *phaseSet = getDescriptorSetLayout(lg, passID, phaseID, UpdateFrequency::PER_PHASE);
    if (phaseSet) {
        info.setLayouts.emplace_back(phaseSet);
    }
    auto *batchSet = getProgramDescriptorSetLayout(
        device, lg, phaseID, programName, UpdateFrequency::PER_BATCH);
    if (batchSet) {
        info.setLayouts.emplace_back(batchSet);
    }
    auto *instanceSet = getProgramDescriptorSetLayout(
        device, lg, phaseID, programName, UpdateFrequency::PER_INSTANCE);
    if (instanceSet) {
        info.setLayouts.emplace_back(instanceSet);
    }
    programData.pipelineLayout = device->createPipelineLayout(info);
    return programData.pipelineLayout;
}

const gfx::DescriptorSetLayout &NativeProgramLibrary::getMaterialDescriptorSetLayout(
    gfx::Device *device, uint32_t phaseID, const ccstd::string &programName) {
    if (mergeHighFrequency) {
        CC_EXPECTS(phaseID != LayoutGraphData::null_vertex());
        const auto passID = parent(phaseID, layoutGraph);
        return getOrCreateDescriptorSetLayout(
            *this, layoutGraph, passID, phaseID, UpdateFrequency::PER_BATCH);
    }
    return getOrCreateProgramDescriptorSetLayout(
        *this, device, layoutGraph, phaseID, programName, UpdateFrequency::PER_BATCH);
}

const gfx::DescriptorSetLayout &NativeProgramLibrary::getLocalDescriptorSetLayout(
    gfx::Device *device, uint32_t phaseID, const ccstd::string &programName) {
    if (mergeHighFrequency) {
        CC_EXPECTS(phaseID != LayoutGraphData::null_vertex());
        const auto passID = parent(phaseID, layoutGraph);
        return getOrCreateDescriptorSetLayout(
            *this, layoutGraph, passID, phaseID, UpdateFrequency::PER_INSTANCE);
    }
    if (fixedLocal) {
        return *localDescriptorSetLayout;
    }
    return getOrCreateProgramDescriptorSetLayout(
        *this, device, layoutGraph, phaseID, programName, UpdateFrequency::PER_INSTANCE);
}

const IProgramInfo &NativeProgramLibrary::getProgramInfo(
    uint32_t phaseID, const ccstd::string &programName) const {
    const auto &group = phases.at(phaseID);
    auto iter = group.programInfos.find(std::string_view{programName});
    if (iter != group.programInfos.end()) {
        return iter->second.programInfo;
    }
    throw std::invalid_argument("program not found");
}

const gfx::ShaderInfo &NativeProgramLibrary::getShaderInfo(
    uint32_t phaseID, const ccstd::string &programName) const {
    const auto &group = phases.at(phaseID);
    auto iter = group.programInfos.find(std::string_view{programName});
    if (iter != group.programInfos.end()) {
        return iter->second.shaderInfo;
    }
    throw std::invalid_argument("program not found");
}

ProgramProxy *NativeProgramLibrary::getProgramVariant(
    gfx::Device *device, uint32_t phaseID, const ccstd::string &name,
    MacroRecord &defines, const ccstd::pmr::string *key0) {
    if (pipeline) {
        for (const auto &it : pipeline->getMacros()) {
            defines[it.first] = it.second;
        }
    }

    auto iter = phases.find(phaseID);
    if (iter == phases.end()) {
        CC_LOG_ERROR("phase not found");
        return nullptr;
    }
    auto &phase = iter->second;
    auto iter2 = phase.programInfos.find(std::string_view{name});
    if (iter2 == phase.programInfos.end()) {
        CC_LOG_ERROR("program not found");
        return nullptr;
    }
    auto &info = iter2->second;

    const auto &programInfo = info.programInfo;

    std::string_view key;
    ccstd::string key1;

    if (key0 == nullptr) {
        key1 = getVariantKey(programInfo, defines);
        key = key1;
    } else {
        key = *key0;
    }

    auto iter3 = phase.programProxies.find(key);
    if (iter3 != phase.programProxies.end()) {
        return iter3->second.get();
    }

    // prepare defines
    ccstd::vector<IMacroInfo> macroArray = render::prepareDefines(defines, programInfo.defines);
    std::stringstream ss;
    ss << std::endl;
    for (const auto &m : macroArray) {
        ss << "#define " << m.name << " " << m.value << std::endl;
    }

    std::string prefix;
    prefix += layoutGraph.constantMacros;
    prefix += programInfo.constantMacros + ss.str();

    const IShaderSource *src = &programInfo.glsl3;
    const auto *deviceShaderVersion = getDeviceShaderVersion(device);
    if (deviceShaderVersion) {
        src = programInfo.getSource(deviceShaderVersion);
    } else {
        CC_LOG_ERROR("Invalid GFX API!");
    }
    info.shaderInfo.stages[0].source = prefix + src->vert;
    info.shaderInfo.stages[1].source = prefix + src->frag;

    // strip out the active attributes only, instancing depend on this
    info.shaderInfo.attributes = getActiveAttributes(programInfo, info.attributes, defines);

    info.shaderInfo.name = getShaderInstanceName(name, macroArray);

    IntrusivePtr<gfx::Shader> shader = device->createShader(info.shaderInfo);
    auto res = phase.programProxies.emplace(
        key,
        IntrusivePtr<ProgramProxy>(new NativeProgramProxy(std::move(shader))));
    CC_ENSURES(res.second);

    return res.first->second.get();
}

const ccstd::vector<int32_t> &NativeProgramLibrary::getBlockSizes(
    uint32_t phaseID, const ccstd::string &programName) const {
    CC_EXPECTS(phaseID != LayoutGraphData::null_vertex());
    const auto &group = phases.at(phaseID);
    auto iter = group.programInfos.find(std::string_view{programName});
    if (iter != group.programInfos.end()) {
        return iter->second.blockSizes;
    }
    throw std::invalid_argument("program not found");
}

const Record<ccstd::string, uint32_t> &NativeProgramLibrary::getHandleMap(
    uint32_t phaseID, const ccstd::string &programName) const {
    CC_EXPECTS(phaseID != LayoutGraphData::null_vertex());
    const auto &group = phases.at(phaseID);
    auto iter = group.programInfos.find(std::string_view{programName});
    if (iter != group.programInfos.end()) {
        return iter->second.handleMap;
    }
    throw std::invalid_argument("program not found");
}

uint32_t NativeProgramLibrary::getProgramID(
    uint32_t phaseID, const ccstd::pmr::string &programName) {
    CC_EXPECTS(phaseID != LayoutGraphData::null_vertex());
    const auto &phase = get(RenderPhaseTag{}, phaseID, layoutGraph);
    auto iter = phase.shaderIndex.find(programName);
    if (iter == phase.shaderIndex.end()) {
        CC_LOG_ERROR("program not found");
        return LayoutGraphData::null_vertex();
    }
    return iter->second;
}

uint32_t NativeProgramLibrary::getDescriptorNameID(const ccstd::pmr::string &name) {
    const auto iter = layoutGraph.attributeIndex.find(name);
    if (iter == layoutGraph.attributeIndex.end()) {
        CC_LOG_ERROR("descriptor name not found");
        return 0xFFFFFFFF;
    }
    return iter->second.value;
}

const ccstd::pmr::string &NativeProgramLibrary::getDescriptorName(uint32_t nameID) {
    return layoutGraph.valueNames.at(static_cast<size_t>(nameID));
}

} // namespace render

} // namespace cc<|MERGE_RESOLUTION|>--- conflicted
+++ resolved
@@ -30,10 +30,7 @@
 #include <stdexcept>
 #include <tuple>
 #include <utility>
-<<<<<<< HEAD
-=======
 #include <cctype>
->>>>>>> 7f9934e9
 #include "LayoutGraphGraphs.h"
 #include "LayoutGraphUtils.h"
 #include "NativePipelineTypes.h"
@@ -1143,8 +1140,6 @@
         }
     }
 
-<<<<<<< HEAD
-=======
     // update ubo
     // tips: for compatibility with old version, when maxVertexUniformVectors is 128, maxJoints = 30
     uint maxJoints = (device->getCapabilities().maxVertexUniformVectors - 38) / 3;
@@ -1153,7 +1148,6 @@
     pipeline::UBOSkinning::initLayout(maxJoints);
 
     // init layout graph
->>>>>>> 7f9934e9
     auto &lg = layoutGraph;
     for (const auto v : makeRange(vertices(lg))) {
         auto &layout = get(LayoutGraphData::Layout, lg, v);
