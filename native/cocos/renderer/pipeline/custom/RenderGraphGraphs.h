/****************************************************************************
 Copyright (c) 2021-2023 Xiamen Yaji Software Co., Ltd.

 http://www.cocos.com

 Permission is hereby granted, free of charge, to any person obtaining a copy
 of this software and associated documentation files (the "Software"), to deal
 in the Software without restriction, including without limitation the rights to
 use, copy, modify, merge, publish, distribute, sublicense, and/or sell copies
 of the Software, and to permit persons to whom the Software is furnished to do so,
 subject to the following conditions:

 The above copyright notice and this permission notice shall be included in
 all copies or substantial portions of the Software.

 THE SOFTWARE IS PROVIDED "AS IS", WITHOUT WARRANTY OF ANY KIND, EXPRESS OR
 IMPLIED, INCLUDING BUT NOT LIMITED TO THE WARRANTIES OF MERCHANTABILITY,
 FITNESS FOR A PARTICULAR PURPOSE AND NONINFRINGEMENT. IN NO EVENT SHALL THE
 AUTHORS OR COPYRIGHT HOLDERS BE LIABLE FOR ANY CLAIM, DAMAGES OR OTHER
 LIABILITY, WHETHER IN AN ACTION OF CONTRACT, TORT OR OTHERWISE, ARISING FROM,
 OUT OF OR IN CONNECTION WITH THE SOFTWARE OR THE USE OR OTHER DEALINGS IN
 THE SOFTWARE.
****************************************************************************/

/**
 * ========================= !DO NOT CHANGE THE FOLLOWING SECTION MANUALLY! =========================
 * The following section is auto-generated.
 * ========================= !DO NOT CHANGE THE FOLLOWING SECTION MANUALLY! =========================
 */
// clang-format off
#pragma once
#include <string_view>
#include <tuple>
<<<<<<< HEAD
#include "cocos/renderer/pipeline/custom/GraphImpl.h"
#include "cocos/renderer/pipeline/custom/GslUtils.h"
#include "cocos/renderer/pipeline/custom/Overload.h"
#include "cocos/renderer/pipeline/custom/PathUtils.h"
#include "cocos/renderer/pipeline/custom/RenderGraphTypes.h"
=======
#include "cocos/renderer/pipeline/custom/RenderGraphTypes.h"
#include "cocos/renderer/pipeline/custom/details/GraphImpl.h"
#include "cocos/renderer/pipeline/custom/details/Overload.h"
#include "cocos/renderer/pipeline/custom/details/PathUtils.h"
>>>>>>> 73d80047

namespace cc {

namespace render {

// IncidenceGraph
inline ResourceGraph::vertex_descriptor
source(const ResourceGraph::edge_descriptor& e, const ResourceGraph& /*g*/) noexcept {
    return e.source;
}

inline ResourceGraph::vertex_descriptor
target(const ResourceGraph::edge_descriptor& e, const ResourceGraph& /*g*/) noexcept {
    return e.target;
}

inline std::pair<ResourceGraph::out_edge_iterator, ResourceGraph::out_edge_iterator>
out_edges(ResourceGraph::vertex_descriptor u, const ResourceGraph& g) noexcept { // NOLINT
    return std::make_pair(
        ResourceGraph::out_edge_iterator(const_cast<ResourceGraph&>(g).getOutEdgeList(u).begin(), u),
        ResourceGraph::out_edge_iterator(const_cast<ResourceGraph&>(g).getOutEdgeList(u).end(), u));
}

inline ResourceGraph::degree_size_type
out_degree(ResourceGraph::vertex_descriptor u, const ResourceGraph& g) noexcept { // NOLINT
    return gsl::narrow_cast<ResourceGraph::degree_size_type>(g.getOutEdgeList(u).size());
}

inline std::pair<ResourceGraph::edge_descriptor, bool>
edge(ResourceGraph::vertex_descriptor u, ResourceGraph::vertex_descriptor v, const ResourceGraph& g) noexcept {
    const auto& outEdgeList = g.getOutEdgeList(u);
    auto  iter        = std::find(outEdgeList.begin(), outEdgeList.end(), ResourceGraph::OutEdge(v));
    bool  hasEdge     = (iter != outEdgeList.end());
    return {ResourceGraph::edge_descriptor(u, v), hasEdge};
}

// BidirectionalGraph(Directed)
inline std::pair<ResourceGraph::in_edge_iterator, ResourceGraph::in_edge_iterator>
in_edges(ResourceGraph::vertex_descriptor u, const ResourceGraph& g) noexcept { // NOLINT
    return std::make_pair(
        ResourceGraph::in_edge_iterator(const_cast<ResourceGraph&>(g).getInEdgeList(u).begin(), u),
        ResourceGraph::in_edge_iterator(const_cast<ResourceGraph&>(g).getInEdgeList(u).end(), u));
}

inline ResourceGraph::degree_size_type
in_degree(ResourceGraph::vertex_descriptor u, const ResourceGraph& g) noexcept { // NOLINT
    return gsl::narrow_cast<ResourceGraph::degree_size_type>(g.getInEdgeList(u).size());
}

inline ResourceGraph::degree_size_type
degree(ResourceGraph::vertex_descriptor u, const ResourceGraph& g) noexcept {
    return in_degree(u, g) + out_degree(u, g);
}

// AdjacencyGraph
inline std::pair<ResourceGraph::adjacency_iterator, ResourceGraph::adjacency_iterator>
adjacent_vertices(ResourceGraph::vertex_descriptor u, const ResourceGraph& g) noexcept { // NOLINT
    auto edges = out_edges(u, g);
    return std::make_pair(ResourceGraph::adjacency_iterator(edges.first, &g), ResourceGraph::adjacency_iterator(edges.second, &g));
}

// VertexListGraph
inline std::pair<ResourceGraph::vertex_iterator, ResourceGraph::vertex_iterator>
vertices(const ResourceGraph& g) noexcept {
    return std::make_pair(const_cast<ResourceGraph&>(g).getVertexList().begin(), const_cast<ResourceGraph&>(g).getVertexList().end());
}

inline ResourceGraph::vertices_size_type
num_vertices(const ResourceGraph& g) noexcept { // NOLINT
    return gsl::narrow_cast<ResourceGraph::vertices_size_type>(g.getVertexList().size());
}

// EdgeListGraph
inline std::pair<ResourceGraph::edge_iterator, ResourceGraph::edge_iterator>
edges(const ResourceGraph& g0) noexcept {
    auto& g = const_cast<ResourceGraph&>(g0);
    return std::make_pair(
        ResourceGraph::edge_iterator(g.getVertexList().begin(), g.getVertexList().begin(), g.getVertexList().end(), g),
        ResourceGraph::edge_iterator(g.getVertexList().begin(), g.getVertexList().end(), g.getVertexList().end(), g));
}

inline ResourceGraph::edges_size_type
num_edges(const ResourceGraph& g) noexcept { // NOLINT
    ResourceGraph::edges_size_type numEdges = 0;

    auto range = vertices(g);
    for (auto iter = range.first; iter != range.second; ++iter) {
        numEdges += out_degree(*iter, g);
    }
    return numEdges;
}

// MutableGraph(Edge)
inline std::pair<ResourceGraph::edge_descriptor, bool>
add_edge( // NOLINT
    ResourceGraph::vertex_descriptor u,
    ResourceGraph::vertex_descriptor v, ResourceGraph& g) {
    auto& outEdgeList = g.getOutEdgeList(u);
    outEdgeList.emplace_back(v);

    auto& inEdgeList = g.getInEdgeList(v);
    inEdgeList.emplace_back(u);

    return std::make_pair(ResourceGraph::edge_descriptor(u, v), true);
}

inline void remove_edge(ResourceGraph::vertex_descriptor u, ResourceGraph::vertex_descriptor v, ResourceGraph& g) noexcept { // NOLINT
    auto& s = g._vertices[u];
    auto& t = g._vertices[v];
    s.outEdges.erase(std::remove(s.outEdges.begin(), s.outEdges.end(), ResourceGraph::OutEdge(v)), s.outEdges.end());
    t.inEdges.erase(std::remove(t.inEdges.begin(), t.inEdges.end(), ResourceGraph::InEdge(u)), t.inEdges.end());
}

inline void remove_edge(ResourceGraph::out_edge_iterator outIter, ResourceGraph& g) noexcept { // NOLINT
    auto e = *outIter;
    const auto u = source(e, g);
    const auto v = target(e, g);
    auto& s = g._vertices[u];
    auto& t = g._vertices[v];
    auto inIter = std::find(t.inEdges.begin(), t.inEdges.end(), ResourceGraph::InEdge(u));
    CC_EXPECTS(inIter != t.inEdges.end());
    t.inEdges.erase(inIter);
    s.outEdges.erase(outIter.base());
}

inline void remove_edge(ResourceGraph::edge_descriptor e, ResourceGraph& g) noexcept { // NOLINT
    const auto u = source(e, g);
    const auto v = target(e, g);
    auto& s = g._vertices[u];
    auto outIter = std::find(s.outEdges.begin(), s.outEdges.end(), ResourceGraph::OutEdge(v));
    CC_EXPECTS(outIter != s.outEdges.end());
    remove_edge(ResourceGraph::out_edge_iterator(outIter, u), g);
}

// MutableGraph(Vertex)
inline void clear_out_edges(ResourceGraph::vertex_descriptor u, ResourceGraph& g) noexcept { // NOLINT
    // Bidirectional (OutEdges)
    auto& outEdgeList = g.getOutEdgeList(u);
    auto  outEnd      = outEdgeList.end();
    for (auto iter = outEdgeList.begin(); iter != outEnd; ++iter) {
        auto& inEdgeList = g.getInEdgeList((*iter).get_target());
        // eraseFromIncidenceList
        impl::sequenceEraseIf(inEdgeList, [u](const auto& e) {
            return e.get_target() == u;
        });
    }
    outEdgeList.clear();
}

inline void clear_in_edges(ResourceGraph::vertex_descriptor u, ResourceGraph& g) noexcept { // NOLINT
    // Bidirectional (InEdges)
    auto& inEdgeList = g.getInEdgeList(u);
    auto  inEnd      = inEdgeList.end();
    for (auto iter = inEdgeList.begin(); iter != inEnd; ++iter) {
        auto& outEdgeList = g.getOutEdgeList((*iter).get_target());
        // eraseFromIncidenceList
        impl::sequenceEraseIf(outEdgeList, [u](const auto& e) {
            return e.get_target() == u;
        });
    }
    inEdgeList.clear();
}

inline void clear_vertex(ResourceGraph::vertex_descriptor u, ResourceGraph& g) noexcept { // NOLINT
    clear_out_edges(u, g);
    clear_in_edges(u, g);
}

inline void remove_vertex_value_impl(const ResourceGraph::VertexHandle& h, ResourceGraph& g) noexcept { // NOLINT
    using vertex_descriptor = ResourceGraph::vertex_descriptor;
    ccstd::visit(
        overload(
            [&](const impl::ValueHandle<ManagedTag, vertex_descriptor>& h) {
                g.resources.erase(g.resources.begin() + static_cast<std::ptrdiff_t>(h.value));
                if (h.value == g.resources.size()) {
                    return;
                }
                impl::reindexVectorHandle<ManagedTag>(g._vertices, h.value);
            },
            [&](const impl::ValueHandle<ManagedBufferTag, vertex_descriptor>& h) {
<<<<<<< HEAD
                g.managedBuffers.erase(g.managedBuffers.begin() + std::ptrdiff_t(h.value));
=======
                g.managedBuffers.erase(g.managedBuffers.begin() + static_cast<std::ptrdiff_t>(h.value));
>>>>>>> 73d80047
                if (h.value == g.managedBuffers.size()) {
                    return;
                }
                impl::reindexVectorHandle<ManagedBufferTag>(g._vertices, h.value);
            },
            [&](const impl::ValueHandle<ManagedTextureTag, vertex_descriptor>& h) {
<<<<<<< HEAD
                g.managedTextures.erase(g.managedTextures.begin() + std::ptrdiff_t(h.value));
=======
                g.managedTextures.erase(g.managedTextures.begin() + static_cast<std::ptrdiff_t>(h.value));
>>>>>>> 73d80047
                if (h.value == g.managedTextures.size()) {
                    return;
                }
                impl::reindexVectorHandle<ManagedTextureTag>(g._vertices, h.value);
            },
            [&](const impl::ValueHandle<PersistentBufferTag, vertex_descriptor>& h) {
                g.buffers.erase(g.buffers.begin() + static_cast<std::ptrdiff_t>(h.value));
                if (h.value == g.buffers.size()) {
                    return;
                }
                impl::reindexVectorHandle<PersistentBufferTag>(g._vertices, h.value);
            },
            [&](const impl::ValueHandle<PersistentTextureTag, vertex_descriptor>& h) {
                g.textures.erase(g.textures.begin() + static_cast<std::ptrdiff_t>(h.value));
                if (h.value == g.textures.size()) {
                    return;
                }
                impl::reindexVectorHandle<PersistentTextureTag>(g._vertices, h.value);
            },
            [&](const impl::ValueHandle<FramebufferTag, vertex_descriptor>& h) {
                g.framebuffers.erase(g.framebuffers.begin() + static_cast<std::ptrdiff_t>(h.value));
                if (h.value == g.framebuffers.size()) {
                    return;
                }
                impl::reindexVectorHandle<FramebufferTag>(g._vertices, h.value);
            },
            [&](const impl::ValueHandle<SwapchainTag, vertex_descriptor>& h) {
                g.swapchains.erase(g.swapchains.begin() + static_cast<std::ptrdiff_t>(h.value));
                if (h.value == g.swapchains.size()) {
                    return;
                }
                impl::reindexVectorHandle<SwapchainTag>(g._vertices, h.value);
            }),
        h);
}

inline void remove_vertex(ResourceGraph::vertex_descriptor u, ResourceGraph& g) noexcept { // NOLINT
    // preserve vertex' iterators
    auto& vert = g._vertices[u];
    remove_vertex_value_impl(vert.handle, g);
    { // UuidGraph
        const auto& key = g.names[u];
        auto num = g.valueIndex.erase(key);
        CC_ENSURES(num == 1);
        for (auto&& pair : g.valueIndex) {
            auto& v = pair.second;
            if (v > u) {
                --v;
            }
        }
    }
    impl::removeVectorVertex(const_cast<ResourceGraph&>(g), u, ResourceGraph::directed_category{});

    // remove components
<<<<<<< HEAD
    g.names.erase(g.names.begin() + std::ptrdiff_t(u));
    g.descs.erase(g.descs.begin() + std::ptrdiff_t(u));
    g.traits.erase(g.traits.begin() + std::ptrdiff_t(u));
    g.states.erase(g.states.begin() + std::ptrdiff_t(u));
    g.samplerInfo.erase(g.samplerInfo.begin() + std::ptrdiff_t(u));
=======
    g.names.erase(g.names.begin() + static_cast<std::ptrdiff_t>(u));
    g.descs.erase(g.descs.begin() + static_cast<std::ptrdiff_t>(u));
    g.traits.erase(g.traits.begin() + static_cast<std::ptrdiff_t>(u));
    g.states.erase(g.states.begin() + static_cast<std::ptrdiff_t>(u));
    g.samplerInfo.erase(g.samplerInfo.begin() + static_cast<std::ptrdiff_t>(u));
>>>>>>> 73d80047
}

// MutablePropertyGraph(Vertex)
template <class ValueT>
void addVertexImpl( // NOLINT
    ValueT &&val, ResourceGraph &g, ResourceGraph::Vertex &vert, // NOLINT
    std::enable_if_t<std::is_same<std::decay_t<ValueT>, ManagedResource>::value>* dummy = nullptr) { // NOLINT
    vert.handle = impl::ValueHandle<ManagedTag, ResourceGraph::vertex_descriptor>{
        gsl::narrow_cast<ResourceGraph::vertex_descriptor>(g.resources.size())};
    g.resources.emplace_back(std::forward<ValueT>(val));
}

template <class ValueT>
void addVertexImpl( // NOLINT
    ValueT &&val, ResourceGraph &g, ResourceGraph::Vertex &vert, // NOLINT
    std::enable_if_t<std::is_same<std::decay_t<ValueT>, ManagedBuffer>::value>* dummy = nullptr) { // NOLINT
    vert.handle = impl::ValueHandle<ManagedBufferTag, ResourceGraph::vertex_descriptor>{
        gsl::narrow_cast<ResourceGraph::vertex_descriptor>(g.managedBuffers.size())};
    g.managedBuffers.emplace_back(std::forward<ValueT>(val));
}

template <class ValueT>
void addVertexImpl( // NOLINT
    ValueT &&val, ResourceGraph &g, ResourceGraph::Vertex &vert, // NOLINT
    std::enable_if_t<std::is_same<std::decay_t<ValueT>, ManagedTexture>::value>* dummy = nullptr) { // NOLINT
    vert.handle = impl::ValueHandle<ManagedTextureTag, ResourceGraph::vertex_descriptor>{
        gsl::narrow_cast<ResourceGraph::vertex_descriptor>(g.managedTextures.size())};
    g.managedTextures.emplace_back(std::forward<ValueT>(val));
}

template <class ValueT>
void addVertexImpl( // NOLINT
    ValueT &&val, ResourceGraph &g, ResourceGraph::Vertex &vert, // NOLINT
    std::enable_if_t<std::is_same<std::decay_t<ValueT>, IntrusivePtr<gfx::Buffer>>::value>* dummy = nullptr) { // NOLINT
    vert.handle = impl::ValueHandle<PersistentBufferTag, ResourceGraph::vertex_descriptor>{
        gsl::narrow_cast<ResourceGraph::vertex_descriptor>(g.buffers.size())};
    g.buffers.emplace_back(std::forward<ValueT>(val));
}

template <class ValueT>
void addVertexImpl( // NOLINT
    ValueT &&val, ResourceGraph &g, ResourceGraph::Vertex &vert, // NOLINT
    std::enable_if_t<std::is_same<std::decay_t<ValueT>, IntrusivePtr<gfx::Texture>>::value>* dummy = nullptr) { // NOLINT
    vert.handle = impl::ValueHandle<PersistentTextureTag, ResourceGraph::vertex_descriptor>{
        gsl::narrow_cast<ResourceGraph::vertex_descriptor>(g.textures.size())};
    g.textures.emplace_back(std::forward<ValueT>(val));
}

template <class ValueT>
void addVertexImpl( // NOLINT
    ValueT &&val, ResourceGraph &g, ResourceGraph::Vertex &vert, // NOLINT
    std::enable_if_t<std::is_same<std::decay_t<ValueT>, IntrusivePtr<gfx::Framebuffer>>::value>* dummy = nullptr) { // NOLINT
    vert.handle = impl::ValueHandle<FramebufferTag, ResourceGraph::vertex_descriptor>{
        gsl::narrow_cast<ResourceGraph::vertex_descriptor>(g.framebuffers.size())};
    g.framebuffers.emplace_back(std::forward<ValueT>(val));
}

template <class ValueT>
void addVertexImpl( // NOLINT
    ValueT &&val, ResourceGraph &g, ResourceGraph::Vertex &vert, // NOLINT
    std::enable_if_t<std::is_same<std::decay_t<ValueT>, RenderSwapchain>::value>* dummy = nullptr) { // NOLINT
    vert.handle = impl::ValueHandle<SwapchainTag, ResourceGraph::vertex_descriptor>{
        gsl::narrow_cast<ResourceGraph::vertex_descriptor>(g.swapchains.size())};
    g.swapchains.emplace_back(std::forward<ValueT>(val));
}

template <class Component0, class Component1, class Component2, class Component3, class Component4, class ValueT>
inline ResourceGraph::vertex_descriptor
addVertex(Component0&& c0, Component1&& c1, Component2&& c2, Component3&& c3, Component4&& c4, ValueT&& val, ResourceGraph& g) {
    auto v = gsl::narrow_cast<ResourceGraph::vertex_descriptor>(g._vertices.size());

    g._vertices.emplace_back();
    auto& vert = g._vertices.back();

    { // UuidGraph
        const auto& uuid = c0;
        auto res = g.valueIndex.emplace(uuid, v);
        CC_ENSURES(res.second);
    }
    g.names.emplace_back(std::forward<Component0>(c0));
    g.descs.emplace_back(std::forward<Component1>(c1));
    g.traits.emplace_back(std::forward<Component2>(c2));
    g.states.emplace_back(std::forward<Component3>(c3));
    g.samplerInfo.emplace_back(std::forward<Component4>(c4));

    // PolymorphicGraph
    // if no matching overloaded function is found, Type is not supported by PolymorphicGraph
    addVertexImpl(std::forward<ValueT>(val), g, vert);

    return v;
}

template <class Tuple>
void addVertexImpl(ManagedTag /*tag*/, Tuple &&val, ResourceGraph &g, ResourceGraph::Vertex &vert) {
    std::apply(
        [&](auto&&... args) {
            vert.handle = impl::ValueHandle<ManagedTag, ResourceGraph::vertex_descriptor>{
                gsl::narrow_cast<ResourceGraph::vertex_descriptor>(g.resources.size())};
            g.resources.emplace_back(std::forward<decltype(args)>(args)...);
        },
        std::forward<Tuple>(val));
}

template <class Tuple>
void addVertexImpl(ManagedBufferTag /*tag*/, Tuple &&val, ResourceGraph &g, ResourceGraph::Vertex &vert) {
    std::apply(
        [&](auto&&... args) {
            vert.handle = impl::ValueHandle<ManagedBufferTag, ResourceGraph::vertex_descriptor>{
                gsl::narrow_cast<ResourceGraph::vertex_descriptor>(g.managedBuffers.size())};
            g.managedBuffers.emplace_back(std::forward<decltype(args)>(args)...);
        },
        std::forward<Tuple>(val));
}

template <class Tuple>
void addVertexImpl(ManagedTextureTag /*tag*/, Tuple &&val, ResourceGraph &g, ResourceGraph::Vertex &vert) {
    std::apply(
        [&](auto&&... args) {
            vert.handle = impl::ValueHandle<ManagedTextureTag, ResourceGraph::vertex_descriptor>{
                gsl::narrow_cast<ResourceGraph::vertex_descriptor>(g.managedTextures.size())};
            g.managedTextures.emplace_back(std::forward<decltype(args)>(args)...);
        },
        std::forward<Tuple>(val));
}

template <class Tuple>
void addVertexImpl(PersistentBufferTag /*tag*/, Tuple &&val, ResourceGraph &g, ResourceGraph::Vertex &vert) {
    std::apply(
        [&](auto&&... args) {
            vert.handle = impl::ValueHandle<PersistentBufferTag, ResourceGraph::vertex_descriptor>{
                gsl::narrow_cast<ResourceGraph::vertex_descriptor>(g.buffers.size())};
            g.buffers.emplace_back(std::forward<decltype(args)>(args)...);
        },
        std::forward<Tuple>(val));
}

template <class Tuple>
void addVertexImpl(PersistentTextureTag /*tag*/, Tuple &&val, ResourceGraph &g, ResourceGraph::Vertex &vert) {
    std::apply(
        [&](auto&&... args) {
            vert.handle = impl::ValueHandle<PersistentTextureTag, ResourceGraph::vertex_descriptor>{
                gsl::narrow_cast<ResourceGraph::vertex_descriptor>(g.textures.size())};
            g.textures.emplace_back(std::forward<decltype(args)>(args)...);
        },
        std::forward<Tuple>(val));
}

template <class Tuple>
void addVertexImpl(FramebufferTag /*tag*/, Tuple &&val, ResourceGraph &g, ResourceGraph::Vertex &vert) {
    std::apply(
        [&](auto&&... args) {
            vert.handle = impl::ValueHandle<FramebufferTag, ResourceGraph::vertex_descriptor>{
                gsl::narrow_cast<ResourceGraph::vertex_descriptor>(g.framebuffers.size())};
            g.framebuffers.emplace_back(std::forward<decltype(args)>(args)...);
        },
        std::forward<Tuple>(val));
}

template <class Tuple>
void addVertexImpl(SwapchainTag /*tag*/, Tuple &&val, ResourceGraph &g, ResourceGraph::Vertex &vert) {
    std::apply(
        [&](auto&&... args) {
            vert.handle = impl::ValueHandle<SwapchainTag, ResourceGraph::vertex_descriptor>{
                gsl::narrow_cast<ResourceGraph::vertex_descriptor>(g.swapchains.size())};
            g.swapchains.emplace_back(std::forward<decltype(args)>(args)...);
        },
        std::forward<Tuple>(val));
}

template <class Component0, class Component1, class Component2, class Component3, class Component4, class Tag, class ValueT>
inline ResourceGraph::vertex_descriptor
addVertex(Tag tag, Component0&& c0, Component1&& c1, Component2&& c2, Component3&& c3, Component4&& c4, ValueT&& val, ResourceGraph& g) {
    auto v = gsl::narrow_cast<ResourceGraph::vertex_descriptor>(g._vertices.size());

    g._vertices.emplace_back();
    auto& vert = g._vertices.back();

    { // UuidGraph
        std::apply(
            [&](const auto&... args) {
                auto res = g.valueIndex.emplace(std::piecewise_construct, std::forward_as_tuple(args...), std::forward_as_tuple(v));
                CC_ENSURES(res.second);
            },
            c0);
    }

    std::apply(
        [&](auto&&... args) {
            g.names.emplace_back(std::forward<decltype(args)>(args)...);
        },
        std::forward<Component0>(c0));

    std::apply(
        [&](auto&&... args) {
            g.descs.emplace_back(std::forward<decltype(args)>(args)...);
        },
        std::forward<Component1>(c1));

    std::apply(
        [&](auto&&... args) {
            g.traits.emplace_back(std::forward<decltype(args)>(args)...);
        },
        std::forward<Component2>(c2));

    std::apply(
        [&](auto&&... args) {
            g.states.emplace_back(std::forward<decltype(args)>(args)...);
        },
        std::forward<Component3>(c3));

    std::apply(
        [&](auto&&... args) {
            g.samplerInfo.emplace_back(std::forward<decltype(args)>(args)...);
        },
        std::forward<Component4>(c4));

    // PolymorphicGraph
    // if no matching overloaded function is found, Type is not supported by PolymorphicGraph
    addVertexImpl(tag, std::forward<ValueT>(val), g, vert);

    return v;
}

// IncidenceGraph
inline SubpassGraph::vertex_descriptor
source(const SubpassGraph::edge_descriptor& e, const SubpassGraph& /*g*/) noexcept {
    return e.source;
}

inline SubpassGraph::vertex_descriptor
target(const SubpassGraph::edge_descriptor& e, const SubpassGraph& /*g*/) noexcept {
    return e.target;
}

inline std::pair<SubpassGraph::out_edge_iterator, SubpassGraph::out_edge_iterator>
out_edges(SubpassGraph::vertex_descriptor u, const SubpassGraph& g) noexcept { // NOLINT
    return std::make_pair(
        SubpassGraph::out_edge_iterator(const_cast<SubpassGraph&>(g).getOutEdgeList(u).begin(), u),
        SubpassGraph::out_edge_iterator(const_cast<SubpassGraph&>(g).getOutEdgeList(u).end(), u));
}

inline SubpassGraph::degree_size_type
out_degree(SubpassGraph::vertex_descriptor u, const SubpassGraph& g) noexcept { // NOLINT
    return gsl::narrow_cast<SubpassGraph::degree_size_type>(g.getOutEdgeList(u).size());
}

inline std::pair<SubpassGraph::edge_descriptor, bool>
edge(SubpassGraph::vertex_descriptor u, SubpassGraph::vertex_descriptor v, const SubpassGraph& g) noexcept {
    const auto& outEdgeList = g.getOutEdgeList(u);
    auto  iter        = std::find(outEdgeList.begin(), outEdgeList.end(), SubpassGraph::OutEdge(v));
    bool  hasEdge     = (iter != outEdgeList.end());
    return {SubpassGraph::edge_descriptor(u, v), hasEdge};
}

// BidirectionalGraph(Directed)
inline std::pair<SubpassGraph::in_edge_iterator, SubpassGraph::in_edge_iterator>
in_edges(SubpassGraph::vertex_descriptor u, const SubpassGraph& g) noexcept { // NOLINT
    return std::make_pair(
        SubpassGraph::in_edge_iterator(const_cast<SubpassGraph&>(g).getInEdgeList(u).begin(), u),
        SubpassGraph::in_edge_iterator(const_cast<SubpassGraph&>(g).getInEdgeList(u).end(), u));
}

inline SubpassGraph::degree_size_type
in_degree(SubpassGraph::vertex_descriptor u, const SubpassGraph& g) noexcept { // NOLINT
    return gsl::narrow_cast<SubpassGraph::degree_size_type>(g.getInEdgeList(u).size());
}

inline SubpassGraph::degree_size_type
degree(SubpassGraph::vertex_descriptor u, const SubpassGraph& g) noexcept {
    return in_degree(u, g) + out_degree(u, g);
}

// AdjacencyGraph
inline std::pair<SubpassGraph::adjacency_iterator, SubpassGraph::adjacency_iterator>
adjacent_vertices(SubpassGraph::vertex_descriptor u, const SubpassGraph& g) noexcept { // NOLINT
    auto edges = out_edges(u, g);
    return std::make_pair(SubpassGraph::adjacency_iterator(edges.first, &g), SubpassGraph::adjacency_iterator(edges.second, &g));
}

// VertexListGraph
inline std::pair<SubpassGraph::vertex_iterator, SubpassGraph::vertex_iterator>
vertices(const SubpassGraph& g) noexcept {
    return std::make_pair(const_cast<SubpassGraph&>(g).getVertexList().begin(), const_cast<SubpassGraph&>(g).getVertexList().end());
}

inline SubpassGraph::vertices_size_type
num_vertices(const SubpassGraph& g) noexcept { // NOLINT
    return gsl::narrow_cast<SubpassGraph::vertices_size_type>(g.getVertexList().size());
}

// EdgeListGraph
inline std::pair<SubpassGraph::edge_iterator, SubpassGraph::edge_iterator>
edges(const SubpassGraph& g0) noexcept {
    auto& g = const_cast<SubpassGraph&>(g0);
    return std::make_pair(
        SubpassGraph::edge_iterator(g.getVertexList().begin(), g.getVertexList().begin(), g.getVertexList().end(), g),
        SubpassGraph::edge_iterator(g.getVertexList().begin(), g.getVertexList().end(), g.getVertexList().end(), g));
}

inline SubpassGraph::edges_size_type
num_edges(const SubpassGraph& g) noexcept { // NOLINT
    SubpassGraph::edges_size_type numEdges = 0;

    auto range = vertices(g);
    for (auto iter = range.first; iter != range.second; ++iter) {
        numEdges += out_degree(*iter, g);
    }
    return numEdges;
}

// MutableGraph(Edge)
inline std::pair<SubpassGraph::edge_descriptor, bool>
add_edge( // NOLINT
    SubpassGraph::vertex_descriptor u,
    SubpassGraph::vertex_descriptor v, SubpassGraph& g) {
    auto& outEdgeList = g.getOutEdgeList(u);
    outEdgeList.emplace_back(v);

    auto& inEdgeList = g.getInEdgeList(v);
    inEdgeList.emplace_back(u);

    return std::make_pair(SubpassGraph::edge_descriptor(u, v), true);
}

inline void remove_edge(SubpassGraph::vertex_descriptor u, SubpassGraph::vertex_descriptor v, SubpassGraph& g) noexcept { // NOLINT
    auto& s = g._vertices[u];
    auto& t = g._vertices[v];
    s.outEdges.erase(std::remove(s.outEdges.begin(), s.outEdges.end(), SubpassGraph::OutEdge(v)), s.outEdges.end());
    t.inEdges.erase(std::remove(t.inEdges.begin(), t.inEdges.end(), SubpassGraph::InEdge(u)), t.inEdges.end());
}

inline void remove_edge(SubpassGraph::out_edge_iterator outIter, SubpassGraph& g) noexcept { // NOLINT
    auto e = *outIter;
    const auto u = source(e, g);
    const auto v = target(e, g);
    auto& s = g._vertices[u];
    auto& t = g._vertices[v];
    auto inIter = std::find(t.inEdges.begin(), t.inEdges.end(), SubpassGraph::InEdge(u));
    CC_EXPECTS(inIter != t.inEdges.end());
    t.inEdges.erase(inIter);
    s.outEdges.erase(outIter.base());
}

inline void remove_edge(SubpassGraph::edge_descriptor e, SubpassGraph& g) noexcept { // NOLINT
    const auto u = source(e, g);
    const auto v = target(e, g);
    auto& s = g._vertices[u];
    auto outIter = std::find(s.outEdges.begin(), s.outEdges.end(), SubpassGraph::OutEdge(v));
    CC_EXPECTS(outIter != s.outEdges.end());
    remove_edge(SubpassGraph::out_edge_iterator(outIter, u), g);
}

// MutableGraph(Vertex)
inline void clear_out_edges(SubpassGraph::vertex_descriptor u, SubpassGraph& g) noexcept { // NOLINT
    // Bidirectional (OutEdges)
    auto& outEdgeList = g.getOutEdgeList(u);
    auto  outEnd      = outEdgeList.end();
    for (auto iter = outEdgeList.begin(); iter != outEnd; ++iter) {
        auto& inEdgeList = g.getInEdgeList((*iter).get_target());
        // eraseFromIncidenceList
        impl::sequenceEraseIf(inEdgeList, [u](const auto& e) {
            return e.get_target() == u;
        });
    }
    outEdgeList.clear();
}

inline void clear_in_edges(SubpassGraph::vertex_descriptor u, SubpassGraph& g) noexcept { // NOLINT
    // Bidirectional (InEdges)
    auto& inEdgeList = g.getInEdgeList(u);
    auto  inEnd      = inEdgeList.end();
    for (auto iter = inEdgeList.begin(); iter != inEnd; ++iter) {
        auto& outEdgeList = g.getOutEdgeList((*iter).get_target());
        // eraseFromIncidenceList
        impl::sequenceEraseIf(outEdgeList, [u](const auto& e) {
            return e.get_target() == u;
        });
    }
    inEdgeList.clear();
}

inline void clear_vertex(SubpassGraph::vertex_descriptor u, SubpassGraph& g) noexcept { // NOLINT
    clear_out_edges(u, g);
    clear_in_edges(u, g);
}

inline void remove_vertex(SubpassGraph::vertex_descriptor u, SubpassGraph& g) noexcept { // NOLINT
    impl::removeVectorVertex(const_cast<SubpassGraph&>(g), u, SubpassGraph::directed_category{});

    // remove components
    g.names.erase(g.names.begin() + static_cast<std::ptrdiff_t>(u));
    g.subpasses.erase(g.subpasses.begin() + static_cast<std::ptrdiff_t>(u));
}

// MutablePropertyGraph(Vertex)
template <class Component0, class Component1>
inline SubpassGraph::vertex_descriptor
addVertex(Component0&& c0, Component1&& c1, SubpassGraph& g) {
    auto v = gsl::narrow_cast<SubpassGraph::vertex_descriptor>(g._vertices.size());

    g._vertices.emplace_back();
    g.names.emplace_back(std::forward<Component0>(c0));
    g.subpasses.emplace_back(std::forward<Component1>(c1));

    return v;
}

template <class Component0, class Component1>
inline SubpassGraph::vertex_descriptor
addVertex(std::piecewise_construct_t /*tag*/, Component0&& c0, Component1&& c1, SubpassGraph& g) {
    auto v = gsl::narrow_cast<SubpassGraph::vertex_descriptor>(g._vertices.size());

    g._vertices.emplace_back();

    std::apply(
        [&](auto&&... args) {
            g.names.emplace_back(std::forward<decltype(args)>(args)...);
        },
        std::forward<Component0>(c0));

    std::apply(
        [&](auto&&... args) {
            g.subpasses.emplace_back(std::forward<decltype(args)>(args)...);
        },
        std::forward<Component1>(c1));

    return v;
}

// IncidenceGraph
inline RenderGraph::vertex_descriptor
source(const RenderGraph::edge_descriptor& e, const RenderGraph& /*g*/) noexcept {
    return e.source;
}

inline RenderGraph::vertex_descriptor
target(const RenderGraph::edge_descriptor& e, const RenderGraph& /*g*/) noexcept {
    return e.target;
}

inline std::pair<RenderGraph::out_edge_iterator, RenderGraph::out_edge_iterator>
out_edges(RenderGraph::vertex_descriptor u, const RenderGraph& g) noexcept { // NOLINT
    return std::make_pair(
        RenderGraph::out_edge_iterator(const_cast<RenderGraph&>(g).getOutEdgeList(u).begin(), u),
        RenderGraph::out_edge_iterator(const_cast<RenderGraph&>(g).getOutEdgeList(u).end(), u));
}

inline RenderGraph::degree_size_type
out_degree(RenderGraph::vertex_descriptor u, const RenderGraph& g) noexcept { // NOLINT
    return gsl::narrow_cast<RenderGraph::degree_size_type>(g.getOutEdgeList(u).size());
}

inline std::pair<RenderGraph::edge_descriptor, bool>
edge(RenderGraph::vertex_descriptor u, RenderGraph::vertex_descriptor v, const RenderGraph& g) noexcept {
    const auto& outEdgeList = g.getOutEdgeList(u);
    auto  iter        = std::find(outEdgeList.begin(), outEdgeList.end(), RenderGraph::OutEdge(v));
    bool  hasEdge     = (iter != outEdgeList.end());
    return {RenderGraph::edge_descriptor(u, v), hasEdge};
}

// BidirectionalGraph(Directed)
inline std::pair<RenderGraph::in_edge_iterator, RenderGraph::in_edge_iterator>
in_edges(RenderGraph::vertex_descriptor u, const RenderGraph& g) noexcept { // NOLINT
    return std::make_pair(
        RenderGraph::in_edge_iterator(const_cast<RenderGraph&>(g).getInEdgeList(u).begin(), u),
        RenderGraph::in_edge_iterator(const_cast<RenderGraph&>(g).getInEdgeList(u).end(), u));
}

inline RenderGraph::degree_size_type
in_degree(RenderGraph::vertex_descriptor u, const RenderGraph& g) noexcept { // NOLINT
    return gsl::narrow_cast<RenderGraph::degree_size_type>(g.getInEdgeList(u).size());
}

inline RenderGraph::degree_size_type
degree(RenderGraph::vertex_descriptor u, const RenderGraph& g) noexcept {
    return in_degree(u, g) + out_degree(u, g);
}

// AdjacencyGraph
inline std::pair<RenderGraph::adjacency_iterator, RenderGraph::adjacency_iterator>
adjacent_vertices(RenderGraph::vertex_descriptor u, const RenderGraph& g) noexcept { // NOLINT
    auto edges = out_edges(u, g);
    return std::make_pair(RenderGraph::adjacency_iterator(edges.first, &g), RenderGraph::adjacency_iterator(edges.second, &g));
}

// VertexListGraph
inline std::pair<RenderGraph::vertex_iterator, RenderGraph::vertex_iterator>
vertices(const RenderGraph& g) noexcept {
    return std::make_pair(const_cast<RenderGraph&>(g).getVertexList().begin(), const_cast<RenderGraph&>(g).getVertexList().end());
}

inline RenderGraph::vertices_size_type
num_vertices(const RenderGraph& g) noexcept { // NOLINT
    return gsl::narrow_cast<RenderGraph::vertices_size_type>(g.getVertexList().size());
}

// EdgeListGraph
inline std::pair<RenderGraph::edge_iterator, RenderGraph::edge_iterator>
edges(const RenderGraph& g0) noexcept {
    auto& g = const_cast<RenderGraph&>(g0);
    return std::make_pair(
        RenderGraph::edge_iterator(g.getVertexList().begin(), g.getVertexList().begin(), g.getVertexList().end(), g),
        RenderGraph::edge_iterator(g.getVertexList().begin(), g.getVertexList().end(), g.getVertexList().end(), g));
}

inline RenderGraph::edges_size_type
num_edges(const RenderGraph& g) noexcept { // NOLINT
    RenderGraph::edges_size_type numEdges = 0;

    auto range = vertices(g);
    for (auto iter = range.first; iter != range.second; ++iter) {
        numEdges += out_degree(*iter, g);
    }
    return numEdges;
}

// MutableGraph(Edge)
inline std::pair<RenderGraph::edge_descriptor, bool>
add_edge( // NOLINT
    RenderGraph::vertex_descriptor u,
    RenderGraph::vertex_descriptor v, RenderGraph& g) {
    auto& outEdgeList = g.getOutEdgeList(u);
    outEdgeList.emplace_back(v);

    auto& inEdgeList = g.getInEdgeList(v);
    inEdgeList.emplace_back(u);

    return std::make_pair(RenderGraph::edge_descriptor(u, v), true);
}

inline void remove_edge(RenderGraph::vertex_descriptor u, RenderGraph::vertex_descriptor v, RenderGraph& g) noexcept { // NOLINT
    auto& s = g._vertices[u];
    auto& t = g._vertices[v];
    s.outEdges.erase(std::remove(s.outEdges.begin(), s.outEdges.end(), RenderGraph::OutEdge(v)), s.outEdges.end());
    t.inEdges.erase(std::remove(t.inEdges.begin(), t.inEdges.end(), RenderGraph::InEdge(u)), t.inEdges.end());
}

inline void remove_edge(RenderGraph::out_edge_iterator outIter, RenderGraph& g) noexcept { // NOLINT
    auto e = *outIter;
    const auto u = source(e, g);
    const auto v = target(e, g);
    auto& s = g._vertices[u];
    auto& t = g._vertices[v];
    auto inIter = std::find(t.inEdges.begin(), t.inEdges.end(), RenderGraph::InEdge(u));
    CC_EXPECTS(inIter != t.inEdges.end());
    t.inEdges.erase(inIter);
    s.outEdges.erase(outIter.base());
}

inline void remove_edge(RenderGraph::edge_descriptor e, RenderGraph& g) noexcept { // NOLINT
    const auto u = source(e, g);
    const auto v = target(e, g);
    auto& s = g._vertices[u];
    auto outIter = std::find(s.outEdges.begin(), s.outEdges.end(), RenderGraph::OutEdge(v));
    CC_EXPECTS(outIter != s.outEdges.end());
    remove_edge(RenderGraph::out_edge_iterator(outIter, u), g);
}

// AddressableGraph
inline RenderGraph::vertex_descriptor
parent(const RenderGraph::ownership_descriptor& e, const RenderGraph& /*g*/) noexcept {
    return e.source;
}

inline RenderGraph::vertex_descriptor
child(const RenderGraph::ownership_descriptor& e, const RenderGraph& /*g*/) noexcept {
    return e.target;
}

inline std::pair<RenderGraph::children_iterator, RenderGraph::children_iterator>
children(RenderGraph::vertex_descriptor u, const RenderGraph& g) noexcept {
    return std::make_pair(
        RenderGraph::children_iterator(const_cast<RenderGraph&>(g).getChildrenList(u).begin(), u),
        RenderGraph::children_iterator(const_cast<RenderGraph&>(g).getChildrenList(u).end(), u));
}

inline RenderGraph::children_size_type
numChildren(RenderGraph::vertex_descriptor u, const RenderGraph& g) noexcept {
    return gsl::narrow_cast<RenderGraph::children_size_type>(g.getChildrenList(u).size());
}

inline std::pair<RenderGraph::ownership_descriptor, bool>
reference(RenderGraph::vertex_descriptor u, RenderGraph::vertex_descriptor v, RenderGraph& g) noexcept {
    auto& outEdgeList = g.getChildrenList(u);
    auto  iter        = std::find(outEdgeList.begin(), outEdgeList.end(), RenderGraph::OutEdge(v));
    bool  hasEdge     = (iter != outEdgeList.end());
    return {RenderGraph::ownership_descriptor(u, v), hasEdge};
}

inline std::pair<RenderGraph::parent_iterator, RenderGraph::parent_iterator>
parents(RenderGraph::vertex_descriptor u, const RenderGraph& g) noexcept {
    return std::make_pair(
        RenderGraph::parent_iterator(const_cast<RenderGraph&>(g).getParentsList(u).begin(), u),
        RenderGraph::parent_iterator(const_cast<RenderGraph&>(g).getParentsList(u).end(), u));
}

inline RenderGraph::children_size_type
numParents(RenderGraph::vertex_descriptor u, const RenderGraph& g) noexcept {
    return gsl::narrow_cast<RenderGraph::children_size_type>(g.getParentsList(u).size());
}

inline RenderGraph::vertex_descriptor
parent(RenderGraph::vertex_descriptor u, const RenderGraph& g) noexcept {
    auto r = parents(u, g);
    if (r.first == r.second) {
        return RenderGraph::null_vertex();
    }
    return parent(*r.first, g);
}

inline bool
ancestor(RenderGraph::vertex_descriptor u, RenderGraph::vertex_descriptor v, const RenderGraph& g) noexcept {
    CC_EXPECTS(u != v);
    bool isAncestor = false;
    auto r          = parents(v, g);
    while (r.first != r.second) {
        v = parent(*r.first, g);
        if (u == v) {
            isAncestor = true;
            break;
        }
        r = parents(v, g);
    }
    return isAncestor;
}

inline std::pair<RenderGraph::ownership_iterator, RenderGraph::ownership_iterator>
references(const RenderGraph& g0) noexcept {
    auto& g = const_cast<RenderGraph&>(g0);
    return std::make_pair(
        RenderGraph::ownership_iterator(g.getVertexList().begin(), g.getVertexList().begin(), g.getVertexList().end(), g),
        RenderGraph::ownership_iterator(g.getVertexList().begin(), g.getVertexList().end(), g.getVertexList().end(), g));
}

inline RenderGraph::ownerships_size_type
numReferences(const RenderGraph& g) noexcept {
    RenderGraph::ownerships_size_type numEdges = 0;
    auto                              range    = vertices(g);
    for (auto iter = range.first; iter != range.second; ++iter) {
        numEdges += numChildren(*iter, g);
    }
    return numEdges;
}

} // namespace render

} // namespace cc

namespace boost {

// Vertex Index
template <>
struct property_map<cc::render::ResourceGraph, vertex_index_t> {
    using const_type = identity_property_map;
    using type       = identity_property_map;
};

// Vertex Component
template <>
struct property_map<cc::render::ResourceGraph, cc::render::ResourceGraph::NameTag> {
    using const_type = cc::render::impl::VectorVertexComponentPropertyMap<
        read_write_property_map_tag,
        const cc::render::ResourceGraph,
        const ccstd::pmr::vector<ccstd::pmr::string>,
        std::string_view,
        const ccstd::pmr::string&>;
    using type = cc::render::impl::VectorVertexComponentPropertyMap<
        read_write_property_map_tag,
        cc::render::ResourceGraph,
        ccstd::pmr::vector<ccstd::pmr::string>,
        std::string_view,
        ccstd::pmr::string&>;
};

// Vertex Name
template <>
struct property_map<cc::render::ResourceGraph, vertex_name_t> {
    using const_type = cc::render::impl::VectorVertexComponentPropertyMap<
        read_write_property_map_tag,
        const cc::render::ResourceGraph,
        const ccstd::pmr::vector<ccstd::pmr::string>,
        std::string_view,
        const ccstd::pmr::string&>;
    using type = cc::render::impl::VectorVertexComponentPropertyMap<
        read_write_property_map_tag,
        cc::render::ResourceGraph,
        ccstd::pmr::vector<ccstd::pmr::string>,
        std::string_view,
        ccstd::pmr::string&>;
};

// Vertex Component
template <>
struct property_map<cc::render::ResourceGraph, cc::render::ResourceGraph::DescTag> {
    using const_type = cc::render::impl::VectorVertexComponentPropertyMap<
        lvalue_property_map_tag,
        const cc::render::ResourceGraph,
        const ccstd::pmr::vector<cc::render::ResourceDesc>,
        cc::render::ResourceDesc,
        const cc::render::ResourceDesc&>;
    using type = cc::render::impl::VectorVertexComponentPropertyMap<
        lvalue_property_map_tag,
        cc::render::ResourceGraph,
        ccstd::pmr::vector<cc::render::ResourceDesc>,
        cc::render::ResourceDesc,
        cc::render::ResourceDesc&>;
};

// Vertex ComponentMember
template <class T>
struct property_map<cc::render::ResourceGraph, T cc::render::ResourceDesc::*> {
    using const_type = cc::render::impl::VectorVertexComponentMemberPropertyMap<
        lvalue_property_map_tag,
        const cc::render::ResourceGraph,
        const ccstd::pmr::vector<cc::render::ResourceDesc>,
        T,
        const T&,
        T cc::render::ResourceDesc::*>;
    using type = cc::render::impl::VectorVertexComponentMemberPropertyMap<
        lvalue_property_map_tag,
        cc::render::ResourceGraph,
        ccstd::pmr::vector<cc::render::ResourceDesc>,
        T,
        T&,
        T cc::render::ResourceDesc::*>;
};

// Vertex Component
template <>
struct property_map<cc::render::ResourceGraph, cc::render::ResourceGraph::TraitsTag> {
    using const_type = cc::render::impl::VectorVertexComponentPropertyMap<
        lvalue_property_map_tag,
        const cc::render::ResourceGraph,
        const ccstd::pmr::vector<cc::render::ResourceTraits>,
        cc::render::ResourceTraits,
        const cc::render::ResourceTraits&>;
    using type = cc::render::impl::VectorVertexComponentPropertyMap<
        lvalue_property_map_tag,
        cc::render::ResourceGraph,
        ccstd::pmr::vector<cc::render::ResourceTraits>,
        cc::render::ResourceTraits,
        cc::render::ResourceTraits&>;
};

// Vertex ComponentMember
template <class T>
struct property_map<cc::render::ResourceGraph, T cc::render::ResourceTraits::*> {
    using const_type = cc::render::impl::VectorVertexComponentMemberPropertyMap<
        lvalue_property_map_tag,
        const cc::render::ResourceGraph,
        const ccstd::pmr::vector<cc::render::ResourceTraits>,
        T,
        const T&,
        T cc::render::ResourceTraits::*>;
    using type = cc::render::impl::VectorVertexComponentMemberPropertyMap<
        lvalue_property_map_tag,
        cc::render::ResourceGraph,
        ccstd::pmr::vector<cc::render::ResourceTraits>,
        T,
        T&,
        T cc::render::ResourceTraits::*>;
};

// Vertex Component
template <>
struct property_map<cc::render::ResourceGraph, cc::render::ResourceGraph::StatesTag> {
    using const_type = cc::render::impl::VectorVertexComponentPropertyMap<
        lvalue_property_map_tag,
        const cc::render::ResourceGraph,
        const ccstd::pmr::vector<cc::render::ResourceStates>,
        cc::render::ResourceStates,
        const cc::render::ResourceStates&>;
    using type = cc::render::impl::VectorVertexComponentPropertyMap<
        lvalue_property_map_tag,
        cc::render::ResourceGraph,
        ccstd::pmr::vector<cc::render::ResourceStates>,
        cc::render::ResourceStates,
        cc::render::ResourceStates&>;
};

// Vertex ComponentMember
template <class T>
struct property_map<cc::render::ResourceGraph, T cc::render::ResourceStates::*> {
    using const_type = cc::render::impl::VectorVertexComponentMemberPropertyMap<
        lvalue_property_map_tag,
        const cc::render::ResourceGraph,
        const ccstd::pmr::vector<cc::render::ResourceStates>,
        T,
        const T&,
        T cc::render::ResourceStates::*>;
    using type = cc::render::impl::VectorVertexComponentMemberPropertyMap<
        lvalue_property_map_tag,
        cc::render::ResourceGraph,
        ccstd::pmr::vector<cc::render::ResourceStates>,
        T,
        T&,
        T cc::render::ResourceStates::*>;
};

// Vertex Component
template <>
struct property_map<cc::render::ResourceGraph, cc::render::ResourceGraph::SamplerTag> {
    using const_type = cc::render::impl::VectorVertexComponentPropertyMap<
        lvalue_property_map_tag,
        const cc::render::ResourceGraph,
        const ccstd::pmr::vector<cc::gfx::SamplerInfo>,
        cc::gfx::SamplerInfo,
        const cc::gfx::SamplerInfo&>;
    using type = cc::render::impl::VectorVertexComponentPropertyMap<
        lvalue_property_map_tag,
        cc::render::ResourceGraph,
        ccstd::pmr::vector<cc::gfx::SamplerInfo>,
        cc::gfx::SamplerInfo,
        cc::gfx::SamplerInfo&>;
};

// Vertex Index
template <>
struct property_map<cc::render::SubpassGraph, vertex_index_t> {
    using const_type = identity_property_map;
    using type       = identity_property_map;
};

// Vertex Component
template <>
struct property_map<cc::render::SubpassGraph, cc::render::SubpassGraph::NameTag> {
    using const_type = cc::render::impl::VectorVertexComponentPropertyMap<
        read_write_property_map_tag,
        const cc::render::SubpassGraph,
        const ccstd::pmr::vector<ccstd::pmr::string>,
        std::string_view,
        const ccstd::pmr::string&>;
    using type = cc::render::impl::VectorVertexComponentPropertyMap<
        read_write_property_map_tag,
        cc::render::SubpassGraph,
        ccstd::pmr::vector<ccstd::pmr::string>,
        std::string_view,
        ccstd::pmr::string&>;
};

// Vertex Name
template <>
struct property_map<cc::render::SubpassGraph, vertex_name_t> {
    using const_type = cc::render::impl::VectorVertexComponentPropertyMap<
        read_write_property_map_tag,
        const cc::render::SubpassGraph,
        const ccstd::pmr::vector<ccstd::pmr::string>,
        std::string_view,
        const ccstd::pmr::string&>;
    using type = cc::render::impl::VectorVertexComponentPropertyMap<
        read_write_property_map_tag,
        cc::render::SubpassGraph,
        ccstd::pmr::vector<ccstd::pmr::string>,
        std::string_view,
        ccstd::pmr::string&>;
};

// Vertex Component
template <>
struct property_map<cc::render::SubpassGraph, cc::render::SubpassGraph::SubpassTag> {
    using const_type = cc::render::impl::VectorVertexComponentPropertyMap<
        lvalue_property_map_tag,
        const cc::render::SubpassGraph,
        const ccstd::pmr::vector<cc::render::RasterSubpass>,
        cc::render::RasterSubpass,
        const cc::render::RasterSubpass&>;
    using type = cc::render::impl::VectorVertexComponentPropertyMap<
        lvalue_property_map_tag,
        cc::render::SubpassGraph,
        ccstd::pmr::vector<cc::render::RasterSubpass>,
        cc::render::RasterSubpass,
        cc::render::RasterSubpass&>;
};

// Vertex ComponentMember
template <class T>
struct property_map<cc::render::SubpassGraph, T cc::render::RasterSubpass::*> {
    using const_type = cc::render::impl::VectorVertexComponentMemberPropertyMap<
        lvalue_property_map_tag,
        const cc::render::SubpassGraph,
        const ccstd::pmr::vector<cc::render::RasterSubpass>,
        T,
        const T&,
        T cc::render::RasterSubpass::*>;
    using type = cc::render::impl::VectorVertexComponentMemberPropertyMap<
        lvalue_property_map_tag,
        cc::render::SubpassGraph,
        ccstd::pmr::vector<cc::render::RasterSubpass>,
        T,
        T&,
        T cc::render::RasterSubpass::*>;
};

// Vertex Index
template <>
struct property_map<cc::render::RenderGraph, vertex_index_t> {
    using const_type = identity_property_map;
    using type       = identity_property_map;
};

// Vertex Component
template <>
struct property_map<cc::render::RenderGraph, cc::render::RenderGraph::NameTag> {
    using const_type = cc::render::impl::VectorVertexComponentPropertyMap<
        read_write_property_map_tag,
        const cc::render::RenderGraph,
        const ccstd::pmr::vector<ccstd::pmr::string>,
        std::string_view,
        const ccstd::pmr::string&>;
    using type = cc::render::impl::VectorVertexComponentPropertyMap<
        read_write_property_map_tag,
        cc::render::RenderGraph,
        ccstd::pmr::vector<ccstd::pmr::string>,
        std::string_view,
        ccstd::pmr::string&>;
};

// Vertex Name
template <>
struct property_map<cc::render::RenderGraph, vertex_name_t> {
    using const_type = cc::render::impl::VectorVertexComponentPropertyMap<
        read_write_property_map_tag,
        const cc::render::RenderGraph,
        const ccstd::pmr::vector<ccstd::pmr::string>,
        std::string_view,
        const ccstd::pmr::string&>;
    using type = cc::render::impl::VectorVertexComponentPropertyMap<
        read_write_property_map_tag,
        cc::render::RenderGraph,
        ccstd::pmr::vector<ccstd::pmr::string>,
        std::string_view,
        ccstd::pmr::string&>;
};

// Vertex Component
template <>
struct property_map<cc::render::RenderGraph, cc::render::RenderGraph::LayoutTag> {
    using const_type = cc::render::impl::VectorVertexComponentPropertyMap<
        read_write_property_map_tag,
        const cc::render::RenderGraph,
        const ccstd::pmr::vector<ccstd::pmr::string>,
        std::string_view,
        const ccstd::pmr::string&>;
    using type = cc::render::impl::VectorVertexComponentPropertyMap<
        read_write_property_map_tag,
        cc::render::RenderGraph,
        ccstd::pmr::vector<ccstd::pmr::string>,
        std::string_view,
        ccstd::pmr::string&>;
};

// Vertex Component
template <>
struct property_map<cc::render::RenderGraph, cc::render::RenderGraph::DataTag> {
    using const_type = cc::render::impl::VectorVertexComponentPropertyMap<
        lvalue_property_map_tag,
        const cc::render::RenderGraph,
        const ccstd::pmr::vector<cc::render::RenderData>,
        cc::render::RenderData,
        const cc::render::RenderData&>;
    using type = cc::render::impl::VectorVertexComponentPropertyMap<
        lvalue_property_map_tag,
        cc::render::RenderGraph,
        ccstd::pmr::vector<cc::render::RenderData>,
        cc::render::RenderData,
        cc::render::RenderData&>;
};

// Vertex ComponentMember
template <class T>
struct property_map<cc::render::RenderGraph, T cc::render::RenderData::*> {
    using const_type = cc::render::impl::VectorVertexComponentMemberPropertyMap<
        lvalue_property_map_tag,
        const cc::render::RenderGraph,
        const ccstd::pmr::vector<cc::render::RenderData>,
        T,
        const T&,
        T cc::render::RenderData::*>;
    using type = cc::render::impl::VectorVertexComponentMemberPropertyMap<
        lvalue_property_map_tag,
        cc::render::RenderGraph,
        ccstd::pmr::vector<cc::render::RenderData>,
        T,
        T&,
        T cc::render::RenderData::*>;
};

// Vertex Component
template <>
struct property_map<cc::render::RenderGraph, cc::render::RenderGraph::ValidTag> {
    using const_type = cc::render::impl::VectorVertexComponentPropertyMap<
        lvalue_property_map_tag,
        const cc::render::RenderGraph,
        const ccstd::pmr::vector<bool>,
        bool,
        const bool&>;
    using type = cc::render::impl::VectorVertexComponentPropertyMap<
        lvalue_property_map_tag,
        cc::render::RenderGraph,
        ccstd::pmr::vector<bool>,
        bool,
        bool&>;
};

} // namespace boost

namespace cc {

namespace render {

// Vertex Index
inline boost::property_map<ResourceGraph, boost::vertex_index_t>::const_type
get(boost::vertex_index_t /*tag*/, const ResourceGraph& /*g*/) noexcept {
    return {};
}

inline boost::property_map<ResourceGraph, boost::vertex_index_t>::type
get(boost::vertex_index_t /*tag*/, ResourceGraph& /*g*/) noexcept {
    return {};
}

inline impl::ColorMap<ResourceGraph::vertex_descriptor>
get(ccstd::pmr::vector<boost::default_color_type>& colors, const ResourceGraph& /*g*/) noexcept {
    return {colors};
}

// Vertex Component
inline typename boost::property_map<ResourceGraph, ResourceGraph::NameTag>::const_type
get(ResourceGraph::NameTag /*tag*/, const ResourceGraph& g) noexcept {
    return {g.names};
}

inline typename boost::property_map<ResourceGraph, ResourceGraph::NameTag>::type
get(ResourceGraph::NameTag /*tag*/, ResourceGraph& g) noexcept {
    return {g.names};
}

// Vertex Name
inline boost::property_map<ResourceGraph, boost::vertex_name_t>::const_type
get(boost::vertex_name_t /*tag*/, const ResourceGraph& g) noexcept {
    return {g.names};
}

// Vertex Component
inline typename boost::property_map<ResourceGraph, ResourceGraph::DescTag>::const_type
get(ResourceGraph::DescTag /*tag*/, const ResourceGraph& g) noexcept {
    return {g.descs};
}

inline typename boost::property_map<ResourceGraph, ResourceGraph::DescTag>::type
get(ResourceGraph::DescTag /*tag*/, ResourceGraph& g) noexcept {
    return {g.descs};
}

// Vertex ComponentMember
template <class T>
inline typename boost::property_map<ResourceGraph, T ResourceDesc::*>::const_type
get(T ResourceDesc::*memberPointer, const ResourceGraph& g) noexcept {
    return {g.descs, memberPointer};
}

template <class T>
inline typename boost::property_map<ResourceGraph, T ResourceDesc::*>::type
get(T ResourceDesc::*memberPointer, ResourceGraph& g) noexcept {
    return {g.descs, memberPointer};
}

// Vertex Component
inline typename boost::property_map<ResourceGraph, ResourceGraph::TraitsTag>::const_type
get(ResourceGraph::TraitsTag /*tag*/, const ResourceGraph& g) noexcept {
    return {g.traits};
}

inline typename boost::property_map<ResourceGraph, ResourceGraph::TraitsTag>::type
get(ResourceGraph::TraitsTag /*tag*/, ResourceGraph& g) noexcept {
    return {g.traits};
}

// Vertex ComponentMember
template <class T>
inline typename boost::property_map<ResourceGraph, T ResourceTraits::*>::const_type
get(T ResourceTraits::*memberPointer, const ResourceGraph& g) noexcept {
    return {g.traits, memberPointer};
}

template <class T>
inline typename boost::property_map<ResourceGraph, T ResourceTraits::*>::type
get(T ResourceTraits::*memberPointer, ResourceGraph& g) noexcept {
    return {g.traits, memberPointer};
}

// Vertex Component
inline typename boost::property_map<ResourceGraph, ResourceGraph::StatesTag>::const_type
get(ResourceGraph::StatesTag /*tag*/, const ResourceGraph& g) noexcept {
    return {g.states};
}

inline typename boost::property_map<ResourceGraph, ResourceGraph::StatesTag>::type
get(ResourceGraph::StatesTag /*tag*/, ResourceGraph& g) noexcept {
    return {g.states};
}

// Vertex ComponentMember
template <class T>
inline typename boost::property_map<ResourceGraph, T ResourceStates::*>::const_type
get(T ResourceStates::*memberPointer, const ResourceGraph& g) noexcept {
    return {g.states, memberPointer};
}

template <class T>
inline typename boost::property_map<ResourceGraph, T ResourceStates::*>::type
get(T ResourceStates::*memberPointer, ResourceGraph& g) noexcept {
    return {g.states, memberPointer};
}

// Vertex Component
inline typename boost::property_map<ResourceGraph, ResourceGraph::SamplerTag>::const_type
get(ResourceGraph::SamplerTag /*tag*/, const ResourceGraph& g) noexcept {
    return {g.samplerInfo};
}

inline typename boost::property_map<ResourceGraph, ResourceGraph::SamplerTag>::type
get(ResourceGraph::SamplerTag /*tag*/, ResourceGraph& g) noexcept {
    return {g.samplerInfo};
}

// PolymorphicGraph
inline ResourceGraph::vertices_size_type
id(ResourceGraph::vertex_descriptor u, const ResourceGraph& g) noexcept {
    using vertex_descriptor = ResourceGraph::vertex_descriptor;
    return ccstd::visit(
        overload(
            [](const impl::ValueHandle<ManagedTag, vertex_descriptor>& h) {
                return h.value;
            },
            [](const impl::ValueHandle<ManagedBufferTag, vertex_descriptor>& h) {
                return h.value;
            },
            [](const impl::ValueHandle<ManagedTextureTag, vertex_descriptor>& h) {
                return h.value;
            },
            [](const impl::ValueHandle<PersistentBufferTag, vertex_descriptor>& h) {
                return h.value;
            },
            [](const impl::ValueHandle<PersistentTextureTag, vertex_descriptor>& h) {
                return h.value;
            },
            [](const impl::ValueHandle<FramebufferTag, vertex_descriptor>& h) {
                return h.value;
            },
            [](const impl::ValueHandle<SwapchainTag, vertex_descriptor>& h) {
                return h.value;
            }),
        g._vertices[u].handle);
}

inline ResourceGraph::VertexTag
tag(ResourceGraph::vertex_descriptor u, const ResourceGraph& g) noexcept {
    using vertex_descriptor = ResourceGraph::vertex_descriptor;
    return ccstd::visit(
        overload(
            [](const impl::ValueHandle<ManagedTag, vertex_descriptor>&) {
                return ResourceGraph::VertexTag{ManagedTag{}};
            },
            [](const impl::ValueHandle<ManagedBufferTag, vertex_descriptor>&) {
                return ResourceGraph::VertexTag{ManagedBufferTag{}};
            },
            [](const impl::ValueHandle<ManagedTextureTag, vertex_descriptor>&) {
                return ResourceGraph::VertexTag{ManagedTextureTag{}};
            },
            [](const impl::ValueHandle<PersistentBufferTag, vertex_descriptor>&) {
                return ResourceGraph::VertexTag{PersistentBufferTag{}};
            },
            [](const impl::ValueHandle<PersistentTextureTag, vertex_descriptor>&) {
                return ResourceGraph::VertexTag{PersistentTextureTag{}};
            },
            [](const impl::ValueHandle<FramebufferTag, vertex_descriptor>&) {
                return ResourceGraph::VertexTag{FramebufferTag{}};
            },
            [](const impl::ValueHandle<SwapchainTag, vertex_descriptor>&) {
                return ResourceGraph::VertexTag{SwapchainTag{}};
            }),
        g._vertices[u].handle);
}

inline ResourceGraph::VertexValue
value(ResourceGraph::vertex_descriptor u, ResourceGraph& g) noexcept {
    using vertex_descriptor = ResourceGraph::vertex_descriptor;
    return ccstd::visit(
        overload(
            [&](const impl::ValueHandle<ManagedTag, vertex_descriptor>& h) {
                return ResourceGraph::VertexValue{&g.resources[h.value]};
            },
            [&](const impl::ValueHandle<ManagedBufferTag, vertex_descriptor>& h) {
                return ResourceGraph::VertexValue{&g.managedBuffers[h.value]};
            },
            [&](const impl::ValueHandle<ManagedTextureTag, vertex_descriptor>& h) {
                return ResourceGraph::VertexValue{&g.managedTextures[h.value]};
            },
            [&](const impl::ValueHandle<PersistentBufferTag, vertex_descriptor>& h) {
                return ResourceGraph::VertexValue{&g.buffers[h.value]};
            },
            [&](const impl::ValueHandle<PersistentTextureTag, vertex_descriptor>& h) {
                return ResourceGraph::VertexValue{&g.textures[h.value]};
            },
            [&](const impl::ValueHandle<FramebufferTag, vertex_descriptor>& h) {
                return ResourceGraph::VertexValue{&g.framebuffers[h.value]};
            },
            [&](const impl::ValueHandle<SwapchainTag, vertex_descriptor>& h) {
                return ResourceGraph::VertexValue{&g.swapchains[h.value]};
            }),
        g._vertices[u].handle);
}

inline ResourceGraph::VertexConstValue
value(ResourceGraph::vertex_descriptor u, const ResourceGraph& g) noexcept {
    using vertex_descriptor = ResourceGraph::vertex_descriptor;
    return ccstd::visit(
        overload(
            [&](const impl::ValueHandle<ManagedTag, vertex_descriptor>& h) {
                return ResourceGraph::VertexConstValue{&g.resources[h.value]};
            },
            [&](const impl::ValueHandle<ManagedBufferTag, vertex_descriptor>& h) {
                return ResourceGraph::VertexConstValue{&g.managedBuffers[h.value]};
            },
            [&](const impl::ValueHandle<ManagedTextureTag, vertex_descriptor>& h) {
                return ResourceGraph::VertexConstValue{&g.managedTextures[h.value]};
            },
            [&](const impl::ValueHandle<PersistentBufferTag, vertex_descriptor>& h) {
                return ResourceGraph::VertexConstValue{&g.buffers[h.value]};
            },
            [&](const impl::ValueHandle<PersistentTextureTag, vertex_descriptor>& h) {
                return ResourceGraph::VertexConstValue{&g.textures[h.value]};
            },
            [&](const impl::ValueHandle<FramebufferTag, vertex_descriptor>& h) {
                return ResourceGraph::VertexConstValue{&g.framebuffers[h.value]};
            },
            [&](const impl::ValueHandle<SwapchainTag, vertex_descriptor>& h) {
                return ResourceGraph::VertexConstValue{&g.swapchains[h.value]};
            }),
        g._vertices[u].handle);
}

template <class Tag>
inline bool
holds(ResourceGraph::vertex_descriptor v, const ResourceGraph& g) noexcept;

template <>
inline bool
holds<ManagedTag>(ResourceGraph::vertex_descriptor v, const ResourceGraph& g) noexcept {
    return ccstd::holds_alternative<
        impl::ValueHandle<ManagedTag, ResourceGraph::vertex_descriptor>>(
        g._vertices[v].handle);
}

template <>
inline bool
holds<ManagedBufferTag>(ResourceGraph::vertex_descriptor v, const ResourceGraph& g) noexcept {
    return ccstd::holds_alternative<
        impl::ValueHandle<ManagedBufferTag, ResourceGraph::vertex_descriptor>>(
        g._vertices[v].handle);
}

template <>
inline bool
holds<ManagedTextureTag>(ResourceGraph::vertex_descriptor v, const ResourceGraph& g) noexcept {
    return ccstd::holds_alternative<
        impl::ValueHandle<ManagedTextureTag, ResourceGraph::vertex_descriptor>>(
        g._vertices[v].handle);
}

template <>
inline bool
holds<PersistentBufferTag>(ResourceGraph::vertex_descriptor v, const ResourceGraph& g) noexcept {
    return ccstd::holds_alternative<
        impl::ValueHandle<PersistentBufferTag, ResourceGraph::vertex_descriptor>>(
        g._vertices[v].handle);
}

template <>
inline bool
holds<PersistentTextureTag>(ResourceGraph::vertex_descriptor v, const ResourceGraph& g) noexcept {
    return ccstd::holds_alternative<
        impl::ValueHandle<PersistentTextureTag, ResourceGraph::vertex_descriptor>>(
        g._vertices[v].handle);
}

template <>
inline bool
holds<FramebufferTag>(ResourceGraph::vertex_descriptor v, const ResourceGraph& g) noexcept {
    return ccstd::holds_alternative<
        impl::ValueHandle<FramebufferTag, ResourceGraph::vertex_descriptor>>(
        g._vertices[v].handle);
}

template <>
inline bool
holds<SwapchainTag>(ResourceGraph::vertex_descriptor v, const ResourceGraph& g) noexcept {
    return ccstd::holds_alternative<
        impl::ValueHandle<SwapchainTag, ResourceGraph::vertex_descriptor>>(
        g._vertices[v].handle);
}

template <class ValueT>
inline bool
holds_alternative(ResourceGraph::vertex_descriptor v, const ResourceGraph& g) noexcept; // NOLINT

template <>
inline bool
holds_alternative<ManagedResource>(ResourceGraph::vertex_descriptor v, const ResourceGraph& g) noexcept { // NOLINT
    return ccstd::holds_alternative<
        impl::ValueHandle<ManagedTag, ResourceGraph::vertex_descriptor>>(
        g._vertices[v].handle);
}

template <>
inline bool
holds_alternative<ManagedBuffer>(ResourceGraph::vertex_descriptor v, const ResourceGraph& g) noexcept { // NOLINT
    return ccstd::holds_alternative<
        impl::ValueHandle<ManagedBufferTag, ResourceGraph::vertex_descriptor>>(
        g._vertices[v].handle);
}

template <>
inline bool
holds_alternative<ManagedTexture>(ResourceGraph::vertex_descriptor v, const ResourceGraph& g) noexcept { // NOLINT
    return ccstd::holds_alternative<
        impl::ValueHandle<ManagedTextureTag, ResourceGraph::vertex_descriptor>>(
        g._vertices[v].handle);
}

template <>
inline bool
holds_alternative<IntrusivePtr<gfx::Buffer>>(ResourceGraph::vertex_descriptor v, const ResourceGraph& g) noexcept { // NOLINT
    return ccstd::holds_alternative<
        impl::ValueHandle<PersistentBufferTag, ResourceGraph::vertex_descriptor>>(
        g._vertices[v].handle);
}

template <>
inline bool
holds_alternative<IntrusivePtr<gfx::Texture>>(ResourceGraph::vertex_descriptor v, const ResourceGraph& g) noexcept { // NOLINT
    return ccstd::holds_alternative<
        impl::ValueHandle<PersistentTextureTag, ResourceGraph::vertex_descriptor>>(
        g._vertices[v].handle);
}

template <>
inline bool
holds_alternative<IntrusivePtr<gfx::Framebuffer>>(ResourceGraph::vertex_descriptor v, const ResourceGraph& g) noexcept { // NOLINT
    return ccstd::holds_alternative<
        impl::ValueHandle<FramebufferTag, ResourceGraph::vertex_descriptor>>(
        g._vertices[v].handle);
}

template <>
inline bool
holds_alternative<RenderSwapchain>(ResourceGraph::vertex_descriptor v, const ResourceGraph& g) noexcept { // NOLINT
    return ccstd::holds_alternative<
        impl::ValueHandle<SwapchainTag, ResourceGraph::vertex_descriptor>>(
        g._vertices[v].handle);
}

template <class ValueT>
inline ValueT&
get(ResourceGraph::vertex_descriptor /*v*/, ResourceGraph& /*g*/);

template <>
inline ManagedResource&
get<ManagedResource>(ResourceGraph::vertex_descriptor v, ResourceGraph& g) {
    auto& handle = ccstd::get<
        impl::ValueHandle<ManagedTag, ResourceGraph::vertex_descriptor>>(
        g._vertices[v].handle);
    return g.resources[handle.value];
}

template <>
inline ManagedBuffer&
get<ManagedBuffer>(ResourceGraph::vertex_descriptor v, ResourceGraph& g) {
    auto& handle = ccstd::get<
        impl::ValueHandle<ManagedBufferTag, ResourceGraph::vertex_descriptor>>(
        g._vertices[v].handle);
    return g.managedBuffers[handle.value];
}

template <>
inline ManagedTexture&
get<ManagedTexture>(ResourceGraph::vertex_descriptor v, ResourceGraph& g) {
    auto& handle = ccstd::get<
        impl::ValueHandle<ManagedTextureTag, ResourceGraph::vertex_descriptor>>(
        g._vertices[v].handle);
    return g.managedTextures[handle.value];
}

template <>
inline IntrusivePtr<gfx::Buffer>&
get<IntrusivePtr<gfx::Buffer>>(ResourceGraph::vertex_descriptor v, ResourceGraph& g) {
    auto& handle = ccstd::get<
        impl::ValueHandle<PersistentBufferTag, ResourceGraph::vertex_descriptor>>(
        g._vertices[v].handle);
    return g.buffers[handle.value];
}

template <>
inline IntrusivePtr<gfx::Texture>&
get<IntrusivePtr<gfx::Texture>>(ResourceGraph::vertex_descriptor v, ResourceGraph& g) {
    auto& handle = ccstd::get<
        impl::ValueHandle<PersistentTextureTag, ResourceGraph::vertex_descriptor>>(
        g._vertices[v].handle);
    return g.textures[handle.value];
}

template <>
inline IntrusivePtr<gfx::Framebuffer>&
get<IntrusivePtr<gfx::Framebuffer>>(ResourceGraph::vertex_descriptor v, ResourceGraph& g) {
    auto& handle = ccstd::get<
        impl::ValueHandle<FramebufferTag, ResourceGraph::vertex_descriptor>>(
        g._vertices[v].handle);
    return g.framebuffers[handle.value];
}

template <>
inline RenderSwapchain&
get<RenderSwapchain>(ResourceGraph::vertex_descriptor v, ResourceGraph& g) {
    auto& handle = ccstd::get<
        impl::ValueHandle<SwapchainTag, ResourceGraph::vertex_descriptor>>(
        g._vertices[v].handle);
    return g.swapchains[handle.value];
}

template <class ValueT>
inline const ValueT&
get(ResourceGraph::vertex_descriptor /*v*/, const ResourceGraph& /*g*/);

template <>
inline const ManagedResource&
get<ManagedResource>(ResourceGraph::vertex_descriptor v, const ResourceGraph& g) {
    const auto& handle = ccstd::get<
        impl::ValueHandle<ManagedTag, ResourceGraph::vertex_descriptor>>(
        g._vertices[v].handle);
    return g.resources[handle.value];
}

template <>
inline const ManagedBuffer&
get<ManagedBuffer>(ResourceGraph::vertex_descriptor v, const ResourceGraph& g) {
    const auto& handle = ccstd::get<
        impl::ValueHandle<ManagedBufferTag, ResourceGraph::vertex_descriptor>>(
        g._vertices[v].handle);
    return g.managedBuffers[handle.value];
}

template <>
inline const ManagedTexture&
get<ManagedTexture>(ResourceGraph::vertex_descriptor v, const ResourceGraph& g) {
    const auto& handle = ccstd::get<
        impl::ValueHandle<ManagedTextureTag, ResourceGraph::vertex_descriptor>>(
        g._vertices[v].handle);
    return g.managedTextures[handle.value];
}

template <>
inline const IntrusivePtr<gfx::Buffer>&
get<IntrusivePtr<gfx::Buffer>>(ResourceGraph::vertex_descriptor v, const ResourceGraph& g) {
    const auto& handle = ccstd::get<
        impl::ValueHandle<PersistentBufferTag, ResourceGraph::vertex_descriptor>>(
        g._vertices[v].handle);
    return g.buffers[handle.value];
}

template <>
inline const IntrusivePtr<gfx::Texture>&
get<IntrusivePtr<gfx::Texture>>(ResourceGraph::vertex_descriptor v, const ResourceGraph& g) {
    const auto& handle = ccstd::get<
        impl::ValueHandle<PersistentTextureTag, ResourceGraph::vertex_descriptor>>(
        g._vertices[v].handle);
    return g.textures[handle.value];
}

template <>
inline const IntrusivePtr<gfx::Framebuffer>&
get<IntrusivePtr<gfx::Framebuffer>>(ResourceGraph::vertex_descriptor v, const ResourceGraph& g) {
    const auto& handle = ccstd::get<
        impl::ValueHandle<FramebufferTag, ResourceGraph::vertex_descriptor>>(
        g._vertices[v].handle);
    return g.framebuffers[handle.value];
}

template <>
inline const RenderSwapchain&
get<RenderSwapchain>(ResourceGraph::vertex_descriptor v, const ResourceGraph& g) {
    const auto& handle = ccstd::get<
        impl::ValueHandle<SwapchainTag, ResourceGraph::vertex_descriptor>>(
        g._vertices[v].handle);
    return g.swapchains[handle.value];
}

inline ManagedResource&
get(ManagedTag /*tag*/, ResourceGraph::vertex_descriptor v, ResourceGraph& g) {
    auto& handle = ccstd::get<
        impl::ValueHandle<ManagedTag, ResourceGraph::vertex_descriptor>>(
        g._vertices[v].handle);
    return g.resources[handle.value];
}

inline ManagedBuffer&
get(ManagedBufferTag /*tag*/, ResourceGraph::vertex_descriptor v, ResourceGraph& g) {
    auto& handle = ccstd::get<
        impl::ValueHandle<ManagedBufferTag, ResourceGraph::vertex_descriptor>>(
        g._vertices[v].handle);
    return g.managedBuffers[handle.value];
}

inline ManagedTexture&
get(ManagedTextureTag /*tag*/, ResourceGraph::vertex_descriptor v, ResourceGraph& g) {
    auto& handle = ccstd::get<
        impl::ValueHandle<ManagedTextureTag, ResourceGraph::vertex_descriptor>>(
        g._vertices[v].handle);
    return g.managedTextures[handle.value];
}

inline IntrusivePtr<gfx::Buffer>&
get(PersistentBufferTag /*tag*/, ResourceGraph::vertex_descriptor v, ResourceGraph& g) {
    auto& handle = ccstd::get<
        impl::ValueHandle<PersistentBufferTag, ResourceGraph::vertex_descriptor>>(
        g._vertices[v].handle);
    return g.buffers[handle.value];
}

inline IntrusivePtr<gfx::Texture>&
get(PersistentTextureTag /*tag*/, ResourceGraph::vertex_descriptor v, ResourceGraph& g) {
    auto& handle = ccstd::get<
        impl::ValueHandle<PersistentTextureTag, ResourceGraph::vertex_descriptor>>(
        g._vertices[v].handle);
    return g.textures[handle.value];
}

inline IntrusivePtr<gfx::Framebuffer>&
get(FramebufferTag /*tag*/, ResourceGraph::vertex_descriptor v, ResourceGraph& g) {
    auto& handle = ccstd::get<
        impl::ValueHandle<FramebufferTag, ResourceGraph::vertex_descriptor>>(
        g._vertices[v].handle);
    return g.framebuffers[handle.value];
}

inline RenderSwapchain&
get(SwapchainTag /*tag*/, ResourceGraph::vertex_descriptor v, ResourceGraph& g) {
    auto& handle = ccstd::get<
        impl::ValueHandle<SwapchainTag, ResourceGraph::vertex_descriptor>>(
        g._vertices[v].handle);
    return g.swapchains[handle.value];
}

inline const ManagedResource&
get(ManagedTag /*tag*/, ResourceGraph::vertex_descriptor v, const ResourceGraph& g) {
    const auto& handle = ccstd::get<
        impl::ValueHandle<ManagedTag, ResourceGraph::vertex_descriptor>>(
        g._vertices[v].handle);
    return g.resources[handle.value];
}

inline const ManagedBuffer&
get(ManagedBufferTag /*tag*/, ResourceGraph::vertex_descriptor v, const ResourceGraph& g) {
    const auto& handle = ccstd::get<
        impl::ValueHandle<ManagedBufferTag, ResourceGraph::vertex_descriptor>>(
        g._vertices[v].handle);
    return g.managedBuffers[handle.value];
}

inline const ManagedTexture&
get(ManagedTextureTag /*tag*/, ResourceGraph::vertex_descriptor v, const ResourceGraph& g) {
    const auto& handle = ccstd::get<
        impl::ValueHandle<ManagedTextureTag, ResourceGraph::vertex_descriptor>>(
        g._vertices[v].handle);
    return g.managedTextures[handle.value];
}

inline const IntrusivePtr<gfx::Buffer>&
get(PersistentBufferTag /*tag*/, ResourceGraph::vertex_descriptor v, const ResourceGraph& g) {
    const auto& handle = ccstd::get<
        impl::ValueHandle<PersistentBufferTag, ResourceGraph::vertex_descriptor>>(
        g._vertices[v].handle);
    return g.buffers[handle.value];
}

inline const IntrusivePtr<gfx::Texture>&
get(PersistentTextureTag /*tag*/, ResourceGraph::vertex_descriptor v, const ResourceGraph& g) {
    const auto& handle = ccstd::get<
        impl::ValueHandle<PersistentTextureTag, ResourceGraph::vertex_descriptor>>(
        g._vertices[v].handle);
    return g.textures[handle.value];
}

inline const IntrusivePtr<gfx::Framebuffer>&
get(FramebufferTag /*tag*/, ResourceGraph::vertex_descriptor v, const ResourceGraph& g) {
    const auto& handle = ccstd::get<
        impl::ValueHandle<FramebufferTag, ResourceGraph::vertex_descriptor>>(
        g._vertices[v].handle);
    return g.framebuffers[handle.value];
}

inline const RenderSwapchain&
get(SwapchainTag /*tag*/, ResourceGraph::vertex_descriptor v, const ResourceGraph& g) {
    const auto& handle = ccstd::get<
        impl::ValueHandle<SwapchainTag, ResourceGraph::vertex_descriptor>>(
        g._vertices[v].handle);
    return g.swapchains[handle.value];
}

template <class ValueT>
inline ValueT*
get_if(ResourceGraph::vertex_descriptor v, ResourceGraph* pGraph) noexcept; // NOLINT

template <>
inline ManagedResource*
get_if<ManagedResource>(ResourceGraph::vertex_descriptor v, ResourceGraph* pGraph) noexcept { // NOLINT
    ManagedResource* ptr = nullptr;
    if (!pGraph) {
        return ptr;
    }
    auto& g       = *pGraph;
    auto* pHandle = ccstd::get_if<
        impl::ValueHandle<ManagedTag, ResourceGraph::vertex_descriptor>>(
        &g._vertices[v].handle);
    if (pHandle) {
        ptr = &g.resources[pHandle->value];
    }
    return ptr;
}

template <>
inline ManagedBuffer*
get_if<ManagedBuffer>(ResourceGraph::vertex_descriptor v, ResourceGraph* pGraph) noexcept { // NOLINT
    ManagedBuffer* ptr = nullptr;
    if (!pGraph) {
        return ptr;
    }
    auto& g       = *pGraph;
    auto* pHandle = ccstd::get_if<
        impl::ValueHandle<ManagedBufferTag, ResourceGraph::vertex_descriptor>>(
        &g._vertices[v].handle);
    if (pHandle) {
        ptr = &g.managedBuffers[pHandle->value];
    }
    return ptr;
}

template <>
inline ManagedTexture*
get_if<ManagedTexture>(ResourceGraph::vertex_descriptor v, ResourceGraph* pGraph) noexcept { // NOLINT
    ManagedTexture* ptr = nullptr;
    if (!pGraph) {
        return ptr;
    }
    auto& g       = *pGraph;
    auto* pHandle = ccstd::get_if<
        impl::ValueHandle<ManagedTextureTag, ResourceGraph::vertex_descriptor>>(
        &g._vertices[v].handle);
    if (pHandle) {
        ptr = &g.managedTextures[pHandle->value];
    }
    return ptr;
}

template <>
inline IntrusivePtr<gfx::Buffer>*
get_if<IntrusivePtr<gfx::Buffer>>(ResourceGraph::vertex_descriptor v, ResourceGraph* pGraph) noexcept { // NOLINT
    IntrusivePtr<gfx::Buffer>* ptr = nullptr;
    if (!pGraph) {
        return ptr;
    }
    auto& g       = *pGraph;
    auto* pHandle = ccstd::get_if<
        impl::ValueHandle<PersistentBufferTag, ResourceGraph::vertex_descriptor>>(
        &g._vertices[v].handle);
    if (pHandle) {
        ptr = &g.buffers[pHandle->value];
    }
    return ptr;
}

template <>
inline IntrusivePtr<gfx::Texture>*
get_if<IntrusivePtr<gfx::Texture>>(ResourceGraph::vertex_descriptor v, ResourceGraph* pGraph) noexcept { // NOLINT
    IntrusivePtr<gfx::Texture>* ptr = nullptr;
    if (!pGraph) {
        return ptr;
    }
    auto& g       = *pGraph;
    auto* pHandle = ccstd::get_if<
        impl::ValueHandle<PersistentTextureTag, ResourceGraph::vertex_descriptor>>(
        &g._vertices[v].handle);
    if (pHandle) {
        ptr = &g.textures[pHandle->value];
    }
    return ptr;
}

template <>
inline IntrusivePtr<gfx::Framebuffer>*
get_if<IntrusivePtr<gfx::Framebuffer>>(ResourceGraph::vertex_descriptor v, ResourceGraph* pGraph) noexcept { // NOLINT
    IntrusivePtr<gfx::Framebuffer>* ptr = nullptr;
    if (!pGraph) {
        return ptr;
    }
    auto& g       = *pGraph;
    auto* pHandle = ccstd::get_if<
        impl::ValueHandle<FramebufferTag, ResourceGraph::vertex_descriptor>>(
        &g._vertices[v].handle);
    if (pHandle) {
        ptr = &g.framebuffers[pHandle->value];
    }
    return ptr;
}

template <>
inline RenderSwapchain*
get_if<RenderSwapchain>(ResourceGraph::vertex_descriptor v, ResourceGraph* pGraph) noexcept { // NOLINT
    RenderSwapchain* ptr = nullptr;
    if (!pGraph) {
        return ptr;
    }
    auto& g       = *pGraph;
    auto* pHandle = ccstd::get_if<
        impl::ValueHandle<SwapchainTag, ResourceGraph::vertex_descriptor>>(
        &g._vertices[v].handle);
    if (pHandle) {
        ptr = &g.swapchains[pHandle->value];
    }
    return ptr;
}

template <class ValueT>
inline const ValueT*
get_if(ResourceGraph::vertex_descriptor v, const ResourceGraph* pGraph) noexcept; // NOLINT

template <>
inline const ManagedResource*
get_if<ManagedResource>(ResourceGraph::vertex_descriptor v, const ResourceGraph* pGraph) noexcept { // NOLINT
    const ManagedResource* ptr = nullptr;
    if (!pGraph) {
        return ptr;
    }
    const auto& g       = *pGraph;
    const auto* pHandle = ccstd::get_if<
        impl::ValueHandle<ManagedTag, ResourceGraph::vertex_descriptor>>(
        &g._vertices[v].handle);
    if (pHandle) {
        ptr = &g.resources[pHandle->value];
    }
    return ptr;
}

template <>
inline const ManagedBuffer*
get_if<ManagedBuffer>(ResourceGraph::vertex_descriptor v, const ResourceGraph* pGraph) noexcept { // NOLINT
    const ManagedBuffer* ptr = nullptr;
    if (!pGraph) {
        return ptr;
    }
    const auto& g       = *pGraph;
    const auto* pHandle = ccstd::get_if<
        impl::ValueHandle<ManagedBufferTag, ResourceGraph::vertex_descriptor>>(
        &g._vertices[v].handle);
    if (pHandle) {
        ptr = &g.managedBuffers[pHandle->value];
    }
    return ptr;
}

template <>
inline const ManagedTexture*
get_if<ManagedTexture>(ResourceGraph::vertex_descriptor v, const ResourceGraph* pGraph) noexcept { // NOLINT
    const ManagedTexture* ptr = nullptr;
    if (!pGraph) {
        return ptr;
    }
    const auto& g       = *pGraph;
    const auto* pHandle = ccstd::get_if<
        impl::ValueHandle<ManagedTextureTag, ResourceGraph::vertex_descriptor>>(
        &g._vertices[v].handle);
    if (pHandle) {
        ptr = &g.managedTextures[pHandle->value];
    }
    return ptr;
}

template <>
inline const IntrusivePtr<gfx::Buffer>*
get_if<IntrusivePtr<gfx::Buffer>>(ResourceGraph::vertex_descriptor v, const ResourceGraph* pGraph) noexcept { // NOLINT
    const IntrusivePtr<gfx::Buffer>* ptr = nullptr;
    if (!pGraph) {
        return ptr;
    }
    const auto& g       = *pGraph;
    const auto* pHandle = ccstd::get_if<
        impl::ValueHandle<PersistentBufferTag, ResourceGraph::vertex_descriptor>>(
        &g._vertices[v].handle);
    if (pHandle) {
        ptr = &g.buffers[pHandle->value];
    }
    return ptr;
}

template <>
inline const IntrusivePtr<gfx::Texture>*
get_if<IntrusivePtr<gfx::Texture>>(ResourceGraph::vertex_descriptor v, const ResourceGraph* pGraph) noexcept { // NOLINT
    const IntrusivePtr<gfx::Texture>* ptr = nullptr;
    if (!pGraph) {
        return ptr;
    }
    const auto& g       = *pGraph;
    const auto* pHandle = ccstd::get_if<
        impl::ValueHandle<PersistentTextureTag, ResourceGraph::vertex_descriptor>>(
        &g._vertices[v].handle);
    if (pHandle) {
        ptr = &g.textures[pHandle->value];
    }
    return ptr;
}

template <>
inline const IntrusivePtr<gfx::Framebuffer>*
get_if<IntrusivePtr<gfx::Framebuffer>>(ResourceGraph::vertex_descriptor v, const ResourceGraph* pGraph) noexcept { // NOLINT
    const IntrusivePtr<gfx::Framebuffer>* ptr = nullptr;
    if (!pGraph) {
        return ptr;
    }
    const auto& g       = *pGraph;
    const auto* pHandle = ccstd::get_if<
        impl::ValueHandle<FramebufferTag, ResourceGraph::vertex_descriptor>>(
        &g._vertices[v].handle);
    if (pHandle) {
        ptr = &g.framebuffers[pHandle->value];
    }
    return ptr;
}

template <>
inline const RenderSwapchain*
get_if<RenderSwapchain>(ResourceGraph::vertex_descriptor v, const ResourceGraph* pGraph) noexcept { // NOLINT
    const RenderSwapchain* ptr = nullptr;
    if (!pGraph) {
        return ptr;
    }
    const auto& g       = *pGraph;
    const auto* pHandle = ccstd::get_if<
        impl::ValueHandle<SwapchainTag, ResourceGraph::vertex_descriptor>>(
        &g._vertices[v].handle);
    if (pHandle) {
        ptr = &g.swapchains[pHandle->value];
    }
    return ptr;
}

// Vertex Constant Getter
template <class Tag>
inline decltype(auto)
get(Tag tag, const ResourceGraph& g, ResourceGraph::vertex_descriptor v) noexcept {
    return get(get(tag, g), v);
}

// Vertex Mutable Getter
template <class Tag>
inline decltype(auto)
get(Tag tag, ResourceGraph& g, ResourceGraph::vertex_descriptor v) noexcept {
    return get(get(tag, g), v);
}

// Vertex Setter
template <class Tag, class... Args>
inline void put(
    Tag tag, ResourceGraph& g,
    ResourceGraph::vertex_descriptor v,
    Args&&... args) {
    put(get(tag, g), v, std::forward<Args>(args)...);
}

// UuidGraph
inline ResourceGraph::vertex_descriptor
vertex(const ccstd::pmr::string& key, const ResourceGraph& g) {
    return g.valueIndex.at(key);
}

template <class KeyLike>
inline ResourceGraph::vertex_descriptor
vertex(const KeyLike& key, const ResourceGraph& g) {
    const auto& index = g.valueIndex;
    auto iter = index.find(key);
    if (iter == index.end()) {
        throw std::out_of_range("at(key, ResourceGraph) out of range");
    }
    return iter->second;
}

template <class KeyLike>
inline ResourceGraph::vertex_descriptor
findVertex(const KeyLike& key, const ResourceGraph& g) noexcept {
    const auto& index = g.valueIndex;
    auto iter = index.find(key);
    if (iter == index.end()) {
        return ResourceGraph::null_vertex();
    }
    return iter->second;
}

inline bool
contains(const ccstd::pmr::string& key, const ResourceGraph& g) noexcept {
    auto iter = g.valueIndex.find(key);
    return iter != g.valueIndex.end();
}

template <class KeyLike>
inline bool
contains(const KeyLike& key, const ResourceGraph& g) noexcept {
    auto iter = g.valueIndex.find(key);
    return iter != g.valueIndex.end();
}

// MutableGraph(Vertex)
template <class Tag>
inline ResourceGraph::vertex_descriptor
add_vertex(ResourceGraph& g, Tag t, ccstd::pmr::string&& name) { // NOLINT
    return addVertex(
        t,
        std::forward_as_tuple(std::move(name)), // names
        std::forward_as_tuple(),                // descs
        std::forward_as_tuple(),                // traits
        std::forward_as_tuple(),                // states
        std::forward_as_tuple(),                // samplerInfo
        std::forward_as_tuple(),                // PolymorphicType
        g);
}

template <class Tag>
inline ResourceGraph::vertex_descriptor
add_vertex(ResourceGraph& g, Tag t, const char* name) { // NOLINT
    return addVertex(
        t,
        std::forward_as_tuple(name), // names
        std::forward_as_tuple(),     // descs
        std::forward_as_tuple(),     // traits
        std::forward_as_tuple(),     // states
        std::forward_as_tuple(),     // samplerInfo
        std::forward_as_tuple(),     // PolymorphicType
        g);
}

// Vertex Index
inline boost::property_map<SubpassGraph, boost::vertex_index_t>::const_type
get(boost::vertex_index_t /*tag*/, const SubpassGraph& /*g*/) noexcept {
    return {};
}

inline boost::property_map<SubpassGraph, boost::vertex_index_t>::type
get(boost::vertex_index_t /*tag*/, SubpassGraph& /*g*/) noexcept {
    return {};
}

inline impl::ColorMap<SubpassGraph::vertex_descriptor>
get(ccstd::pmr::vector<boost::default_color_type>& colors, const SubpassGraph& /*g*/) noexcept {
    return {colors};
}

// Vertex Component
inline typename boost::property_map<SubpassGraph, SubpassGraph::NameTag>::const_type
get(SubpassGraph::NameTag /*tag*/, const SubpassGraph& g) noexcept {
    return {g.names};
}

inline typename boost::property_map<SubpassGraph, SubpassGraph::NameTag>::type
get(SubpassGraph::NameTag /*tag*/, SubpassGraph& g) noexcept {
    return {g.names};
}

// Vertex Name
inline boost::property_map<SubpassGraph, boost::vertex_name_t>::const_type
get(boost::vertex_name_t /*tag*/, const SubpassGraph& g) noexcept {
    return {g.names};
}

// Vertex Component
inline typename boost::property_map<SubpassGraph, SubpassGraph::SubpassTag>::const_type
get(SubpassGraph::SubpassTag /*tag*/, const SubpassGraph& g) noexcept {
    return {g.subpasses};
}

inline typename boost::property_map<SubpassGraph, SubpassGraph::SubpassTag>::type
get(SubpassGraph::SubpassTag /*tag*/, SubpassGraph& g) noexcept {
    return {g.subpasses};
}

// Vertex ComponentMember
template <class T>
inline typename boost::property_map<SubpassGraph, T RasterSubpass::*>::const_type
get(T RasterSubpass::*memberPointer, const SubpassGraph& g) noexcept {
    return {g.subpasses, memberPointer};
}

template <class T>
inline typename boost::property_map<SubpassGraph, T RasterSubpass::*>::type
get(T RasterSubpass::*memberPointer, SubpassGraph& g) noexcept {
    return {g.subpasses, memberPointer};
}

// Vertex Constant Getter
template <class Tag>
inline decltype(auto)
get(Tag tag, const SubpassGraph& g, SubpassGraph::vertex_descriptor v) noexcept {
    return get(get(tag, g), v);
}

// Vertex Mutable Getter
template <class Tag>
inline decltype(auto)
get(Tag tag, SubpassGraph& g, SubpassGraph::vertex_descriptor v) noexcept {
    return get(get(tag, g), v);
}

// Vertex Setter
template <class Tag, class... Args>
inline void put(
    Tag tag, SubpassGraph& g,
    SubpassGraph::vertex_descriptor v,
    Args&&... args) {
    put(get(tag, g), v, std::forward<Args>(args)...);
}

// MutableGraph(Vertex)
inline SubpassGraph::vertex_descriptor
add_vertex(SubpassGraph& g, ccstd::pmr::string&& name) { // NOLINT
    return addVertex(
        std::piecewise_construct,
        std::forward_as_tuple(std::move(name)), // names
        std::forward_as_tuple(),                // subpasses
        g);
}

inline SubpassGraph::vertex_descriptor
add_vertex(SubpassGraph& g, const char* name) { // NOLINT
    return addVertex(
        std::piecewise_construct,
        std::forward_as_tuple(name), // names
        std::forward_as_tuple(),     // subpasses
        g);
}

// Vertex Index
inline boost::property_map<RenderGraph, boost::vertex_index_t>::const_type
get(boost::vertex_index_t /*tag*/, const RenderGraph& /*g*/) noexcept {
    return {};
}

inline boost::property_map<RenderGraph, boost::vertex_index_t>::type
get(boost::vertex_index_t /*tag*/, RenderGraph& /*g*/) noexcept {
    return {};
}

inline impl::ColorMap<RenderGraph::vertex_descriptor>
get(ccstd::pmr::vector<boost::default_color_type>& colors, const RenderGraph& /*g*/) noexcept {
    return {colors};
}

// Vertex Component
inline typename boost::property_map<RenderGraph, RenderGraph::NameTag>::const_type
get(RenderGraph::NameTag /*tag*/, const RenderGraph& g) noexcept {
    return {g.names};
}

inline typename boost::property_map<RenderGraph, RenderGraph::NameTag>::type
get(RenderGraph::NameTag /*tag*/, RenderGraph& g) noexcept {
    return {g.names};
}

// Vertex Name
inline boost::property_map<RenderGraph, boost::vertex_name_t>::const_type
get(boost::vertex_name_t /*tag*/, const RenderGraph& g) noexcept {
    return {g.names};
}

// Vertex Component
inline typename boost::property_map<RenderGraph, RenderGraph::LayoutTag>::const_type
get(RenderGraph::LayoutTag /*tag*/, const RenderGraph& g) noexcept {
    return {g.layoutNodes};
}

inline typename boost::property_map<RenderGraph, RenderGraph::LayoutTag>::type
get(RenderGraph::LayoutTag /*tag*/, RenderGraph& g) noexcept {
    return {g.layoutNodes};
}

// Vertex Component
inline typename boost::property_map<RenderGraph, RenderGraph::DataTag>::const_type
get(RenderGraph::DataTag /*tag*/, const RenderGraph& g) noexcept {
    return {g.data};
}

inline typename boost::property_map<RenderGraph, RenderGraph::DataTag>::type
get(RenderGraph::DataTag /*tag*/, RenderGraph& g) noexcept {
    return {g.data};
}

// Vertex ComponentMember
template <class T>
inline typename boost::property_map<RenderGraph, T RenderData::*>::const_type
get(T RenderData::*memberPointer, const RenderGraph& g) noexcept {
    return {g.data, memberPointer};
}

template <class T>
inline typename boost::property_map<RenderGraph, T RenderData::*>::type
get(T RenderData::*memberPointer, RenderGraph& g) noexcept {
    return {g.data, memberPointer};
}

// Vertex Component
inline typename boost::property_map<RenderGraph, RenderGraph::ValidTag>::const_type
get(RenderGraph::ValidTag /*tag*/, const RenderGraph& g) noexcept {
    return {g.valid};
}

inline typename boost::property_map<RenderGraph, RenderGraph::ValidTag>::type
get(RenderGraph::ValidTag /*tag*/, RenderGraph& g) noexcept {
    return {g.valid};
}

// PolymorphicGraph
inline RenderGraph::vertices_size_type
id(RenderGraph::vertex_descriptor u, const RenderGraph& g) noexcept {
    using vertex_descriptor = RenderGraph::vertex_descriptor;
    return ccstd::visit(
        overload(
            [](const impl::ValueHandle<RasterTag, vertex_descriptor>& h) {
                return h.value;
            },
            [](const impl::ValueHandle<ComputeTag, vertex_descriptor>& h) {
                return h.value;
            },
            [](const impl::ValueHandle<CopyTag, vertex_descriptor>& h) {
                return h.value;
            },
            [](const impl::ValueHandle<MoveTag, vertex_descriptor>& h) {
                return h.value;
            },
            [](const impl::ValueHandle<PresentTag, vertex_descriptor>& h) {
                return h.value;
            },
            [](const impl::ValueHandle<RaytraceTag, vertex_descriptor>& h) {
                return h.value;
            },
            [](const impl::ValueHandle<QueueTag, vertex_descriptor>& h) {
                return h.value;
            },
            [](const impl::ValueHandle<SceneTag, vertex_descriptor>& h) {
                return h.value;
            },
            [](const impl::ValueHandle<BlitTag, vertex_descriptor>& h) {
                return h.value;
            },
            [](const impl::ValueHandle<DispatchTag, vertex_descriptor>& h) {
                return h.value;
            },
            [](const impl::ValueHandle<ClearTag, vertex_descriptor>& h) {
                return h.value;
            },
            [](const impl::ValueHandle<ViewportTag, vertex_descriptor>& h) {
                return h.value;
            }),
        g._vertices[u].handle);
}

inline RenderGraph::VertexTag
tag(RenderGraph::vertex_descriptor u, const RenderGraph& g) noexcept {
    using vertex_descriptor = RenderGraph::vertex_descriptor;
    return ccstd::visit(
        overload(
            [](const impl::ValueHandle<RasterTag, vertex_descriptor>&) {
                return RenderGraph::VertexTag{RasterTag{}};
            },
            [](const impl::ValueHandle<ComputeTag, vertex_descriptor>&) {
                return RenderGraph::VertexTag{ComputeTag{}};
            },
            [](const impl::ValueHandle<CopyTag, vertex_descriptor>&) {
                return RenderGraph::VertexTag{CopyTag{}};
            },
            [](const impl::ValueHandle<MoveTag, vertex_descriptor>&) {
                return RenderGraph::VertexTag{MoveTag{}};
            },
            [](const impl::ValueHandle<PresentTag, vertex_descriptor>&) {
                return RenderGraph::VertexTag{PresentTag{}};
            },
            [](const impl::ValueHandle<RaytraceTag, vertex_descriptor>&) {
                return RenderGraph::VertexTag{RaytraceTag{}};
            },
            [](const impl::ValueHandle<QueueTag, vertex_descriptor>&) {
                return RenderGraph::VertexTag{QueueTag{}};
            },
            [](const impl::ValueHandle<SceneTag, vertex_descriptor>&) {
                return RenderGraph::VertexTag{SceneTag{}};
            },
            [](const impl::ValueHandle<BlitTag, vertex_descriptor>&) {
                return RenderGraph::VertexTag{BlitTag{}};
            },
            [](const impl::ValueHandle<DispatchTag, vertex_descriptor>&) {
                return RenderGraph::VertexTag{DispatchTag{}};
            },
            [](const impl::ValueHandle<ClearTag, vertex_descriptor>&) {
                return RenderGraph::VertexTag{ClearTag{}};
            },
            [](const impl::ValueHandle<ViewportTag, vertex_descriptor>&) {
                return RenderGraph::VertexTag{ViewportTag{}};
            }),
        g._vertices[u].handle);
}

inline RenderGraph::VertexValue
value(RenderGraph::vertex_descriptor u, RenderGraph& g) noexcept {
    using vertex_descriptor = RenderGraph::vertex_descriptor;
    return ccstd::visit(
        overload(
            [&](const impl::ValueHandle<RasterTag, vertex_descriptor>& h) {
                return RenderGraph::VertexValue{&g.rasterPasses[h.value]};
            },
            [&](const impl::ValueHandle<ComputeTag, vertex_descriptor>& h) {
                return RenderGraph::VertexValue{&g.computePasses[h.value]};
            },
            [&](const impl::ValueHandle<CopyTag, vertex_descriptor>& h) {
                return RenderGraph::VertexValue{&g.copyPasses[h.value]};
            },
            [&](const impl::ValueHandle<MoveTag, vertex_descriptor>& h) {
                return RenderGraph::VertexValue{&g.movePasses[h.value]};
            },
            [&](const impl::ValueHandle<PresentTag, vertex_descriptor>& h) {
                return RenderGraph::VertexValue{&g.presentPasses[h.value]};
            },
            [&](const impl::ValueHandle<RaytraceTag, vertex_descriptor>& h) {
                return RenderGraph::VertexValue{&g.raytracePasses[h.value]};
            },
            [&](const impl::ValueHandle<QueueTag, vertex_descriptor>& h) {
                return RenderGraph::VertexValue{&g.renderQueues[h.value]};
            },
            [&](const impl::ValueHandle<SceneTag, vertex_descriptor>& h) {
                return RenderGraph::VertexValue{&g.scenes[h.value]};
            },
            [&](const impl::ValueHandle<BlitTag, vertex_descriptor>& h) {
                return RenderGraph::VertexValue{&g.blits[h.value]};
            },
            [&](const impl::ValueHandle<DispatchTag, vertex_descriptor>& h) {
                return RenderGraph::VertexValue{&g.dispatches[h.value]};
            },
            [&](const impl::ValueHandle<ClearTag, vertex_descriptor>& h) {
                return RenderGraph::VertexValue{&g.clearViews[h.value]};
            },
            [&](const impl::ValueHandle<ViewportTag, vertex_descriptor>& h) {
                return RenderGraph::VertexValue{&g.viewports[h.value]};
            }),
        g._vertices[u].handle);
}

inline RenderGraph::VertexConstValue
value(RenderGraph::vertex_descriptor u, const RenderGraph& g) noexcept {
    using vertex_descriptor = RenderGraph::vertex_descriptor;
    return ccstd::visit(
        overload(
            [&](const impl::ValueHandle<RasterTag, vertex_descriptor>& h) {
                return RenderGraph::VertexConstValue{&g.rasterPasses[h.value]};
            },
            [&](const impl::ValueHandle<ComputeTag, vertex_descriptor>& h) {
                return RenderGraph::VertexConstValue{&g.computePasses[h.value]};
            },
            [&](const impl::ValueHandle<CopyTag, vertex_descriptor>& h) {
                return RenderGraph::VertexConstValue{&g.copyPasses[h.value]};
            },
            [&](const impl::ValueHandle<MoveTag, vertex_descriptor>& h) {
                return RenderGraph::VertexConstValue{&g.movePasses[h.value]};
            },
            [&](const impl::ValueHandle<PresentTag, vertex_descriptor>& h) {
                return RenderGraph::VertexConstValue{&g.presentPasses[h.value]};
            },
            [&](const impl::ValueHandle<RaytraceTag, vertex_descriptor>& h) {
                return RenderGraph::VertexConstValue{&g.raytracePasses[h.value]};
            },
            [&](const impl::ValueHandle<QueueTag, vertex_descriptor>& h) {
                return RenderGraph::VertexConstValue{&g.renderQueues[h.value]};
            },
            [&](const impl::ValueHandle<SceneTag, vertex_descriptor>& h) {
                return RenderGraph::VertexConstValue{&g.scenes[h.value]};
            },
            [&](const impl::ValueHandle<BlitTag, vertex_descriptor>& h) {
                return RenderGraph::VertexConstValue{&g.blits[h.value]};
            },
            [&](const impl::ValueHandle<DispatchTag, vertex_descriptor>& h) {
                return RenderGraph::VertexConstValue{&g.dispatches[h.value]};
            },
            [&](const impl::ValueHandle<ClearTag, vertex_descriptor>& h) {
                return RenderGraph::VertexConstValue{&g.clearViews[h.value]};
            },
            [&](const impl::ValueHandle<ViewportTag, vertex_descriptor>& h) {
                return RenderGraph::VertexConstValue{&g.viewports[h.value]};
            }),
        g._vertices[u].handle);
}

template <class Tag>
inline bool
holds(RenderGraph::vertex_descriptor v, const RenderGraph& g) noexcept;

template <>
inline bool
holds<RasterTag>(RenderGraph::vertex_descriptor v, const RenderGraph& g) noexcept {
    return ccstd::holds_alternative<
        impl::ValueHandle<RasterTag, RenderGraph::vertex_descriptor>>(
        g._vertices[v].handle);
}

template <>
inline bool
holds<ComputeTag>(RenderGraph::vertex_descriptor v, const RenderGraph& g) noexcept {
    return ccstd::holds_alternative<
        impl::ValueHandle<ComputeTag, RenderGraph::vertex_descriptor>>(
        g._vertices[v].handle);
}

template <>
inline bool
holds<CopyTag>(RenderGraph::vertex_descriptor v, const RenderGraph& g) noexcept {
    return ccstd::holds_alternative<
        impl::ValueHandle<CopyTag, RenderGraph::vertex_descriptor>>(
        g._vertices[v].handle);
}

template <>
inline bool
holds<MoveTag>(RenderGraph::vertex_descriptor v, const RenderGraph& g) noexcept {
    return ccstd::holds_alternative<
        impl::ValueHandle<MoveTag, RenderGraph::vertex_descriptor>>(
        g._vertices[v].handle);
}

template <>
inline bool
holds<PresentTag>(RenderGraph::vertex_descriptor v, const RenderGraph& g) noexcept {
    return ccstd::holds_alternative<
        impl::ValueHandle<PresentTag, RenderGraph::vertex_descriptor>>(
        g._vertices[v].handle);
}

template <>
inline bool
holds<RaytraceTag>(RenderGraph::vertex_descriptor v, const RenderGraph& g) noexcept {
    return ccstd::holds_alternative<
        impl::ValueHandle<RaytraceTag, RenderGraph::vertex_descriptor>>(
        g._vertices[v].handle);
}

template <>
inline bool
holds<QueueTag>(RenderGraph::vertex_descriptor v, const RenderGraph& g) noexcept {
    return ccstd::holds_alternative<
        impl::ValueHandle<QueueTag, RenderGraph::vertex_descriptor>>(
        g._vertices[v].handle);
}

template <>
inline bool
holds<SceneTag>(RenderGraph::vertex_descriptor v, const RenderGraph& g) noexcept {
    return ccstd::holds_alternative<
        impl::ValueHandle<SceneTag, RenderGraph::vertex_descriptor>>(
        g._vertices[v].handle);
}

template <>
inline bool
holds<BlitTag>(RenderGraph::vertex_descriptor v, const RenderGraph& g) noexcept {
    return ccstd::holds_alternative<
        impl::ValueHandle<BlitTag, RenderGraph::vertex_descriptor>>(
        g._vertices[v].handle);
}

template <>
inline bool
holds<DispatchTag>(RenderGraph::vertex_descriptor v, const RenderGraph& g) noexcept {
    return ccstd::holds_alternative<
        impl::ValueHandle<DispatchTag, RenderGraph::vertex_descriptor>>(
        g._vertices[v].handle);
}

template <>
inline bool
holds<ClearTag>(RenderGraph::vertex_descriptor v, const RenderGraph& g) noexcept {
    return ccstd::holds_alternative<
        impl::ValueHandle<ClearTag, RenderGraph::vertex_descriptor>>(
        g._vertices[v].handle);
}

template <>
inline bool
holds<ViewportTag>(RenderGraph::vertex_descriptor v, const RenderGraph& g) noexcept {
    return ccstd::holds_alternative<
        impl::ValueHandle<ViewportTag, RenderGraph::vertex_descriptor>>(
        g._vertices[v].handle);
}

template <class ValueT>
inline bool
holds_alternative(RenderGraph::vertex_descriptor v, const RenderGraph& g) noexcept; // NOLINT

template <>
inline bool
holds_alternative<RasterPass>(RenderGraph::vertex_descriptor v, const RenderGraph& g) noexcept { // NOLINT
    return ccstd::holds_alternative<
        impl::ValueHandle<RasterTag, RenderGraph::vertex_descriptor>>(
        g._vertices[v].handle);
}

template <>
inline bool
holds_alternative<ComputePass>(RenderGraph::vertex_descriptor v, const RenderGraph& g) noexcept { // NOLINT
    return ccstd::holds_alternative<
        impl::ValueHandle<ComputeTag, RenderGraph::vertex_descriptor>>(
        g._vertices[v].handle);
}

template <>
inline bool
holds_alternative<CopyPass>(RenderGraph::vertex_descriptor v, const RenderGraph& g) noexcept { // NOLINT
    return ccstd::holds_alternative<
        impl::ValueHandle<CopyTag, RenderGraph::vertex_descriptor>>(
        g._vertices[v].handle);
}

template <>
inline bool
holds_alternative<MovePass>(RenderGraph::vertex_descriptor v, const RenderGraph& g) noexcept { // NOLINT
    return ccstd::holds_alternative<
        impl::ValueHandle<MoveTag, RenderGraph::vertex_descriptor>>(
        g._vertices[v].handle);
}

template <>
inline bool
holds_alternative<PresentPass>(RenderGraph::vertex_descriptor v, const RenderGraph& g) noexcept { // NOLINT
    return ccstd::holds_alternative<
        impl::ValueHandle<PresentTag, RenderGraph::vertex_descriptor>>(
        g._vertices[v].handle);
}

template <>
inline bool
holds_alternative<RaytracePass>(RenderGraph::vertex_descriptor v, const RenderGraph& g) noexcept { // NOLINT
    return ccstd::holds_alternative<
        impl::ValueHandle<RaytraceTag, RenderGraph::vertex_descriptor>>(
        g._vertices[v].handle);
}

template <>
inline bool
holds_alternative<RenderQueue>(RenderGraph::vertex_descriptor v, const RenderGraph& g) noexcept { // NOLINT
    return ccstd::holds_alternative<
        impl::ValueHandle<QueueTag, RenderGraph::vertex_descriptor>>(
        g._vertices[v].handle);
}

template <>
inline bool
holds_alternative<SceneData>(RenderGraph::vertex_descriptor v, const RenderGraph& g) noexcept { // NOLINT
    return ccstd::holds_alternative<
        impl::ValueHandle<SceneTag, RenderGraph::vertex_descriptor>>(
        g._vertices[v].handle);
}

template <>
inline bool
holds_alternative<Blit>(RenderGraph::vertex_descriptor v, const RenderGraph& g) noexcept { // NOLINT
    return ccstd::holds_alternative<
        impl::ValueHandle<BlitTag, RenderGraph::vertex_descriptor>>(
        g._vertices[v].handle);
}

template <>
inline bool
holds_alternative<Dispatch>(RenderGraph::vertex_descriptor v, const RenderGraph& g) noexcept { // NOLINT
    return ccstd::holds_alternative<
        impl::ValueHandle<DispatchTag, RenderGraph::vertex_descriptor>>(
        g._vertices[v].handle);
}

template <>
inline bool
holds_alternative<ccstd::pmr::vector<ClearView>>(RenderGraph::vertex_descriptor v, const RenderGraph& g) noexcept { // NOLINT
    return ccstd::holds_alternative<
        impl::ValueHandle<ClearTag, RenderGraph::vertex_descriptor>>(
        g._vertices[v].handle);
}

template <>
inline bool
holds_alternative<gfx::Viewport>(RenderGraph::vertex_descriptor v, const RenderGraph& g) noexcept { // NOLINT
    return ccstd::holds_alternative<
        impl::ValueHandle<ViewportTag, RenderGraph::vertex_descriptor>>(
        g._vertices[v].handle);
}

template <class ValueT>
inline ValueT&
get(RenderGraph::vertex_descriptor /*v*/, RenderGraph& /*g*/);

template <>
inline RasterPass&
get<RasterPass>(RenderGraph::vertex_descriptor v, RenderGraph& g) {
    auto& handle = ccstd::get<
        impl::ValueHandle<RasterTag, RenderGraph::vertex_descriptor>>(
        g._vertices[v].handle);
    return g.rasterPasses[handle.value];
}

template <>
inline ComputePass&
get<ComputePass>(RenderGraph::vertex_descriptor v, RenderGraph& g) {
    auto& handle = ccstd::get<
        impl::ValueHandle<ComputeTag, RenderGraph::vertex_descriptor>>(
        g._vertices[v].handle);
    return g.computePasses[handle.value];
}

template <>
inline CopyPass&
get<CopyPass>(RenderGraph::vertex_descriptor v, RenderGraph& g) {
    auto& handle = ccstd::get<
        impl::ValueHandle<CopyTag, RenderGraph::vertex_descriptor>>(
        g._vertices[v].handle);
    return g.copyPasses[handle.value];
}

template <>
inline MovePass&
get<MovePass>(RenderGraph::vertex_descriptor v, RenderGraph& g) {
    auto& handle = ccstd::get<
        impl::ValueHandle<MoveTag, RenderGraph::vertex_descriptor>>(
        g._vertices[v].handle);
    return g.movePasses[handle.value];
}

template <>
inline PresentPass&
get<PresentPass>(RenderGraph::vertex_descriptor v, RenderGraph& g) {
    auto& handle = ccstd::get<
        impl::ValueHandle<PresentTag, RenderGraph::vertex_descriptor>>(
        g._vertices[v].handle);
    return g.presentPasses[handle.value];
}

template <>
inline RaytracePass&
get<RaytracePass>(RenderGraph::vertex_descriptor v, RenderGraph& g) {
    auto& handle = ccstd::get<
        impl::ValueHandle<RaytraceTag, RenderGraph::vertex_descriptor>>(
        g._vertices[v].handle);
    return g.raytracePasses[handle.value];
}

template <>
inline RenderQueue&
get<RenderQueue>(RenderGraph::vertex_descriptor v, RenderGraph& g) {
    auto& handle = ccstd::get<
        impl::ValueHandle<QueueTag, RenderGraph::vertex_descriptor>>(
        g._vertices[v].handle);
    return g.renderQueues[handle.value];
}

template <>
inline SceneData&
get<SceneData>(RenderGraph::vertex_descriptor v, RenderGraph& g) {
    auto& handle = ccstd::get<
        impl::ValueHandle<SceneTag, RenderGraph::vertex_descriptor>>(
        g._vertices[v].handle);
    return g.scenes[handle.value];
}

template <>
inline Blit&
get<Blit>(RenderGraph::vertex_descriptor v, RenderGraph& g) {
    auto& handle = ccstd::get<
        impl::ValueHandle<BlitTag, RenderGraph::vertex_descriptor>>(
        g._vertices[v].handle);
    return g.blits[handle.value];
}

template <>
inline Dispatch&
get<Dispatch>(RenderGraph::vertex_descriptor v, RenderGraph& g) {
    auto& handle = ccstd::get<
        impl::ValueHandle<DispatchTag, RenderGraph::vertex_descriptor>>(
        g._vertices[v].handle);
    return g.dispatches[handle.value];
}

template <>
inline ccstd::pmr::vector<ClearView>&
get<ccstd::pmr::vector<ClearView>>(RenderGraph::vertex_descriptor v, RenderGraph& g) {
    auto& handle = ccstd::get<
        impl::ValueHandle<ClearTag, RenderGraph::vertex_descriptor>>(
        g._vertices[v].handle);
    return g.clearViews[handle.value];
}

template <>
inline gfx::Viewport&
get<gfx::Viewport>(RenderGraph::vertex_descriptor v, RenderGraph& g) {
    auto& handle = ccstd::get<
        impl::ValueHandle<ViewportTag, RenderGraph::vertex_descriptor>>(
        g._vertices[v].handle);
    return g.viewports[handle.value];
}

template <class ValueT>
inline const ValueT&
get(RenderGraph::vertex_descriptor /*v*/, const RenderGraph& /*g*/);

template <>
inline const RasterPass&
get<RasterPass>(RenderGraph::vertex_descriptor v, const RenderGraph& g) {
    const auto& handle = ccstd::get<
        impl::ValueHandle<RasterTag, RenderGraph::vertex_descriptor>>(
        g._vertices[v].handle);
    return g.rasterPasses[handle.value];
}

template <>
inline const ComputePass&
get<ComputePass>(RenderGraph::vertex_descriptor v, const RenderGraph& g) {
    const auto& handle = ccstd::get<
        impl::ValueHandle<ComputeTag, RenderGraph::vertex_descriptor>>(
        g._vertices[v].handle);
    return g.computePasses[handle.value];
}

template <>
inline const CopyPass&
get<CopyPass>(RenderGraph::vertex_descriptor v, const RenderGraph& g) {
    const auto& handle = ccstd::get<
        impl::ValueHandle<CopyTag, RenderGraph::vertex_descriptor>>(
        g._vertices[v].handle);
    return g.copyPasses[handle.value];
}

template <>
inline const MovePass&
get<MovePass>(RenderGraph::vertex_descriptor v, const RenderGraph& g) {
    const auto& handle = ccstd::get<
        impl::ValueHandle<MoveTag, RenderGraph::vertex_descriptor>>(
        g._vertices[v].handle);
    return g.movePasses[handle.value];
}

template <>
inline const PresentPass&
get<PresentPass>(RenderGraph::vertex_descriptor v, const RenderGraph& g) {
    const auto& handle = ccstd::get<
        impl::ValueHandle<PresentTag, RenderGraph::vertex_descriptor>>(
        g._vertices[v].handle);
    return g.presentPasses[handle.value];
}

template <>
inline const RaytracePass&
get<RaytracePass>(RenderGraph::vertex_descriptor v, const RenderGraph& g) {
    const auto& handle = ccstd::get<
        impl::ValueHandle<RaytraceTag, RenderGraph::vertex_descriptor>>(
        g._vertices[v].handle);
    return g.raytracePasses[handle.value];
}

template <>
inline const RenderQueue&
get<RenderQueue>(RenderGraph::vertex_descriptor v, const RenderGraph& g) {
    const auto& handle = ccstd::get<
        impl::ValueHandle<QueueTag, RenderGraph::vertex_descriptor>>(
        g._vertices[v].handle);
    return g.renderQueues[handle.value];
}

template <>
inline const SceneData&
get<SceneData>(RenderGraph::vertex_descriptor v, const RenderGraph& g) {
    const auto& handle = ccstd::get<
        impl::ValueHandle<SceneTag, RenderGraph::vertex_descriptor>>(
        g._vertices[v].handle);
    return g.scenes[handle.value];
}

template <>
inline const Blit&
get<Blit>(RenderGraph::vertex_descriptor v, const RenderGraph& g) {
    const auto& handle = ccstd::get<
        impl::ValueHandle<BlitTag, RenderGraph::vertex_descriptor>>(
        g._vertices[v].handle);
    return g.blits[handle.value];
}

template <>
inline const Dispatch&
get<Dispatch>(RenderGraph::vertex_descriptor v, const RenderGraph& g) {
    const auto& handle = ccstd::get<
        impl::ValueHandle<DispatchTag, RenderGraph::vertex_descriptor>>(
        g._vertices[v].handle);
    return g.dispatches[handle.value];
}

template <>
inline const ccstd::pmr::vector<ClearView>&
get<ccstd::pmr::vector<ClearView>>(RenderGraph::vertex_descriptor v, const RenderGraph& g) {
    const auto& handle = ccstd::get<
        impl::ValueHandle<ClearTag, RenderGraph::vertex_descriptor>>(
        g._vertices[v].handle);
    return g.clearViews[handle.value];
}

template <>
inline const gfx::Viewport&
get<gfx::Viewport>(RenderGraph::vertex_descriptor v, const RenderGraph& g) {
    const auto& handle = ccstd::get<
        impl::ValueHandle<ViewportTag, RenderGraph::vertex_descriptor>>(
        g._vertices[v].handle);
    return g.viewports[handle.value];
}

inline RasterPass&
get(RasterTag /*tag*/, RenderGraph::vertex_descriptor v, RenderGraph& g) {
    auto& handle = ccstd::get<
        impl::ValueHandle<RasterTag, RenderGraph::vertex_descriptor>>(
        g._vertices[v].handle);
    return g.rasterPasses[handle.value];
}

inline ComputePass&
get(ComputeTag /*tag*/, RenderGraph::vertex_descriptor v, RenderGraph& g) {
    auto& handle = ccstd::get<
        impl::ValueHandle<ComputeTag, RenderGraph::vertex_descriptor>>(
        g._vertices[v].handle);
    return g.computePasses[handle.value];
}

inline CopyPass&
get(CopyTag /*tag*/, RenderGraph::vertex_descriptor v, RenderGraph& g) {
    auto& handle = ccstd::get<
        impl::ValueHandle<CopyTag, RenderGraph::vertex_descriptor>>(
        g._vertices[v].handle);
    return g.copyPasses[handle.value];
}

inline MovePass&
get(MoveTag /*tag*/, RenderGraph::vertex_descriptor v, RenderGraph& g) {
    auto& handle = ccstd::get<
        impl::ValueHandle<MoveTag, RenderGraph::vertex_descriptor>>(
        g._vertices[v].handle);
    return g.movePasses[handle.value];
}

inline PresentPass&
get(PresentTag /*tag*/, RenderGraph::vertex_descriptor v, RenderGraph& g) {
    auto& handle = ccstd::get<
        impl::ValueHandle<PresentTag, RenderGraph::vertex_descriptor>>(
        g._vertices[v].handle);
    return g.presentPasses[handle.value];
}

inline RaytracePass&
get(RaytraceTag /*tag*/, RenderGraph::vertex_descriptor v, RenderGraph& g) {
    auto& handle = ccstd::get<
        impl::ValueHandle<RaytraceTag, RenderGraph::vertex_descriptor>>(
        g._vertices[v].handle);
    return g.raytracePasses[handle.value];
}

inline RenderQueue&
get(QueueTag /*tag*/, RenderGraph::vertex_descriptor v, RenderGraph& g) {
    auto& handle = ccstd::get<
        impl::ValueHandle<QueueTag, RenderGraph::vertex_descriptor>>(
        g._vertices[v].handle);
    return g.renderQueues[handle.value];
}

inline SceneData&
get(SceneTag /*tag*/, RenderGraph::vertex_descriptor v, RenderGraph& g) {
    auto& handle = ccstd::get<
        impl::ValueHandle<SceneTag, RenderGraph::vertex_descriptor>>(
        g._vertices[v].handle);
    return g.scenes[handle.value];
}

inline Blit&
get(BlitTag /*tag*/, RenderGraph::vertex_descriptor v, RenderGraph& g) {
    auto& handle = ccstd::get<
        impl::ValueHandle<BlitTag, RenderGraph::vertex_descriptor>>(
        g._vertices[v].handle);
    return g.blits[handle.value];
}

inline Dispatch&
get(DispatchTag /*tag*/, RenderGraph::vertex_descriptor v, RenderGraph& g) {
    auto& handle = ccstd::get<
        impl::ValueHandle<DispatchTag, RenderGraph::vertex_descriptor>>(
        g._vertices[v].handle);
    return g.dispatches[handle.value];
}

inline ccstd::pmr::vector<ClearView>&
get(ClearTag /*tag*/, RenderGraph::vertex_descriptor v, RenderGraph& g) {
    auto& handle = ccstd::get<
        impl::ValueHandle<ClearTag, RenderGraph::vertex_descriptor>>(
        g._vertices[v].handle);
    return g.clearViews[handle.value];
}

inline gfx::Viewport&
get(ViewportTag /*tag*/, RenderGraph::vertex_descriptor v, RenderGraph& g) {
    auto& handle = ccstd::get<
        impl::ValueHandle<ViewportTag, RenderGraph::vertex_descriptor>>(
        g._vertices[v].handle);
    return g.viewports[handle.value];
}

inline const RasterPass&
get(RasterTag /*tag*/, RenderGraph::vertex_descriptor v, const RenderGraph& g) {
    const auto& handle = ccstd::get<
        impl::ValueHandle<RasterTag, RenderGraph::vertex_descriptor>>(
        g._vertices[v].handle);
    return g.rasterPasses[handle.value];
}

inline const ComputePass&
get(ComputeTag /*tag*/, RenderGraph::vertex_descriptor v, const RenderGraph& g) {
    const auto& handle = ccstd::get<
        impl::ValueHandle<ComputeTag, RenderGraph::vertex_descriptor>>(
        g._vertices[v].handle);
    return g.computePasses[handle.value];
}

inline const CopyPass&
get(CopyTag /*tag*/, RenderGraph::vertex_descriptor v, const RenderGraph& g) {
    const auto& handle = ccstd::get<
        impl::ValueHandle<CopyTag, RenderGraph::vertex_descriptor>>(
        g._vertices[v].handle);
    return g.copyPasses[handle.value];
}

inline const MovePass&
get(MoveTag /*tag*/, RenderGraph::vertex_descriptor v, const RenderGraph& g) {
    const auto& handle = ccstd::get<
        impl::ValueHandle<MoveTag, RenderGraph::vertex_descriptor>>(
        g._vertices[v].handle);
    return g.movePasses[handle.value];
}

inline const PresentPass&
get(PresentTag /*tag*/, RenderGraph::vertex_descriptor v, const RenderGraph& g) {
    const auto& handle = ccstd::get<
        impl::ValueHandle<PresentTag, RenderGraph::vertex_descriptor>>(
        g._vertices[v].handle);
    return g.presentPasses[handle.value];
}

inline const RaytracePass&
get(RaytraceTag /*tag*/, RenderGraph::vertex_descriptor v, const RenderGraph& g) {
    const auto& handle = ccstd::get<
        impl::ValueHandle<RaytraceTag, RenderGraph::vertex_descriptor>>(
        g._vertices[v].handle);
    return g.raytracePasses[handle.value];
}

inline const RenderQueue&
get(QueueTag /*tag*/, RenderGraph::vertex_descriptor v, const RenderGraph& g) {
    const auto& handle = ccstd::get<
        impl::ValueHandle<QueueTag, RenderGraph::vertex_descriptor>>(
        g._vertices[v].handle);
    return g.renderQueues[handle.value];
}

inline const SceneData&
get(SceneTag /*tag*/, RenderGraph::vertex_descriptor v, const RenderGraph& g) {
    const auto& handle = ccstd::get<
        impl::ValueHandle<SceneTag, RenderGraph::vertex_descriptor>>(
        g._vertices[v].handle);
    return g.scenes[handle.value];
}

inline const Blit&
get(BlitTag /*tag*/, RenderGraph::vertex_descriptor v, const RenderGraph& g) {
    const auto& handle = ccstd::get<
        impl::ValueHandle<BlitTag, RenderGraph::vertex_descriptor>>(
        g._vertices[v].handle);
    return g.blits[handle.value];
}

inline const Dispatch&
get(DispatchTag /*tag*/, RenderGraph::vertex_descriptor v, const RenderGraph& g) {
    const auto& handle = ccstd::get<
        impl::ValueHandle<DispatchTag, RenderGraph::vertex_descriptor>>(
        g._vertices[v].handle);
    return g.dispatches[handle.value];
}

inline const ccstd::pmr::vector<ClearView>&
get(ClearTag /*tag*/, RenderGraph::vertex_descriptor v, const RenderGraph& g) {
    const auto& handle = ccstd::get<
        impl::ValueHandle<ClearTag, RenderGraph::vertex_descriptor>>(
        g._vertices[v].handle);
    return g.clearViews[handle.value];
}

inline const gfx::Viewport&
get(ViewportTag /*tag*/, RenderGraph::vertex_descriptor v, const RenderGraph& g) {
    const auto& handle = ccstd::get<
        impl::ValueHandle<ViewportTag, RenderGraph::vertex_descriptor>>(
        g._vertices[v].handle);
    return g.viewports[handle.value];
}

template <class ValueT>
inline ValueT*
get_if(RenderGraph::vertex_descriptor v, RenderGraph* pGraph) noexcept; // NOLINT

template <>
inline RasterPass*
get_if<RasterPass>(RenderGraph::vertex_descriptor v, RenderGraph* pGraph) noexcept { // NOLINT
    RasterPass* ptr = nullptr;
    if (!pGraph) {
        return ptr;
    }
    auto& g       = *pGraph;
    auto* pHandle = ccstd::get_if<
        impl::ValueHandle<RasterTag, RenderGraph::vertex_descriptor>>(
        &g._vertices[v].handle);
    if (pHandle) {
        ptr = &g.rasterPasses[pHandle->value];
    }
    return ptr;
}

template <>
inline ComputePass*
get_if<ComputePass>(RenderGraph::vertex_descriptor v, RenderGraph* pGraph) noexcept { // NOLINT
    ComputePass* ptr = nullptr;
    if (!pGraph) {
        return ptr;
    }
    auto& g       = *pGraph;
    auto* pHandle = ccstd::get_if<
        impl::ValueHandle<ComputeTag, RenderGraph::vertex_descriptor>>(
        &g._vertices[v].handle);
    if (pHandle) {
        ptr = &g.computePasses[pHandle->value];
    }
    return ptr;
}

template <>
inline CopyPass*
get_if<CopyPass>(RenderGraph::vertex_descriptor v, RenderGraph* pGraph) noexcept { // NOLINT
    CopyPass* ptr = nullptr;
    if (!pGraph) {
        return ptr;
    }
    auto& g       = *pGraph;
    auto* pHandle = ccstd::get_if<
        impl::ValueHandle<CopyTag, RenderGraph::vertex_descriptor>>(
        &g._vertices[v].handle);
    if (pHandle) {
        ptr = &g.copyPasses[pHandle->value];
    }
    return ptr;
}

template <>
inline MovePass*
get_if<MovePass>(RenderGraph::vertex_descriptor v, RenderGraph* pGraph) noexcept { // NOLINT
    MovePass* ptr = nullptr;
    if (!pGraph) {
        return ptr;
    }
    auto& g       = *pGraph;
    auto* pHandle = ccstd::get_if<
        impl::ValueHandle<MoveTag, RenderGraph::vertex_descriptor>>(
        &g._vertices[v].handle);
    if (pHandle) {
        ptr = &g.movePasses[pHandle->value];
    }
    return ptr;
}

template <>
inline PresentPass*
get_if<PresentPass>(RenderGraph::vertex_descriptor v, RenderGraph* pGraph) noexcept { // NOLINT
    PresentPass* ptr = nullptr;
    if (!pGraph) {
        return ptr;
    }
    auto& g       = *pGraph;
    auto* pHandle = ccstd::get_if<
        impl::ValueHandle<PresentTag, RenderGraph::vertex_descriptor>>(
        &g._vertices[v].handle);
    if (pHandle) {
        ptr = &g.presentPasses[pHandle->value];
    }
    return ptr;
}

template <>
inline RaytracePass*
get_if<RaytracePass>(RenderGraph::vertex_descriptor v, RenderGraph* pGraph) noexcept { // NOLINT
    RaytracePass* ptr = nullptr;
    if (!pGraph) {
        return ptr;
    }
    auto& g       = *pGraph;
    auto* pHandle = ccstd::get_if<
        impl::ValueHandle<RaytraceTag, RenderGraph::vertex_descriptor>>(
        &g._vertices[v].handle);
    if (pHandle) {
        ptr = &g.raytracePasses[pHandle->value];
    }
    return ptr;
}

template <>
inline RenderQueue*
get_if<RenderQueue>(RenderGraph::vertex_descriptor v, RenderGraph* pGraph) noexcept { // NOLINT
    RenderQueue* ptr = nullptr;
    if (!pGraph) {
        return ptr;
    }
    auto& g       = *pGraph;
    auto* pHandle = ccstd::get_if<
        impl::ValueHandle<QueueTag, RenderGraph::vertex_descriptor>>(
        &g._vertices[v].handle);
    if (pHandle) {
        ptr = &g.renderQueues[pHandle->value];
    }
    return ptr;
}

template <>
inline SceneData*
get_if<SceneData>(RenderGraph::vertex_descriptor v, RenderGraph* pGraph) noexcept { // NOLINT
    SceneData* ptr = nullptr;
    if (!pGraph) {
        return ptr;
    }
    auto& g       = *pGraph;
    auto* pHandle = ccstd::get_if<
        impl::ValueHandle<SceneTag, RenderGraph::vertex_descriptor>>(
        &g._vertices[v].handle);
    if (pHandle) {
        ptr = &g.scenes[pHandle->value];
    }
    return ptr;
}

template <>
inline Blit*
get_if<Blit>(RenderGraph::vertex_descriptor v, RenderGraph* pGraph) noexcept { // NOLINT
    Blit* ptr = nullptr;
    if (!pGraph) {
        return ptr;
    }
    auto& g       = *pGraph;
    auto* pHandle = ccstd::get_if<
        impl::ValueHandle<BlitTag, RenderGraph::vertex_descriptor>>(
        &g._vertices[v].handle);
    if (pHandle) {
        ptr = &g.blits[pHandle->value];
    }
    return ptr;
}

template <>
inline Dispatch*
get_if<Dispatch>(RenderGraph::vertex_descriptor v, RenderGraph* pGraph) noexcept { // NOLINT
    Dispatch* ptr = nullptr;
    if (!pGraph) {
        return ptr;
    }
    auto& g       = *pGraph;
    auto* pHandle = ccstd::get_if<
        impl::ValueHandle<DispatchTag, RenderGraph::vertex_descriptor>>(
        &g._vertices[v].handle);
    if (pHandle) {
        ptr = &g.dispatches[pHandle->value];
    }
    return ptr;
}

template <>
inline ccstd::pmr::vector<ClearView>*
get_if<ccstd::pmr::vector<ClearView>>(RenderGraph::vertex_descriptor v, RenderGraph* pGraph) noexcept { // NOLINT
    ccstd::pmr::vector<ClearView>* ptr = nullptr;
    if (!pGraph) {
        return ptr;
    }
    auto& g       = *pGraph;
    auto* pHandle = ccstd::get_if<
        impl::ValueHandle<ClearTag, RenderGraph::vertex_descriptor>>(
        &g._vertices[v].handle);
    if (pHandle) {
        ptr = &g.clearViews[pHandle->value];
    }
    return ptr;
}

template <>
inline gfx::Viewport*
get_if<gfx::Viewport>(RenderGraph::vertex_descriptor v, RenderGraph* pGraph) noexcept { // NOLINT
    gfx::Viewport* ptr = nullptr;
    if (!pGraph) {
        return ptr;
    }
    auto& g       = *pGraph;
    auto* pHandle = ccstd::get_if<
        impl::ValueHandle<ViewportTag, RenderGraph::vertex_descriptor>>(
        &g._vertices[v].handle);
    if (pHandle) {
        ptr = &g.viewports[pHandle->value];
    }
    return ptr;
}

template <class ValueT>
inline const ValueT*
get_if(RenderGraph::vertex_descriptor v, const RenderGraph* pGraph) noexcept; // NOLINT

template <>
inline const RasterPass*
get_if<RasterPass>(RenderGraph::vertex_descriptor v, const RenderGraph* pGraph) noexcept { // NOLINT
    const RasterPass* ptr = nullptr;
    if (!pGraph) {
        return ptr;
    }
    const auto& g       = *pGraph;
    const auto* pHandle = ccstd::get_if<
        impl::ValueHandle<RasterTag, RenderGraph::vertex_descriptor>>(
        &g._vertices[v].handle);
    if (pHandle) {
        ptr = &g.rasterPasses[pHandle->value];
    }
    return ptr;
}

template <>
inline const ComputePass*
get_if<ComputePass>(RenderGraph::vertex_descriptor v, const RenderGraph* pGraph) noexcept { // NOLINT
    const ComputePass* ptr = nullptr;
    if (!pGraph) {
        return ptr;
    }
    const auto& g       = *pGraph;
    const auto* pHandle = ccstd::get_if<
        impl::ValueHandle<ComputeTag, RenderGraph::vertex_descriptor>>(
        &g._vertices[v].handle);
    if (pHandle) {
        ptr = &g.computePasses[pHandle->value];
    }
    return ptr;
}

template <>
inline const CopyPass*
get_if<CopyPass>(RenderGraph::vertex_descriptor v, const RenderGraph* pGraph) noexcept { // NOLINT
    const CopyPass* ptr = nullptr;
    if (!pGraph) {
        return ptr;
    }
    const auto& g       = *pGraph;
    const auto* pHandle = ccstd::get_if<
        impl::ValueHandle<CopyTag, RenderGraph::vertex_descriptor>>(
        &g._vertices[v].handle);
    if (pHandle) {
        ptr = &g.copyPasses[pHandle->value];
    }
    return ptr;
}

template <>
inline const MovePass*
get_if<MovePass>(RenderGraph::vertex_descriptor v, const RenderGraph* pGraph) noexcept { // NOLINT
    const MovePass* ptr = nullptr;
    if (!pGraph) {
        return ptr;
    }
    const auto& g       = *pGraph;
    const auto* pHandle = ccstd::get_if<
        impl::ValueHandle<MoveTag, RenderGraph::vertex_descriptor>>(
        &g._vertices[v].handle);
    if (pHandle) {
        ptr = &g.movePasses[pHandle->value];
    }
    return ptr;
}

template <>
inline const PresentPass*
get_if<PresentPass>(RenderGraph::vertex_descriptor v, const RenderGraph* pGraph) noexcept { // NOLINT
    const PresentPass* ptr = nullptr;
    if (!pGraph) {
        return ptr;
    }
    const auto& g       = *pGraph;
    const auto* pHandle = ccstd::get_if<
        impl::ValueHandle<PresentTag, RenderGraph::vertex_descriptor>>(
        &g._vertices[v].handle);
    if (pHandle) {
        ptr = &g.presentPasses[pHandle->value];
    }
    return ptr;
}

template <>
inline const RaytracePass*
get_if<RaytracePass>(RenderGraph::vertex_descriptor v, const RenderGraph* pGraph) noexcept { // NOLINT
    const RaytracePass* ptr = nullptr;
    if (!pGraph) {
        return ptr;
    }
    const auto& g       = *pGraph;
    const auto* pHandle = ccstd::get_if<
        impl::ValueHandle<RaytraceTag, RenderGraph::vertex_descriptor>>(
        &g._vertices[v].handle);
    if (pHandle) {
        ptr = &g.raytracePasses[pHandle->value];
    }
    return ptr;
}

template <>
inline const RenderQueue*
get_if<RenderQueue>(RenderGraph::vertex_descriptor v, const RenderGraph* pGraph) noexcept { // NOLINT
    const RenderQueue* ptr = nullptr;
    if (!pGraph) {
        return ptr;
    }
    const auto& g       = *pGraph;
    const auto* pHandle = ccstd::get_if<
        impl::ValueHandle<QueueTag, RenderGraph::vertex_descriptor>>(
        &g._vertices[v].handle);
    if (pHandle) {
        ptr = &g.renderQueues[pHandle->value];
    }
    return ptr;
}

template <>
inline const SceneData*
get_if<SceneData>(RenderGraph::vertex_descriptor v, const RenderGraph* pGraph) noexcept { // NOLINT
    const SceneData* ptr = nullptr;
    if (!pGraph) {
        return ptr;
    }
    const auto& g       = *pGraph;
    const auto* pHandle = ccstd::get_if<
        impl::ValueHandle<SceneTag, RenderGraph::vertex_descriptor>>(
        &g._vertices[v].handle);
    if (pHandle) {
        ptr = &g.scenes[pHandle->value];
    }
    return ptr;
}

template <>
inline const Blit*
get_if<Blit>(RenderGraph::vertex_descriptor v, const RenderGraph* pGraph) noexcept { // NOLINT
    const Blit* ptr = nullptr;
    if (!pGraph) {
        return ptr;
    }
    const auto& g       = *pGraph;
    const auto* pHandle = ccstd::get_if<
        impl::ValueHandle<BlitTag, RenderGraph::vertex_descriptor>>(
        &g._vertices[v].handle);
    if (pHandle) {
        ptr = &g.blits[pHandle->value];
    }
    return ptr;
}

template <>
inline const Dispatch*
get_if<Dispatch>(RenderGraph::vertex_descriptor v, const RenderGraph* pGraph) noexcept { // NOLINT
    const Dispatch* ptr = nullptr;
    if (!pGraph) {
        return ptr;
    }
    const auto& g       = *pGraph;
    const auto* pHandle = ccstd::get_if<
        impl::ValueHandle<DispatchTag, RenderGraph::vertex_descriptor>>(
        &g._vertices[v].handle);
    if (pHandle) {
        ptr = &g.dispatches[pHandle->value];
    }
    return ptr;
}

template <>
inline const ccstd::pmr::vector<ClearView>*
get_if<ccstd::pmr::vector<ClearView>>(RenderGraph::vertex_descriptor v, const RenderGraph* pGraph) noexcept { // NOLINT
    const ccstd::pmr::vector<ClearView>* ptr = nullptr;
    if (!pGraph) {
        return ptr;
    }
    const auto& g       = *pGraph;
    const auto* pHandle = ccstd::get_if<
        impl::ValueHandle<ClearTag, RenderGraph::vertex_descriptor>>(
        &g._vertices[v].handle);
    if (pHandle) {
        ptr = &g.clearViews[pHandle->value];
    }
    return ptr;
}

template <>
inline const gfx::Viewport*
get_if<gfx::Viewport>(RenderGraph::vertex_descriptor v, const RenderGraph* pGraph) noexcept { // NOLINT
    const gfx::Viewport* ptr = nullptr;
    if (!pGraph) {
        return ptr;
    }
    const auto& g       = *pGraph;
    const auto* pHandle = ccstd::get_if<
        impl::ValueHandle<ViewportTag, RenderGraph::vertex_descriptor>>(
        &g._vertices[v].handle);
    if (pHandle) {
        ptr = &g.viewports[pHandle->value];
    }
    return ptr;
}

// Vertex Constant Getter
template <class Tag>
inline decltype(auto)
get(Tag tag, const RenderGraph& g, RenderGraph::vertex_descriptor v) noexcept {
    return get(get(tag, g), v);
}

// Vertex Mutable Getter
template <class Tag>
inline decltype(auto)
get(Tag tag, RenderGraph& g, RenderGraph::vertex_descriptor v) noexcept {
    return get(get(tag, g), v);
}

// Vertex Setter
template <class Tag, class... Args>
inline void put(
    Tag tag, RenderGraph& g,
    RenderGraph::vertex_descriptor v,
    Args&&... args) {
    put(get(tag, g), v, std::forward<Args>(args)...);
}

// MutableGraph(Vertex)
inline void addPathImpl(RenderGraph::vertex_descriptor u, RenderGraph::vertex_descriptor v, RenderGraph& g) { // NOLINT
    // add to parent
    if (u != RenderGraph::null_vertex()) {
        auto& outEdgeList = g.getChildrenList(u);
        outEdgeList.emplace_back(v);

        auto& inEdgeList = g.getParentsList(v);
        inEdgeList.emplace_back(u);
    }
}

inline void clear_out_edges(RenderGraph::vertex_descriptor u, RenderGraph& g) noexcept { // NOLINT
    // Bidirectional (OutEdges)
    auto& outEdgeList = g.getOutEdgeList(u);
    auto  outEnd      = outEdgeList.end();
    for (auto iter = outEdgeList.begin(); iter != outEnd; ++iter) {
        auto& inEdgeList = g.getInEdgeList((*iter).get_target());
        // eraseFromIncidenceList
        impl::sequenceEraseIf(inEdgeList, [u](const auto& e) {
            return e.get_target() == u;
        });
    }
    outEdgeList.clear();
}

inline void clear_in_edges(RenderGraph::vertex_descriptor u, RenderGraph& g) noexcept { // NOLINT
    // Bidirectional (InEdges)
    auto& inEdgeList = g.getInEdgeList(u);
    auto  inEnd      = inEdgeList.end();
    for (auto iter = inEdgeList.begin(); iter != inEnd; ++iter) {
        auto& outEdgeList = g.getOutEdgeList((*iter).get_target());
        // eraseFromIncidenceList
        impl::sequenceEraseIf(outEdgeList, [u](const auto& e) {
            return e.get_target() == u;
        });
    }
    inEdgeList.clear();
}

inline void clear_vertex(RenderGraph::vertex_descriptor u, RenderGraph& g) noexcept { // NOLINT
    clear_out_edges(u, g);
    clear_in_edges(u, g);
}

inline void remove_vertex_value_impl(const RenderGraph::VertexHandle& h, RenderGraph& g) noexcept { // NOLINT
    using vertex_descriptor = RenderGraph::vertex_descriptor;
    ccstd::visit(
        overload(
            [&](const impl::ValueHandle<RasterTag, vertex_descriptor>& h) {
                g.rasterPasses.erase(g.rasterPasses.begin() + static_cast<std::ptrdiff_t>(h.value));
                if (h.value == g.rasterPasses.size()) {
                    return;
                }
                impl::reindexVectorHandle<RasterTag>(g._vertices, h.value);
            },
            [&](const impl::ValueHandle<ComputeTag, vertex_descriptor>& h) {
                g.computePasses.erase(g.computePasses.begin() + static_cast<std::ptrdiff_t>(h.value));
                if (h.value == g.computePasses.size()) {
                    return;
                }
                impl::reindexVectorHandle<ComputeTag>(g._vertices, h.value);
            },
            [&](const impl::ValueHandle<CopyTag, vertex_descriptor>& h) {
                g.copyPasses.erase(g.copyPasses.begin() + static_cast<std::ptrdiff_t>(h.value));
                if (h.value == g.copyPasses.size()) {
                    return;
                }
                impl::reindexVectorHandle<CopyTag>(g._vertices, h.value);
            },
            [&](const impl::ValueHandle<MoveTag, vertex_descriptor>& h) {
                g.movePasses.erase(g.movePasses.begin() + static_cast<std::ptrdiff_t>(h.value));
                if (h.value == g.movePasses.size()) {
                    return;
                }
                impl::reindexVectorHandle<MoveTag>(g._vertices, h.value);
            },
            [&](const impl::ValueHandle<PresentTag, vertex_descriptor>& h) {
                g.presentPasses.erase(g.presentPasses.begin() + static_cast<std::ptrdiff_t>(h.value));
                if (h.value == g.presentPasses.size()) {
                    return;
                }
                impl::reindexVectorHandle<PresentTag>(g._vertices, h.value);
            },
            [&](const impl::ValueHandle<RaytraceTag, vertex_descriptor>& h) {
                g.raytracePasses.erase(g.raytracePasses.begin() + static_cast<std::ptrdiff_t>(h.value));
                if (h.value == g.raytracePasses.size()) {
                    return;
                }
                impl::reindexVectorHandle<RaytraceTag>(g._vertices, h.value);
            },
            [&](const impl::ValueHandle<QueueTag, vertex_descriptor>& h) {
                g.renderQueues.erase(g.renderQueues.begin() + static_cast<std::ptrdiff_t>(h.value));
                if (h.value == g.renderQueues.size()) {
                    return;
                }
                impl::reindexVectorHandle<QueueTag>(g._vertices, h.value);
            },
            [&](const impl::ValueHandle<SceneTag, vertex_descriptor>& h) {
                g.scenes.erase(g.scenes.begin() + static_cast<std::ptrdiff_t>(h.value));
                if (h.value == g.scenes.size()) {
                    return;
                }
                impl::reindexVectorHandle<SceneTag>(g._vertices, h.value);
            },
            [&](const impl::ValueHandle<BlitTag, vertex_descriptor>& h) {
                g.blits.erase(g.blits.begin() + static_cast<std::ptrdiff_t>(h.value));
                if (h.value == g.blits.size()) {
                    return;
                }
                impl::reindexVectorHandle<BlitTag>(g._vertices, h.value);
            },
            [&](const impl::ValueHandle<DispatchTag, vertex_descriptor>& h) {
                g.dispatches.erase(g.dispatches.begin() + static_cast<std::ptrdiff_t>(h.value));
                if (h.value == g.dispatches.size()) {
                    return;
                }
                impl::reindexVectorHandle<DispatchTag>(g._vertices, h.value);
            },
            [&](const impl::ValueHandle<ClearTag, vertex_descriptor>& h) {
                g.clearViews.erase(g.clearViews.begin() + static_cast<std::ptrdiff_t>(h.value));
                if (h.value == g.clearViews.size()) {
                    return;
                }
                impl::reindexVectorHandle<ClearTag>(g._vertices, h.value);
            },
            [&](const impl::ValueHandle<ViewportTag, vertex_descriptor>& h) {
                g.viewports.erase(g.viewports.begin() + static_cast<std::ptrdiff_t>(h.value));
                if (h.value == g.viewports.size()) {
                    return;
                }
                impl::reindexVectorHandle<ViewportTag>(g._vertices, h.value);
            }),
        h);
}

inline void remove_vertex(RenderGraph::vertex_descriptor u, RenderGraph& g) noexcept { // NOLINT
    // preserve vertex' iterators
    auto& vert = g._vertices[u];
    remove_vertex_value_impl(vert.handle, g);
    impl::removeVectorVertex(const_cast<RenderGraph&>(g), u, RenderGraph::directed_category{});

    // remove components
    g.names.erase(g.names.begin() + static_cast<std::ptrdiff_t>(u));
    g.layoutNodes.erase(g.layoutNodes.begin() + static_cast<std::ptrdiff_t>(u));
    g.data.erase(g.data.begin() + static_cast<std::ptrdiff_t>(u));
    g.valid.erase(g.valid.begin() + static_cast<std::ptrdiff_t>(u));
}

// MutablePropertyGraph(Vertex)
template <class ValueT>
void addVertexImpl( // NOLINT
    ValueT &&val, RenderGraph &g, RenderGraph::Vertex &vert, // NOLINT
    std::enable_if_t<std::is_same<std::decay_t<ValueT>, RasterPass>::value>* dummy = nullptr) { // NOLINT
    vert.handle = impl::ValueHandle<RasterTag, RenderGraph::vertex_descriptor>{
        gsl::narrow_cast<RenderGraph::vertex_descriptor>(g.rasterPasses.size())};
    g.rasterPasses.emplace_back(std::forward<ValueT>(val));
}

template <class ValueT>
void addVertexImpl( // NOLINT
    ValueT &&val, RenderGraph &g, RenderGraph::Vertex &vert, // NOLINT
    std::enable_if_t<std::is_same<std::decay_t<ValueT>, ComputePass>::value>* dummy = nullptr) { // NOLINT
    vert.handle = impl::ValueHandle<ComputeTag, RenderGraph::vertex_descriptor>{
        gsl::narrow_cast<RenderGraph::vertex_descriptor>(g.computePasses.size())};
    g.computePasses.emplace_back(std::forward<ValueT>(val));
}

template <class ValueT>
void addVertexImpl( // NOLINT
    ValueT &&val, RenderGraph &g, RenderGraph::Vertex &vert, // NOLINT
    std::enable_if_t<std::is_same<std::decay_t<ValueT>, CopyPass>::value>* dummy = nullptr) { // NOLINT
    vert.handle = impl::ValueHandle<CopyTag, RenderGraph::vertex_descriptor>{
        gsl::narrow_cast<RenderGraph::vertex_descriptor>(g.copyPasses.size())};
    g.copyPasses.emplace_back(std::forward<ValueT>(val));
}

template <class ValueT>
void addVertexImpl( // NOLINT
    ValueT &&val, RenderGraph &g, RenderGraph::Vertex &vert, // NOLINT
    std::enable_if_t<std::is_same<std::decay_t<ValueT>, MovePass>::value>* dummy = nullptr) { // NOLINT
    vert.handle = impl::ValueHandle<MoveTag, RenderGraph::vertex_descriptor>{
        gsl::narrow_cast<RenderGraph::vertex_descriptor>(g.movePasses.size())};
    g.movePasses.emplace_back(std::forward<ValueT>(val));
}

template <class ValueT>
void addVertexImpl( // NOLINT
    ValueT &&val, RenderGraph &g, RenderGraph::Vertex &vert, // NOLINT
    std::enable_if_t<std::is_same<std::decay_t<ValueT>, PresentPass>::value>* dummy = nullptr) { // NOLINT
    vert.handle = impl::ValueHandle<PresentTag, RenderGraph::vertex_descriptor>{
        gsl::narrow_cast<RenderGraph::vertex_descriptor>(g.presentPasses.size())};
    g.presentPasses.emplace_back(std::forward<ValueT>(val));
}

template <class ValueT>
void addVertexImpl( // NOLINT
    ValueT &&val, RenderGraph &g, RenderGraph::Vertex &vert, // NOLINT
    std::enable_if_t<std::is_same<std::decay_t<ValueT>, RaytracePass>::value>* dummy = nullptr) { // NOLINT
    vert.handle = impl::ValueHandle<RaytraceTag, RenderGraph::vertex_descriptor>{
        gsl::narrow_cast<RenderGraph::vertex_descriptor>(g.raytracePasses.size())};
    g.raytracePasses.emplace_back(std::forward<ValueT>(val));
}

template <class ValueT>
void addVertexImpl( // NOLINT
    ValueT &&val, RenderGraph &g, RenderGraph::Vertex &vert, // NOLINT
    std::enable_if_t<std::is_same<std::decay_t<ValueT>, RenderQueue>::value>* dummy = nullptr) { // NOLINT
    vert.handle = impl::ValueHandle<QueueTag, RenderGraph::vertex_descriptor>{
        gsl::narrow_cast<RenderGraph::vertex_descriptor>(g.renderQueues.size())};
    g.renderQueues.emplace_back(std::forward<ValueT>(val));
}

template <class ValueT>
void addVertexImpl( // NOLINT
    ValueT &&val, RenderGraph &g, RenderGraph::Vertex &vert, // NOLINT
    std::enable_if_t<std::is_same<std::decay_t<ValueT>, SceneData>::value>* dummy = nullptr) { // NOLINT
    vert.handle = impl::ValueHandle<SceneTag, RenderGraph::vertex_descriptor>{
        gsl::narrow_cast<RenderGraph::vertex_descriptor>(g.scenes.size())};
    g.scenes.emplace_back(std::forward<ValueT>(val));
}

template <class ValueT>
void addVertexImpl( // NOLINT
    ValueT &&val, RenderGraph &g, RenderGraph::Vertex &vert, // NOLINT
    std::enable_if_t<std::is_same<std::decay_t<ValueT>, Blit>::value>* dummy = nullptr) { // NOLINT
    vert.handle = impl::ValueHandle<BlitTag, RenderGraph::vertex_descriptor>{
        gsl::narrow_cast<RenderGraph::vertex_descriptor>(g.blits.size())};
    g.blits.emplace_back(std::forward<ValueT>(val));
}

template <class ValueT>
void addVertexImpl( // NOLINT
    ValueT &&val, RenderGraph &g, RenderGraph::Vertex &vert, // NOLINT
    std::enable_if_t<std::is_same<std::decay_t<ValueT>, Dispatch>::value>* dummy = nullptr) { // NOLINT
    vert.handle = impl::ValueHandle<DispatchTag, RenderGraph::vertex_descriptor>{
        gsl::narrow_cast<RenderGraph::vertex_descriptor>(g.dispatches.size())};
    g.dispatches.emplace_back(std::forward<ValueT>(val));
}

template <class ValueT>
void addVertexImpl( // NOLINT
    ValueT &&val, RenderGraph &g, RenderGraph::Vertex &vert, // NOLINT
    std::enable_if_t<std::is_same<std::decay_t<ValueT>, ccstd::pmr::vector<ClearView>>::value>* dummy = nullptr) { // NOLINT
    vert.handle = impl::ValueHandle<ClearTag, RenderGraph::vertex_descriptor>{
        gsl::narrow_cast<RenderGraph::vertex_descriptor>(g.clearViews.size())};
    g.clearViews.emplace_back(std::forward<ValueT>(val));
}

template <class ValueT>
void addVertexImpl( // NOLINT
    ValueT &&val, RenderGraph &g, RenderGraph::Vertex &vert, // NOLINT
    std::enable_if_t<std::is_same<std::decay_t<ValueT>, gfx::Viewport>::value>* dummy = nullptr) { // NOLINT
    vert.handle = impl::ValueHandle<ViewportTag, RenderGraph::vertex_descriptor>{
        gsl::narrow_cast<RenderGraph::vertex_descriptor>(g.viewports.size())};
    g.viewports.emplace_back(std::forward<ValueT>(val));
}

template <class Component0, class Component1, class Component2, class Component3, class ValueT>
inline RenderGraph::vertex_descriptor
addVertex(Component0&& c0, Component1&& c1, Component2&& c2, Component3&& c3, ValueT&& val, RenderGraph& g, RenderGraph::vertex_descriptor u = RenderGraph::null_vertex()) {
    auto v = gsl::narrow_cast<RenderGraph::vertex_descriptor>(g._vertices.size());

    g.objects.emplace_back();

    g._vertices.emplace_back();
    auto& vert = g._vertices.back();
    g.names.emplace_back(std::forward<Component0>(c0));
    g.layoutNodes.emplace_back(std::forward<Component1>(c1));
    g.data.emplace_back(std::forward<Component2>(c2));
    g.valid.emplace_back(std::forward<Component3>(c3));

    // PolymorphicGraph
    // if no matching overloaded function is found, Type is not supported by PolymorphicGraph
    addVertexImpl(std::forward<ValueT>(val), g, vert);

    // ReferenceGraph
    addPathImpl(u, v, g);

    return v;
}

template <class Tuple>
void addVertexImpl(RasterTag /*tag*/, Tuple &&val, RenderGraph &g, RenderGraph::Vertex &vert) {
    std::apply(
        [&](auto&&... args) {
            vert.handle = impl::ValueHandle<RasterTag, RenderGraph::vertex_descriptor>{
                gsl::narrow_cast<RenderGraph::vertex_descriptor>(g.rasterPasses.size())};
            g.rasterPasses.emplace_back(std::forward<decltype(args)>(args)...);
        },
        std::forward<Tuple>(val));
}

template <class Tuple>
void addVertexImpl(ComputeTag /*tag*/, Tuple &&val, RenderGraph &g, RenderGraph::Vertex &vert) {
    std::apply(
        [&](auto&&... args) {
            vert.handle = impl::ValueHandle<ComputeTag, RenderGraph::vertex_descriptor>{
                gsl::narrow_cast<RenderGraph::vertex_descriptor>(g.computePasses.size())};
            g.computePasses.emplace_back(std::forward<decltype(args)>(args)...);
        },
        std::forward<Tuple>(val));
}

template <class Tuple>
void addVertexImpl(CopyTag /*tag*/, Tuple &&val, RenderGraph &g, RenderGraph::Vertex &vert) {
    std::apply(
        [&](auto&&... args) {
            vert.handle = impl::ValueHandle<CopyTag, RenderGraph::vertex_descriptor>{
                gsl::narrow_cast<RenderGraph::vertex_descriptor>(g.copyPasses.size())};
            g.copyPasses.emplace_back(std::forward<decltype(args)>(args)...);
        },
        std::forward<Tuple>(val));
}

template <class Tuple>
void addVertexImpl(MoveTag /*tag*/, Tuple &&val, RenderGraph &g, RenderGraph::Vertex &vert) {
    std::apply(
        [&](auto&&... args) {
            vert.handle = impl::ValueHandle<MoveTag, RenderGraph::vertex_descriptor>{
                gsl::narrow_cast<RenderGraph::vertex_descriptor>(g.movePasses.size())};
            g.movePasses.emplace_back(std::forward<decltype(args)>(args)...);
        },
        std::forward<Tuple>(val));
}

template <class Tuple>
void addVertexImpl(PresentTag /*tag*/, Tuple &&val, RenderGraph &g, RenderGraph::Vertex &vert) {
    std::apply(
        [&](auto&&... args) {
            vert.handle = impl::ValueHandle<PresentTag, RenderGraph::vertex_descriptor>{
                gsl::narrow_cast<RenderGraph::vertex_descriptor>(g.presentPasses.size())};
            g.presentPasses.emplace_back(std::forward<decltype(args)>(args)...);
        },
        std::forward<Tuple>(val));
}

template <class Tuple>
void addVertexImpl(RaytraceTag /*tag*/, Tuple &&val, RenderGraph &g, RenderGraph::Vertex &vert) {
    std::apply(
        [&](auto&&... args) {
            vert.handle = impl::ValueHandle<RaytraceTag, RenderGraph::vertex_descriptor>{
                gsl::narrow_cast<RenderGraph::vertex_descriptor>(g.raytracePasses.size())};
            g.raytracePasses.emplace_back(std::forward<decltype(args)>(args)...);
        },
        std::forward<Tuple>(val));
}

template <class Tuple>
void addVertexImpl(QueueTag /*tag*/, Tuple &&val, RenderGraph &g, RenderGraph::Vertex &vert) {
    std::apply(
        [&](auto&&... args) {
            vert.handle = impl::ValueHandle<QueueTag, RenderGraph::vertex_descriptor>{
                gsl::narrow_cast<RenderGraph::vertex_descriptor>(g.renderQueues.size())};
            g.renderQueues.emplace_back(std::forward<decltype(args)>(args)...);
        },
        std::forward<Tuple>(val));
}

template <class Tuple>
void addVertexImpl(SceneTag /*tag*/, Tuple &&val, RenderGraph &g, RenderGraph::Vertex &vert) {
    std::apply(
        [&](auto&&... args) {
            vert.handle = impl::ValueHandle<SceneTag, RenderGraph::vertex_descriptor>{
                gsl::narrow_cast<RenderGraph::vertex_descriptor>(g.scenes.size())};
            g.scenes.emplace_back(std::forward<decltype(args)>(args)...);
        },
        std::forward<Tuple>(val));
}

template <class Tuple>
void addVertexImpl(BlitTag /*tag*/, Tuple &&val, RenderGraph &g, RenderGraph::Vertex &vert) {
    std::apply(
        [&](auto&&... args) {
            vert.handle = impl::ValueHandle<BlitTag, RenderGraph::vertex_descriptor>{
                gsl::narrow_cast<RenderGraph::vertex_descriptor>(g.blits.size())};
            g.blits.emplace_back(std::forward<decltype(args)>(args)...);
        },
        std::forward<Tuple>(val));
}

template <class Tuple>
void addVertexImpl(DispatchTag /*tag*/, Tuple &&val, RenderGraph &g, RenderGraph::Vertex &vert) {
    std::apply(
        [&](auto&&... args) {
            vert.handle = impl::ValueHandle<DispatchTag, RenderGraph::vertex_descriptor>{
                gsl::narrow_cast<RenderGraph::vertex_descriptor>(g.dispatches.size())};
            g.dispatches.emplace_back(std::forward<decltype(args)>(args)...);
        },
        std::forward<Tuple>(val));
}

template <class Tuple>
void addVertexImpl(ClearTag /*tag*/, Tuple &&val, RenderGraph &g, RenderGraph::Vertex &vert) {
    std::apply(
        [&](auto&&... args) {
            vert.handle = impl::ValueHandle<ClearTag, RenderGraph::vertex_descriptor>{
                gsl::narrow_cast<RenderGraph::vertex_descriptor>(g.clearViews.size())};
            g.clearViews.emplace_back(std::forward<decltype(args)>(args)...);
        },
        std::forward<Tuple>(val));
}

template <class Tuple>
void addVertexImpl(ViewportTag /*tag*/, Tuple &&val, RenderGraph &g, RenderGraph::Vertex &vert) {
    std::apply(
        [&](auto&&... args) {
            vert.handle = impl::ValueHandle<ViewportTag, RenderGraph::vertex_descriptor>{
                gsl::narrow_cast<RenderGraph::vertex_descriptor>(g.viewports.size())};
            g.viewports.emplace_back(std::forward<decltype(args)>(args)...);
        },
        std::forward<Tuple>(val));
}

template <class Component0, class Component1, class Component2, class Component3, class Tag, class ValueT>
inline RenderGraph::vertex_descriptor
addVertex(Tag tag, Component0&& c0, Component1&& c1, Component2&& c2, Component3&& c3, ValueT&& val, RenderGraph& g, RenderGraph::vertex_descriptor u = RenderGraph::null_vertex()) {
    auto v = gsl::narrow_cast<RenderGraph::vertex_descriptor>(g._vertices.size());

    g.objects.emplace_back();

    g._vertices.emplace_back();
    auto& vert = g._vertices.back();

    std::apply(
        [&](auto&&... args) {
            g.names.emplace_back(std::forward<decltype(args)>(args)...);
        },
        std::forward<Component0>(c0));

    std::apply(
        [&](auto&&... args) {
            g.layoutNodes.emplace_back(std::forward<decltype(args)>(args)...);
        },
        std::forward<Component1>(c1));

    std::apply(
        [&](auto&&... args) {
            g.data.emplace_back(std::forward<decltype(args)>(args)...);
        },
        std::forward<Component2>(c2));

    std::apply(
        [&](auto&&... args) {
            g.valid.emplace_back(std::forward<decltype(args)>(args)...);
        },
        std::forward<Component3>(c3));

    // PolymorphicGraph
    // if no matching overloaded function is found, Type is not supported by PolymorphicGraph
    addVertexImpl(tag, std::forward<ValueT>(val), g, vert);

    // ReferenceGraph
    addPathImpl(u, v, g);

    return v;
}

// MutableGraph(Vertex)
template <class Tag>
inline RenderGraph::vertex_descriptor
add_vertex(RenderGraph& g, Tag t, ccstd::pmr::string&& name) { // NOLINT
    return addVertex(
        t,
        std::forward_as_tuple(std::move(name)), // names
        std::forward_as_tuple(),                // layoutNodes
        std::forward_as_tuple(),                // data
        std::forward_as_tuple(),                // valid
        std::forward_as_tuple(),                // PolymorphicType
        g);
}

template <class Tag>
inline RenderGraph::vertex_descriptor
add_vertex(RenderGraph& g, Tag t, const char* name) { // NOLINT
    return addVertex(
        t,
        std::forward_as_tuple(name), // names
        std::forward_as_tuple(),     // layoutNodes
        std::forward_as_tuple(),     // data
        std::forward_as_tuple(),     // valid
        std::forward_as_tuple(),     // PolymorphicType
        g);
}

} // namespace render

} // namespace cc

// clang-format on<|MERGE_RESOLUTION|>--- conflicted
+++ resolved
@@ -31,18 +31,10 @@
 #pragma once
 #include <string_view>
 #include <tuple>
-<<<<<<< HEAD
-#include "cocos/renderer/pipeline/custom/GraphImpl.h"
-#include "cocos/renderer/pipeline/custom/GslUtils.h"
-#include "cocos/renderer/pipeline/custom/Overload.h"
-#include "cocos/renderer/pipeline/custom/PathUtils.h"
-#include "cocos/renderer/pipeline/custom/RenderGraphTypes.h"
-=======
 #include "cocos/renderer/pipeline/custom/RenderGraphTypes.h"
 #include "cocos/renderer/pipeline/custom/details/GraphImpl.h"
 #include "cocos/renderer/pipeline/custom/details/Overload.h"
 #include "cocos/renderer/pipeline/custom/details/PathUtils.h"
->>>>>>> 73d80047
 
 namespace cc {
 
@@ -223,22 +215,14 @@
                 impl::reindexVectorHandle<ManagedTag>(g._vertices, h.value);
             },
             [&](const impl::ValueHandle<ManagedBufferTag, vertex_descriptor>& h) {
-<<<<<<< HEAD
-                g.managedBuffers.erase(g.managedBuffers.begin() + std::ptrdiff_t(h.value));
-=======
                 g.managedBuffers.erase(g.managedBuffers.begin() + static_cast<std::ptrdiff_t>(h.value));
->>>>>>> 73d80047
                 if (h.value == g.managedBuffers.size()) {
                     return;
                 }
                 impl::reindexVectorHandle<ManagedBufferTag>(g._vertices, h.value);
             },
             [&](const impl::ValueHandle<ManagedTextureTag, vertex_descriptor>& h) {
-<<<<<<< HEAD
-                g.managedTextures.erase(g.managedTextures.begin() + std::ptrdiff_t(h.value));
-=======
                 g.managedTextures.erase(g.managedTextures.begin() + static_cast<std::ptrdiff_t>(h.value));
->>>>>>> 73d80047
                 if (h.value == g.managedTextures.size()) {
                     return;
                 }
@@ -293,19 +277,11 @@
     impl::removeVectorVertex(const_cast<ResourceGraph&>(g), u, ResourceGraph::directed_category{});
 
     // remove components
-<<<<<<< HEAD
-    g.names.erase(g.names.begin() + std::ptrdiff_t(u));
-    g.descs.erase(g.descs.begin() + std::ptrdiff_t(u));
-    g.traits.erase(g.traits.begin() + std::ptrdiff_t(u));
-    g.states.erase(g.states.begin() + std::ptrdiff_t(u));
-    g.samplerInfo.erase(g.samplerInfo.begin() + std::ptrdiff_t(u));
-=======
     g.names.erase(g.names.begin() + static_cast<std::ptrdiff_t>(u));
     g.descs.erase(g.descs.begin() + static_cast<std::ptrdiff_t>(u));
     g.traits.erase(g.traits.begin() + static_cast<std::ptrdiff_t>(u));
     g.states.erase(g.states.begin() + static_cast<std::ptrdiff_t>(u));
     g.samplerInfo.erase(g.samplerInfo.begin() + static_cast<std::ptrdiff_t>(u));
->>>>>>> 73d80047
 }
 
 // MutablePropertyGraph(Vertex)
