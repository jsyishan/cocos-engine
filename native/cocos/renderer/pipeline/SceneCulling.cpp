--- conflicted
+++ resolved
@@ -25,7 +25,6 @@
 #include "base/std/container/array.h"
 
 #include "Define.h"
-#include "LODModelsUtil.h"
 #include "PipelineSceneData.h"
 #include "RenderPipeline.h"
 #include "SceneCulling.h"
@@ -164,18 +163,12 @@
         }
     }
 
-    LODModelsCachedUtils::updateCachedLODModels(scene, camera);
-
     const scene::Octree *octree = scene->getOctree();
     if (octree && octree->isEnabled()) {
         for (const auto &model : scene->getModels()) {
             // filter model by view visibility
             if (model->isEnabled()) {
-<<<<<<< HEAD
-                if (LODModelsCachedUtils::isLODModelCulled(model)) {
-=======
                 if (scene->isCulledByLod(camera, model)) {
->>>>>>> 73d80047
                     continue;
                 }
 
@@ -202,11 +195,7 @@
         models.reserve(scene->getModels().size() / 4);
         octree->queryVisibility(camera, camera->getFrustum(), false, models);
         for (const auto &model : models) {
-<<<<<<< HEAD
-            if (LODModelsCachedUtils::isLODModelCulled(model)) {
-=======
             if (scene->isCulledByLod(camera, model)) {
->>>>>>> 73d80047
                 continue;
             }
             sceneData->addRenderObject(genRenderObject(model, camera));
@@ -215,11 +204,7 @@
         for (const auto &model : scene->getModels()) {
             // filter model by view visibility
             if (model->isEnabled()) {
-<<<<<<< HEAD
-                if (LODModelsCachedUtils::isLODModelCulled(model)) {
-=======
                 if (scene->isCulledByLod(camera, model)) {
->>>>>>> 73d80047
                     continue;
                 }
                 const auto visibility = camera->getVisibility();
@@ -247,7 +232,6 @@
             }
         }
     }
-    LODModelsCachedUtils::clearCachedLODModels();
 
     csmLayers = nullptr;
 }
