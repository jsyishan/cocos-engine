/****************************************************************************
 Copyright (c) 2020-2021 Xiamen Yaji Software Co., Ltd.

 http://www.cocos.com

 Permission is hereby granted, free of charge, to any person obtaining a copy
 of this software and associated engine source code (the "Software"), a limited,
 worldwide, royalty-free, non-assignable, revocable and non-exclusive license
 to use Cocos Creator solely to develop games on your target platforms. You shall
 not use Cocos Creator software for developing other software or tools that's
 used for developing games. You are not granted to publish, distribute,
 sublicense, and/or sell copies of Cocos Creator.

 The software or tools in this License Agreement are licensed, not sold.
 Xiamen Yaji Software Co., Ltd. reserves all rights not expressly granted to you.

 THE SOFTWARE IS PROVIDED "AS IS", WITHOUT WARRANTY OF ANY KIND, EXPRESS OR
 IMPLIED, INCLUDING BUT NOT LIMITED TO THE WARRANTIES OF MERCHANTABILITY,
 FITNESS FOR A PARTICULAR PURPOSE AND NONINFRINGEMENT. IN NO EVENT SHALL THE
 AUTHORS OR COPYRIGHT HOLDERS BE LIABLE FOR ANY CLAIM, DAMAGES OR OTHER
 LIABILITY, WHETHER IN AN ACTION OF CONTRACT, TORT OR OTHERWISE, ARISING FROM,
 OUT OF OR IN CONNECTION WITH THE SOFTWARE OR THE USE OR OTHER DEALINGS IN
 THE SOFTWARE.
****************************************************************************/

#pragma once

#include "Define.h"
#include "base/CoreStd.h"
#include "scene/Camera.h"
#include "scene/Light.h"
#include "scene/Pass.h"
#include "scene/SphereLight.h"
#include "scene/SpotLight.h"

namespace cc {
namespace pipeline {
struct RenderObject;
class RenderPipeline;
class DefineMap;
class RenderInstancedQueue;
class RenderBatchedQueue;
class ForwardPipeline;

struct AdditiveLightPass {
<<<<<<< HEAD
    const scene::SubModel *      subModel = nullptr;
    const scene::Pass *          pass     = nullptr;
    gfx::Shader *                shader   = nullptr;
    vector<uint>                 dynamicOffsets;
    vector<const scene::Light *> lights;
=======
    const SubModelView *  subModel = nullptr;
    const PassView *      pass     = nullptr;
    gfx::Shader *         shader   = nullptr;
    vector<uint>          dynamicOffsets;
    vector<uint>          lights;
>>>>>>> b864e70d
};

class RenderAdditiveLightQueue : public Object {
public:
    explicit RenderAdditiveLightQueue(RenderPipeline *pipeline);
    ~RenderAdditiveLightQueue() override;

    void recordCommandBuffer(gfx::Device *device, gfx::RenderPass *renderPass, gfx::CommandBuffer *cmdBuffer);
    void gatherLightPasses(const scene::Camera *camera, gfx::CommandBuffer *cmdBuffer);
    void destroy();

private:
    static bool cullSphereLight(const scene::SphereLight *light, const scene::Model *model);
    static bool cullSpotLight(const scene::SpotLight *light, const scene::Model *model);

    void                clear();
<<<<<<< HEAD
    void                gatherValidLights(const scene::Camera *camera);
    void                addRenderQueue(const scene::Pass *pass, const scene::SubModel *subModel, const scene::Model *model, uint lightPassIdx);
    void                updateUBOs(const scene::Camera *camera, gfx::CommandBuffer *cmdBuffer);
    void                updateLightDescriptorSet(const scene::Camera *camera, gfx::CommandBuffer *cmdBuffer);
    bool                getLightPassIndex(const scene::Model *model, vector<uint> *lightPassIndices) const;
    void                lightCulling(const scene::Model *model);
    gfx::DescriptorSet *getOrCreateDescriptorSet(const scene::Light *light);

    ForwardPipeline *                 _pipeline = nullptr;
    vector<vector<scene::SubModel *>> _sortedSubModelsArray;
    vector<vector<uint>>              _sortedPSOCIArray;
    vector<scene::Light *>            _validLights;
    vector<uint>                      _lightIndices;
    vector<AdditiveLightPass>         _lightPasses;
    vector<uint>                      _dynamicOffsets;
    vector<float>                     _lightBufferData;
    RenderInstancedQueue *            _instancedQueue       = nullptr;
    RenderBatchedQueue *              _batchedQueue         = nullptr;
    gfx::Buffer *                     _lightBuffer          = nullptr;
    gfx::Buffer *                     _firstLightBufferView = nullptr;
    gfx::Sampler *                    _sampler              = nullptr;

    std::unordered_map<const scene::Light *, gfx::DescriptorSet *> _descriptorSetMap{};
    std::array<float, UBOShadow::COUNT>                            _shadowUBO{};
=======
    void                gatherValidLights(const Camera *camera);
    void                addRenderQueue(const PassView *pass, const SubModelView *subModel, const ModelView *model, uint lightPassIdx);
    void                updateUBOs(const Camera *camera, gfx::CommandBuffer *cmdBuffer);
    void                updateLightDescriptorSet(const Camera *camera, gfx::CommandBuffer *cmdBuffer);
    bool                getLightPassIndex(const ModelView *model, vector<uint> *lightPassIndices) const;
    void                lightCulling(const ModelView *model);

    RenderPipeline *               _pipeline = nullptr;
    vector<vector<SubModelView *>> _sortedSubModelsArray;
    vector<vector<uint>>           _sortedPSOCIArray;
    vector<const Light *>          _validLights;
    vector<uint>                   _lightIndices;
    vector<AdditiveLightPass>      _lightPasses;
    vector<uint>                   _dynamicOffsets;
    vector<float>                  _lightBufferData;
    RenderInstancedQueue *         _instancedQueue       = nullptr;
    RenderBatchedQueue *           _batchedQueue         = nullptr;
    gfx::Buffer *                  _lightBuffer          = nullptr;
    gfx::Buffer *                  _firstLightBufferView = nullptr;

    std::array<float, UBOShadow::COUNT>                     _shadowUBO{};
>>>>>>> b864e70d

    uint  _lightBufferStride       = 0;
    uint  _lightBufferElementCount = 0;
    uint  _lightBufferCount        = 16;
    float _lightMeterScale         = 10000.0F;
    uint  _phaseID                 = 0;
};

} // namespace pipeline
} // namespace cc<|MERGE_RESOLUTION|>--- conflicted
+++ resolved
@@ -43,19 +43,11 @@
 class ForwardPipeline;
 
 struct AdditiveLightPass {
-<<<<<<< HEAD
     const scene::SubModel *      subModel = nullptr;
     const scene::Pass *          pass     = nullptr;
     gfx::Shader *                shader   = nullptr;
     vector<uint>                 dynamicOffsets;
     vector<const scene::Light *> lights;
-=======
-    const SubModelView *  subModel = nullptr;
-    const PassView *      pass     = nullptr;
-    gfx::Shader *         shader   = nullptr;
-    vector<uint>          dynamicOffsets;
-    vector<uint>          lights;
->>>>>>> b864e70d
 };
 
 class RenderAdditiveLightQueue : public Object {
@@ -72,7 +64,6 @@
     static bool cullSpotLight(const scene::SpotLight *light, const scene::Model *model);
 
     void                clear();
-<<<<<<< HEAD
     void                gatherValidLights(const scene::Camera *camera);
     void                addRenderQueue(const scene::Pass *pass, const scene::SubModel *subModel, const scene::Model *model, uint lightPassIdx);
     void                updateUBOs(const scene::Camera *camera, gfx::CommandBuffer *cmdBuffer);
@@ -81,7 +72,7 @@
     void                lightCulling(const scene::Model *model);
     gfx::DescriptorSet *getOrCreateDescriptorSet(const scene::Light *light);
 
-    ForwardPipeline *                 _pipeline = nullptr;
+    RenderPipeline *                  _pipeline = nullptr;
     vector<vector<scene::SubModel *>> _sortedSubModelsArray;
     vector<vector<uint>>              _sortedPSOCIArray;
     vector<scene::Light *>            _validLights;
@@ -93,33 +84,8 @@
     RenderBatchedQueue *              _batchedQueue         = nullptr;
     gfx::Buffer *                     _lightBuffer          = nullptr;
     gfx::Buffer *                     _firstLightBufferView = nullptr;
-    gfx::Sampler *                    _sampler              = nullptr;
 
-    std::unordered_map<const scene::Light *, gfx::DescriptorSet *> _descriptorSetMap{};
     std::array<float, UBOShadow::COUNT>                            _shadowUBO{};
-=======
-    void                gatherValidLights(const Camera *camera);
-    void                addRenderQueue(const PassView *pass, const SubModelView *subModel, const ModelView *model, uint lightPassIdx);
-    void                updateUBOs(const Camera *camera, gfx::CommandBuffer *cmdBuffer);
-    void                updateLightDescriptorSet(const Camera *camera, gfx::CommandBuffer *cmdBuffer);
-    bool                getLightPassIndex(const ModelView *model, vector<uint> *lightPassIndices) const;
-    void                lightCulling(const ModelView *model);
-
-    RenderPipeline *               _pipeline = nullptr;
-    vector<vector<SubModelView *>> _sortedSubModelsArray;
-    vector<vector<uint>>           _sortedPSOCIArray;
-    vector<const Light *>          _validLights;
-    vector<uint>                   _lightIndices;
-    vector<AdditiveLightPass>      _lightPasses;
-    vector<uint>                   _dynamicOffsets;
-    vector<float>                  _lightBufferData;
-    RenderInstancedQueue *         _instancedQueue       = nullptr;
-    RenderBatchedQueue *           _batchedQueue         = nullptr;
-    gfx::Buffer *                  _lightBuffer          = nullptr;
-    gfx::Buffer *                  _firstLightBufferView = nullptr;
-
-    std::array<float, UBOShadow::COUNT>                     _shadowUBO{};
->>>>>>> b864e70d
 
     uint  _lightBufferStride       = 0;
     uint  _lightBufferElementCount = 0;
