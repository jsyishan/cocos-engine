--- conflicted
+++ resolved
@@ -41,11 +41,7 @@
 } // namespace gfx
 namespace pipeline {
 class DefineMap;
-<<<<<<< HEAD
-=======
 class GlobalDSManager;
-struct Camera;
->>>>>>> b864e70d
 
 struct CC_DLL RenderPipelineInfo {
     uint           tag = 0;
