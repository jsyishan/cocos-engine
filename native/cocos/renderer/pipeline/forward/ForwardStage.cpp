--- conflicted
+++ resolved
@@ -163,13 +163,8 @@
         framegraph::Texture::Descriptor colorTexInfo;
         colorTexInfo.format = sceneData->isHDR() ? gfx::Format::RGBA16F : gfx::Format::RGBA8;
         colorTexInfo.usage  = gfx::TextureUsageBit::COLOR_ATTACHMENT;
-<<<<<<< HEAD
-        colorTexInfo.width  = static_cast<uint>(static_cast<float>(pipeline->getWidth()) * shadingScale);
-        colorTexInfo.height = static_cast<uint>(static_cast<float>(pipeline->getHeight()) * shadingScale);
-=======
-        colorTexInfo.width  = static_cast<uint>(camera->window->getWidth() * shadingScale);
-        colorTexInfo.height = static_cast<uint>(camera->window->getHeight() * shadingScale);
->>>>>>> 77097c0d
+        colorTexInfo.width  = static_cast<uint>(static_cast<float>(camera->getWindow()->getWidth()) * shadingScale);
+        colorTexInfo.height = static_cast<uint>(static_cast<float>(camera->getWindow()->getHeight()) * shadingScale);
         if (shadingScale != 1.F) {
             colorTexInfo.usage |= gfx::TextureUsageBit::TRANSFER_SRC;
         }
@@ -178,14 +173,8 @@
         colorAttachmentInfo.usage      = framegraph::RenderTargetAttachment::Usage::COLOR;
         colorAttachmentInfo.clearColor = _clearColors[0];
         colorAttachmentInfo.loadOp     = gfx::LoadOp::CLEAR;
-<<<<<<< HEAD
         auto clearFlags                = static_cast<gfx::ClearFlagBit>(camera->getClearFlag());
-        bool isSwapchain               = !!camera->getWindow()->getSwapchain();
-        if (isSwapchain && !hasFlag(clearFlags, gfx::ClearFlagBit::COLOR)) {
-=======
-        auto clearFlags                = static_cast<gfx::ClearFlagBit>(camera->clearFlag);
         if (!hasFlag(clearFlags, gfx::ClearFlagBit::COLOR)) {
->>>>>>> 77097c0d
             if (hasFlag(clearFlags, static_cast<gfx::ClearFlagBit>(skyboxFlag))) {
                 colorAttachmentInfo.loadOp = gfx::LoadOp::DISCARD;
             } else {
@@ -201,31 +190,18 @@
             gfx::TextureType::TEX2D,
             gfx::TextureUsageBit::DEPTH_STENCIL_ATTACHMENT,
             gfx::Format::DEPTH_STENCIL,
-<<<<<<< HEAD
-            static_cast<uint>(static_cast<float>(pipeline->getWidth()) * shadingScale),
-            static_cast<uint>(static_cast<float>(pipeline->getHeight()) * shadingScale),
-=======
-            static_cast<uint>(camera->window->getWidth() * shadingScale),
-            static_cast<uint>(camera->window->getHeight() * shadingScale),
->>>>>>> 77097c0d
+            static_cast<uint>(static_cast<float>(camera->getWindow()->getWidth()) * shadingScale),
+            static_cast<uint>(static_cast<float>(camera->getWindow()->getHeight()) * shadingScale),
         };
 
         framegraph::RenderTargetAttachment::Descriptor depthAttachmentInfo;
         depthAttachmentInfo.usage         = framegraph::RenderTargetAttachment::Usage::DEPTH_STENCIL;
         depthAttachmentInfo.loadOp        = gfx::LoadOp::CLEAR;
-<<<<<<< HEAD
         depthAttachmentInfo.clearDepth    = camera->getClearDepth();
         depthAttachmentInfo.clearStencil  = camera->getClearStencil();
         depthAttachmentInfo.beginAccesses = {gfx::AccessType::DEPTH_STENCIL_ATTACHMENT_WRITE};
         depthAttachmentInfo.endAccesses   = {gfx::AccessType::DEPTH_STENCIL_ATTACHMENT_WRITE};
-        if (isSwapchain && static_cast<gfx::ClearFlagBit>(clearFlags & gfx::ClearFlagBit::DEPTH_STENCIL) != gfx::ClearFlagBit::DEPTH_STENCIL && (!hasFlag(clearFlags, gfx::ClearFlagBit::DEPTH) || !hasFlag(clearFlags, gfx::ClearFlagBit::STENCIL))) {
-=======
-        depthAttachmentInfo.clearDepth    = camera->clearDepth;
-        depthAttachmentInfo.clearStencil  = camera->clearStencil;
-        depthAttachmentInfo.beginAccesses = {gfx::AccessType::DEPTH_STENCIL_ATTACHMENT_WRITE};
-        depthAttachmentInfo.endAccesses   = {gfx::AccessType::DEPTH_STENCIL_ATTACHMENT_WRITE};
         if (static_cast<gfx::ClearFlagBit>(clearFlags & gfx::ClearFlagBit::DEPTH_STENCIL) != gfx::ClearFlagBit::DEPTH_STENCIL && (!hasFlag(clearFlags, gfx::ClearFlagBit::DEPTH) || !hasFlag(clearFlags, gfx::ClearFlagBit::STENCIL))) {
->>>>>>> 77097c0d
             depthAttachmentInfo.loadOp = gfx::LoadOp::LOAD;
         }
         data.depth = builder.create(RenderPipeline::fgStrHandleOutDepthTexture, depthTexInfo);
