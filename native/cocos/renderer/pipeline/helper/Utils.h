--- conflicted
+++ resolved
@@ -1,4 +1,3 @@
-<<<<<<< HEAD
 /****************************************************************************
  Copyright (c) 2020-2021 Xiamen Yaji Software Co., Ltd.
 
@@ -73,94 +72,4 @@
 void renderProfiler(gfx::RenderPass *renderPass, gfx::CommandBuffer *cmdBuff, scene::Model *profiler, const scene::Camera *camera);
 
 } // namespace pipeline
-} // namespace cc
-=======
-/****************************************************************************
- Copyright (c) 2020-2022 Xiamen Yaji Software Co., Ltd.
-
- http://www.cocos.com
-
- Permission is hereby granted, free of charge, to any person obtaining a copy
- of this software and associated engine source code (the "Software"), a limited,
- worldwide, royalty-free, non-assignable, revocable and non-exclusive license
- to use Cocos Creator solely to develop games on your target platforms. You shall
- not use Cocos Creator software for developing other software or tools that's
- used for developing games. You are not granted to publish, distribute,
- sublicense, and/or sell copies of Cocos Creator.
-
- The software or tools in this License Agreement are licensed, not sold.
- Xiamen Yaji Software Co., Ltd. reserves all rights not expressly granted to you.
-
- THE SOFTWARE IS PROVIDED "AS IS", WITHOUT WARRANTY OF ANY KIND, EXPRESS OR
- IMPLIED, INCLUDING BUT NOT LIMITED TO THE WARRANTIES OF MERCHANTABILITY,
- FITNESS FOR A PARTICULAR PURPOSE AND NONINFRINGEMENT. IN NO EVENT SHALL THE
- AUTHORS OR COPYRIGHT HOLDERS BE LIABLE FOR ANY CLAIM, DAMAGES OR OTHER
- LIABILITY, WHETHER IN AN ACTION OF CONTRACT, TORT OR OTHERWISE, ARISING FROM,
- OUT OF OR IN CONNECTION WITH THE SOFTWARE OR THE USE OR OTHER DEALINGS IN
- THE SOFTWARE.
-****************************************************************************/
-
-#pragma once
-
-#include "../PipelineStateManager.h"
-#include "gfx-base/GFXCommandBuffer.h"
-#include "gfx-base/GFXDef-common.h"
-#include "gfx-base/GFXDef.h"
-#include "gfx-base/GFXSwapchain.h"
-#include "pipeline/Define.h"
-#include "scene/Camera.h"
-#include "scene/Model.h"
-#include "scene/SubModel.h"
-
-namespace cc {
-namespace pipeline {
-
-inline void srgbToLinear(gfx::Color *out, const gfx::Color &gamma) {
-    out->x = gamma.x * gamma.x;
-    out->y = gamma.y * gamma.y;
-    out->z = gamma.z * gamma.z;
-}
-
-inline void linearToSrgb(gfx::Color *out, const gfx::Color &linear) {
-    out->x = std::sqrt(linear.x);
-    out->y = std::sqrt(linear.y);
-    out->z = std::sqrt(linear.z);
-}
-
-extern const scene::Camera *profilerCamera;
-
-inline void decideProfilerCamera(const vector<scene::Camera *> &cameras) {
-    for (int i = static_cast<int>(cameras.size() - 1); i >= 0; --i) {
-        if (cameras[i]->window->swapchain) {
-            profilerCamera = cameras[i];
-            return;
-        }
-    }
-    profilerCamera = nullptr;
-}
-
-inline void renderProfiler(gfx::RenderPass *renderPass, gfx::CommandBuffer *cmdBuff, scene::Model *profiler, const scene::Camera *camera) {
-    if (profiler && profiler->getEnabled() && camera == profilerCamera) {
-        auto *submodel = profiler->getSubModels()[0];
-        auto *pass     = submodel->getPass(0);
-        auto *ia       = submodel->getInputAssembler();
-        auto *pso      = PipelineStateManager::getOrCreatePipelineState(pass, submodel->getShader(0), ia, renderPass);
-
-        gfx::Viewport profilerViewport;
-        gfx::Rect     profilerScissor;
-        profilerViewport.width = profilerScissor.width = camera->window->getWidth();
-        profilerViewport.height = profilerScissor.height = camera->window->getHeight();
-        cmdBuff->setViewport(profilerViewport);
-        cmdBuff->setScissor(profilerScissor);
-
-        cmdBuff->bindPipelineState(pso);
-        cmdBuff->bindDescriptorSet(materialSet, pass->getDescriptorSet());
-        cmdBuff->bindDescriptorSet(localSet, submodel->getDescriptorSet());
-        cmdBuff->bindInputAssembler(ia);
-        cmdBuff->draw(ia);
-    }
-}
-
-} // namespace pipeline
-} // namespace cc
->>>>>>> 77097c0d
+} // namespace cc