--- conflicted
+++ resolved
@@ -46,17 +46,10 @@
 
 Mat4 matShadowViewProj;
 
-<<<<<<< HEAD
 void PipelineUBO::updateGlobalUBOView(const scene::Camera *camera, std::array<float, UBOGlobal::COUNT> *bufferView) {
-    auto *const root          = scene::Root::instance;
-    auto *      device        = gfx::Device::getInstance();
-    auto &      uboGlobalView = *bufferView;
-=======
-void PipelineUBO::updateGlobalUBOView(const RenderPipeline * /*pipeline*/, std::array<float, UBOGlobal::COUNT> *bufferView) {
     const scene::Root *                  root          = scene::Root::instance;
     const gfx::Device *                  device        = gfx::Device::getInstance();
     std::array<float, UBOGlobal::COUNT> &uboGlobalView = *bufferView;
->>>>>>> e9cf6704
 
     const auto shadingWidth  = std::floor(camera->window->getWidth());
     const auto shadingHeight = std::floor(camera->window->getHeight());
@@ -78,7 +71,6 @@
 }
 
 void PipelineUBO::updateCameraUBOView(const RenderPipeline *pipeline, float *output, const scene::Camera *camera) {
-<<<<<<< HEAD
     const auto *const              scene         = camera->scene;
     const scene::DirectionalLight *mainLight     = scene->getMainLight();
     auto *                         sceneData     = pipeline->getPipelineSceneData();
@@ -92,30 +84,11 @@
 
     auto *device = gfx::Device::getInstance();
 
-    const auto shadingWidth  = std::floor(camera->window->getWidth());
-    const auto shadingHeight = std::floor(camera->window->getHeight());
+    const auto shadingWidth  = static_cast<float>(std::floor(camera->window->getWidth()));
+    const auto shadingHeight = static_cast<float>(std::floor(camera->window->getHeight()));
 
     output[UBOCamera::SCREEN_SCALE_OFFSET + 0] = static_cast<float>(camera->width / shadingWidth * shadingScale);
     output[UBOCamera::SCREEN_SCALE_OFFSET + 1] = static_cast<float>(camera->height / shadingHeight * shadingScale);
-=======
-    const scene::RenderScene *            scene         = camera->scene;
-    const scene::DirectionalLight *       mainLight     = scene->getMainLight();
-    const PipelineSceneData *             sceneData     = pipeline->getPipelineSceneData();
-    const scene::PipelineSharedSceneData *sharedData    = sceneData->getSharedData();
-    const float                           fpScale       = sharedData->fpScale;
-    const gfx::DescriptorSet *            descriptorSet = pipeline->getDescriptorSet();
-    const scene::Ambient *                ambient       = sharedData->ambient;
-    const scene::Fog *                    fog           = sharedData->fog;
-    const bool                            isHDR         = sharedData->isHDR;
-    const float                           shadingScale  = sharedData->shadingScale;
-    const gfx::Device *                   device        = gfx::Device::getInstance();
-
-    const auto shadingWidth  = static_cast<float>(std::floor(device->getWidth()));
-    const auto shadingHeight = static_cast<float>(std::floor(device->getHeight()));
-
-    output[UBOCamera::SCREEN_SCALE_OFFSET + 0] = static_cast<float>(camera->width) / shadingWidth * shadingScale;
-    output[UBOCamera::SCREEN_SCALE_OFFSET + 1] = static_cast<float>(camera->height) / shadingHeight * shadingScale;
->>>>>>> e9cf6704
     output[UBOCamera::SCREEN_SCALE_OFFSET + 2] = 1.0F / output[UBOCamera::SCREEN_SCALE_OFFSET];
     output[UBOCamera::SCREEN_SCALE_OFFSET + 3] = 1.0F / output[UBOCamera::SCREEN_SCALE_OFFSET + 1];
 
