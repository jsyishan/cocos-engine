--- conflicted
+++ resolved
@@ -70,11 +70,7 @@
 
     lightCollecting(camera, &_validLights);
 
-<<<<<<< HEAD
-    if (sceneData->getDirShadowObjects().empty()) {
-=======
     if (sceneData->getShadowObjects().empty() && sceneData->getRenderObjects().empty()) {
->>>>>>> c5aef246
         clearShadowMap(camera);
         return;
     }
@@ -260,9 +256,6 @@
 
     RenderFlow::destroy();
 }
-<<<<<<< HEAD
-=======
-
->>>>>>> c5aef246
+
 } // namespace pipeline
 } // namespace cc