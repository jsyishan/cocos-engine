/****************************************************************************
 Copyright (c) 2020-2021 Xiamen Yaji Software Co., Ltd.

 http://www.cocos.com

 Permission is hereby granted, free of charge, to any person obtaining a copy
 of this software and associated engine source code (the "Software"), a limited,
 worldwide, royalty-free, non-assignable, revocable and non-exclusive license
 to use Cocos Creator solely to develop games on your target platforms. You shall
 not use Cocos Creator software for developing other software or tools that's
 used for developing games. You are not granted to publish, distribute,
 sublicense, and/or sell copies of Cocos Creator.

 The software or tools in this License Agreement are licensed, not sold.
 Xiamen Yaji Software Co., Ltd. reserves all rights not expressly granted to you.

 THE SOFTWARE IS PROVIDED "AS IS", WITHOUT WARRANTY OF ANY KIND, EXPRESS OR
 IMPLIED, INCLUDING BUT NOT LIMITED TO THE WARRANTIES OF MERCHANTABILITY,
 FITNESS FOR A PARTICULAR PURPOSE AND NONINFRINGEMENT. IN NO EVENT SHALL THE
 AUTHORS OR COPYRIGHT HOLDERS BE LIABLE FOR ANY CLAIM, DAMAGES OR OTHER
 LIABILITY, WHETHER IN AN ACTION OF CONTRACT, TORT OR OTHERWISE, ARISING FROM,
 OUT OF OR IN CONNECTION WITH THE SOFTWARE OR THE USE OR OTHER DEALINGS IN
 THE SOFTWARE.
****************************************************************************/

#include "InstancedBuffer.h"
#include "gfx-base/GFXBuffer.h"
#include "gfx-base/GFXCommandBuffer.h"
#include "gfx-base/GFXDescriptorSet.h"
#include "gfx-base/GFXDevice.h"
#include "gfx-base/GFXInputAssembler.h"
#include "helper/SharedMemory.h"

namespace cc {
namespace pipeline {
map<uint, map<uint, InstancedBuffer *>> InstancedBuffer::_buffers;
InstancedBuffer *                       InstancedBuffer::get(uint pass) {
    return InstancedBuffer::get(pass, 0);
}
InstancedBuffer *InstancedBuffer::get(uint pass, uint extraKey) {
    auto &record = _buffers[pass];
    auto &buffer = record[extraKey];
    if (buffer == nullptr) buffer = CC_NEW(InstancedBuffer(GET_PASS(pass)));

    return buffer;
}

InstancedBuffer::InstancedBuffer(const PassView *pass)
: _pass(pass),
  _device(gfx::Device::getInstance()) {
}

InstancedBuffer::~InstancedBuffer() {
}

void InstancedBuffer::destroy() {
    for (auto &instance : _instances) {
        instance.vb->destroy();
        instance.ia->destroy();
        CC_FREE(instance.data);
    }
    _instances.clear();
}

void InstancedBuffer::merge(const ModelView *model, const SubModelView *subModel, uint passIdx) {
<<<<<<< HEAD
    uint       stride          = 0;
    const auto instancedBuffer = model->getInstancedBuffer(&stride);

    if (!stride) return; // we assume per-instance attributes are always present
    auto sourceIA      = subModel->getInputAssembler();
    auto lightingMap   = subModel->getDescriptorSet()->getTexture(LIGHTMAP_TEXTURE::BINDING);
    auto shader        = subModel->getShader(passIdx);
=======
    merge(model, subModel, passIdx, nullptr);
}

void InstancedBuffer::merge(const ModelView *model, const SubModelView *subModel, uint passIdx, gfx::Shader *shaderImplant) {
    uint stride = 0;
    const auto instancedBuffer = model->getInstancedBuffer(&stride);

    if (!stride) return; // we assume per-instance attributes are always present
    auto sourceIA = subModel->getInputAssembler();
    auto lightingMap = subModel->getDescriptorSet()->getTexture(LIGHTMAP_TEXTURE::BINDING);
    auto shader = shaderImplant;
    if (!shader) { shader = subModel->getShader(passIdx); }
>>>>>>> 49aa21c5
    auto descriptorSet = subModel->getDescriptorSet();
    for (int i = 0; i < _instances.size(); i++) {
        auto &instance = _instances[i];
        if (instance.ia->getIndexBuffer() != sourceIA->getIndexBuffer() || instance.count >= MAX_CAPACITY) {
            continue;
        }

        // check same binding
        if (instance.lightingMap != lightingMap) {
            continue;
        }

        if (instance.stride != stride) {
            return;
        }
        if (instance.count >= instance.capacity) { // resize buffers
            instance.capacity <<= 1;
            const auto newSize = instance.stride * instance.capacity;
            const auto oldData = instance.data;
            instance.data      = (uint8_t *)CC_MALLOC(newSize);
            memcpy(instance.data, oldData, instance.vb->getSize());
            instance.vb->resize(newSize);
            CC_FREE(oldData);
        }
        if (instance.shader != shader) {
            instance.shader = shader;
        }
        if (instance.descriptorSet != descriptorSet) {
            instance.descriptorSet = descriptorSet;
        }
        memcpy(instance.data + instance.stride * instance.count++, instancedBuffer, stride);
        _hasPendingModels = true;
        return;
    }

    // Create a new instance
    auto newSize = stride * INITIAL_CAPACITY;
    auto vb      = _device->createBuffer({
        gfx::BufferUsageBit::VERTEX | gfx::BufferUsageBit::TRANSFER_DST,
        gfx::MemoryUsageBit::HOST | gfx::MemoryUsageBit::DEVICE,
        static_cast<uint>(newSize),
        static_cast<uint>(stride),
    });

    auto vertexBuffers = sourceIA->getVertexBuffers();
    auto attributes    = sourceIA->getAttributes();
    auto indexBuffer   = sourceIA->getIndexBuffer();

    const auto attributesID = model->getInstancedAttributeID();
    const auto lenght       = attributesID[0];
    for (auto i = 1; i <= lenght; i++) {
        const auto     attribute = model->getInstancedAttribute(attributesID[i]);
        gfx::Attribute newAttr   = {attribute->name, attribute->format, attribute->isNormalized, static_cast<uint>(vertexBuffers.size()), true, attribute->location};
        attributes.emplace_back(std::move(newAttr));
    }

    uint8_t *data = (uint8_t *)CC_MALLOC(newSize);
    memcpy(data, instancedBuffer, stride);
    vertexBuffers.emplace_back(vb);
    gfx::InputAssemblerInfo iaInfo = {attributes, vertexBuffers, indexBuffer};
    auto                    ia     = _device->createInputAssembler(iaInfo);
    InstancedItem           item   = {1, INITIAL_CAPACITY, vb, data, ia, stride, shader, descriptorSet, lightingMap};
    _instances.emplace_back(std::move(item));
    _hasPendingModels = true;
}

void InstancedBuffer::uploadBuffers(gfx::CommandBuffer *cmdBuff) {
    for (auto &instance : _instances) {
        if (!instance.count) continue;

        cmdBuff->updateBuffer(instance.vb, instance.data, instance.vb->getSize());
        instance.ia->setInstanceCount(instance.count);
    }
}

void InstancedBuffer::clear() {
    for (auto &instance : _instances) {
        instance.count = 0;
    }
    _hasPendingModels = false;
}

void InstancedBuffer::setDynamicOffset(uint idx, uint value) {
    if (_dynamicOffsets.size() <= idx) _dynamicOffsets.resize(idx + 1);
    _dynamicOffsets[idx] = value;
}
} // namespace pipeline
} // namespace cc<|MERGE_RESOLUTION|>--- conflicted
+++ resolved
@@ -63,7 +63,6 @@
 }
 
 void InstancedBuffer::merge(const ModelView *model, const SubModelView *subModel, uint passIdx) {
-<<<<<<< HEAD
     uint       stride          = 0;
     const auto instancedBuffer = model->getInstancedBuffer(&stride);
 
@@ -71,20 +70,8 @@
     auto sourceIA      = subModel->getInputAssembler();
     auto lightingMap   = subModel->getDescriptorSet()->getTexture(LIGHTMAP_TEXTURE::BINDING);
     auto shader        = subModel->getShader(passIdx);
-=======
-    merge(model, subModel, passIdx, nullptr);
-}
+    if (!shader) { shader = subModel->getShader(passIdx); }
 
-void InstancedBuffer::merge(const ModelView *model, const SubModelView *subModel, uint passIdx, gfx::Shader *shaderImplant) {
-    uint stride = 0;
-    const auto instancedBuffer = model->getInstancedBuffer(&stride);
-
-    if (!stride) return; // we assume per-instance attributes are always present
-    auto sourceIA = subModel->getInputAssembler();
-    auto lightingMap = subModel->getDescriptorSet()->getTexture(LIGHTMAP_TEXTURE::BINDING);
-    auto shader = shaderImplant;
-    if (!shader) { shader = subModel->getShader(passIdx); }
->>>>>>> 49aa21c5
     auto descriptorSet = subModel->getDescriptorSet();
     for (int i = 0; i < _instances.size(); i++) {
         auto &instance = _instances[i];
