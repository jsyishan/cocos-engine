/****************************************************************************
 Copyright (c) 2020-2023 Xiamen Yaji Software Co., Ltd.

 http://www.cocos.com

 Permission is hereby granted, free of charge, to any person obtaining a copy
 of this software and associated documentation files (the "Software"), to deal
 in the Software without restriction, including without limitation the rights to
 use, copy, modify, merge, publish, distribute, sublicense, and/or sell copies
 of the Software, and to permit persons to whom the Software is furnished to do so,
 subject to the following conditions:

 The above copyright notice and this permission notice shall be included in
 all copies or substantial portions of the Software.

 THE SOFTWARE IS PROVIDED "AS IS", WITHOUT WARRANTY OF ANY KIND, EXPRESS OR
 IMPLIED, INCLUDING BUT NOT LIMITED TO THE WARRANTIES OF MERCHANTABILITY,
 FITNESS FOR A PARTICULAR PURPOSE AND NONINFRINGEMENT. IN NO EVENT SHALL THE
 AUTHORS OR COPYRIGHT HOLDERS BE LIABLE FOR ANY CLAIM, DAMAGES OR OTHER
 LIABILITY, WHETHER IN AN ACTION OF CONTRACT, TORT OR OTHERWISE, ARISING FROM,
 OUT OF OR IN CONNECTION WITH THE SOFTWARE OR THE USE OR OTHER DEALINGS IN
 THE SOFTWARE.
****************************************************************************/

#include "TextureValidator.h"
#include "DeviceValidator.h"
#include "SwapchainValidator.h"
#include "ValidationUtils.h"
#include "gfx-base/GFXDef-common.h"

namespace cc {
namespace gfx {

namespace {
struct EnumHasher final {
    template <typename T, typename Enable = std::enable_if_t<std::is_enum<T>::value>>
    size_t operator()(const T &v) const {
        return static_cast<size_t>(v);
    }
};

ccstd::unordered_map<Format, Feature, EnumHasher> featureCheckMap{};
} // namespace

TextureValidator::TextureValidator(Texture *actor)
: Agent<Texture>(actor) {
    _typedID = actor->getTypedID();
}

TextureValidator::~TextureValidator() {
    DeviceResourceTracker<Texture>::erase(this);
    if (_ownTheActor) CC_SAFE_DELETE(_actor);
}

void TextureValidator::doInit(const TextureInfo &info) {
    CC_ASSERT(!isInited());
    _inited = true;

    CC_ASSERT(info.width && info.height && info.depth);

    FormatFeature ff = FormatFeature::NONE;
    if (hasAnyFlags(info.usage, TextureUsageBit::COLOR_ATTACHMENT | TextureUsageBit::DEPTH_STENCIL_ATTACHMENT)) ff |= FormatFeature::RENDER_TARGET;
    if (hasAnyFlags(info.usage, TextureUsageBit::SAMPLED)) ff |= FormatFeature::SAMPLED_TEXTURE;
    if (hasAnyFlags(info.usage, TextureUsageBit::STORAGE)) ff |= FormatFeature::STORAGE_TEXTURE;
    if (ff != FormatFeature::NONE) {
        CC_ASSERT(hasAllFlags(DeviceValidator::getInstance()->getFormatFeatures(info.format), ff));
    }

    switch (info.type) {
        case TextureType::TEX2D: {
            if (std::max(info.width, info.height) > DeviceValidator::getInstance()->getCapabilities().maxTextureSize) {
                CC_ABORT();
            }
            break;
        }
        case TextureType::TEX1D_ARRAY: {
<<<<<<< HEAD
            if (std::min(info.width, info.height) > 1 || std::max(info.width, info.height) > DeviceValidator::getInstance()->getCapabilities().maxTextureSize
                || info.layerCount > DeviceValidator::getInstance()->getCapabilities().maxArrayTextureLayers) {
=======
            if (std::min(info.width, info.height) > 1 || std::max(info.width, info.height) > DeviceValidator::getInstance()->getCapabilities().maxTextureSize || info.layerCount > DeviceValidator::getInstance()->getCapabilities().maxArrayTextureLayers) {
>>>>>>> 73d80047
                CC_ABORT();
            }
            break;
        }
        case TextureType::TEX2D_ARRAY: {
<<<<<<< HEAD
            if (std::max(info.width, info.height) > DeviceValidator::getInstance()->getCapabilities().maxTextureSize
                || info.layerCount > DeviceValidator::getInstance()->getCapabilities().maxArrayTextureLayers) {
=======
            if (std::max(info.width, info.height) > DeviceValidator::getInstance()->getCapabilities().maxTextureSize || info.layerCount > DeviceValidator::getInstance()->getCapabilities().maxArrayTextureLayers) {
>>>>>>> 73d80047
                CC_ABORT();
            }
            break;
        }
        case TextureType::CUBE: {
            if (std::max(info.width, info.height) > DeviceValidator::getInstance()->getCapabilities().maxCubeMapTextureSize || info.layerCount != 6) {
                CC_ABORT();
            }
            break;
        }
        case TextureType::TEX3D: {
            if (std::max(std::max(info.width, info.height), info.depth) > DeviceValidator::getInstance()->getCapabilities().maxCubeMapTextureSize) {
                CC_ABORT();
            }
            break;
        }
        default: {
            CC_ABORT();
            break;
        }
    }

    if (hasFlag(info.flags, TextureFlagBit::GEN_MIPMAP)) {
        CC_ASSERT(info.levelCount > 1);

        bool isCompressed = GFX_FORMAT_INFOS[static_cast<int>(info.format)].isCompressed;
        CC_ASSERT(!isCompressed);
    }

    /////////// execute ///////////

    _actor->initialize(info);
}

void TextureValidator::doInit(const TextureViewInfo &info) {
    CC_ASSERT(!isInited());
    _inited = true;
    _isTextureView = true;
    CC_ASSERT(info.texture && static_cast<TextureValidator *>(info.texture)->isInited());

    /////////// execute ///////////

    TextureViewInfo actorInfo = info;
    actorInfo.texture = static_cast<TextureValidator *>(info.texture)->getActor();

    _actor->initialize(actorInfo);
}

void TextureValidator::doInit(const SwapchainTextureInfo &info) {
    CC_ASSERT(!isInited());
    _inited = true;
    CC_UNUSED_PARAM(info); // workaround tidy issue
    CC_ASSERT(info.swapchain && static_cast<SwapchainValidator *>(info.swapchain)->isInited());

    // the actor is already initialized
}

void TextureValidator::doDestroy() {
    CC_ASSERT(isInited());
    _inited = false;

    /////////// execute ///////////

    _actor->destroy();
}

void TextureValidator::doResize(uint32_t width, uint32_t height, uint32_t /*size*/) {
    CC_ASSERT(isInited());

    // Cannot resize texture views.
    CC_ASSERT(!_isTextureView);

    /////////// execute ///////////

    _actor->resize(width, height);
}

void TextureValidator::sanityCheck() {
    CC_ASSERT(isInited());

    uint64_t cur = DeviceValidator::getInstance()->currentFrame();

    // FIXME: minggo: as current implementation need to update some textures more than once, so disable it.
    // Should enable it when it is fixed.
    // if (cur == _lastUpdateFrame) {
    //     CC_LOG_WARNING(utils::getStacktraceJS().c_str());
    //     CC_LOG_WARNING("performance warning: texture updated more than once per frame");
    // }

    _lastUpdateFrame = cur;
}

} // namespace gfx
} // namespace cc<|MERGE_RESOLUTION|>--- conflicted
+++ resolved
@@ -74,23 +74,13 @@
             break;
         }
         case TextureType::TEX1D_ARRAY: {
-<<<<<<< HEAD
-            if (std::min(info.width, info.height) > 1 || std::max(info.width, info.height) > DeviceValidator::getInstance()->getCapabilities().maxTextureSize
-                || info.layerCount > DeviceValidator::getInstance()->getCapabilities().maxArrayTextureLayers) {
-=======
             if (std::min(info.width, info.height) > 1 || std::max(info.width, info.height) > DeviceValidator::getInstance()->getCapabilities().maxTextureSize || info.layerCount > DeviceValidator::getInstance()->getCapabilities().maxArrayTextureLayers) {
->>>>>>> 73d80047
                 CC_ABORT();
             }
             break;
         }
         case TextureType::TEX2D_ARRAY: {
-<<<<<<< HEAD
-            if (std::max(info.width, info.height) > DeviceValidator::getInstance()->getCapabilities().maxTextureSize
-                || info.layerCount > DeviceValidator::getInstance()->getCapabilities().maxArrayTextureLayers) {
-=======
             if (std::max(info.width, info.height) > DeviceValidator::getInstance()->getCapabilities().maxTextureSize || info.layerCount > DeviceValidator::getInstance()->getCapabilities().maxArrayTextureLayers) {
->>>>>>> 73d80047
                 CC_ABORT();
             }
             break;
