--- conflicted
+++ resolved
@@ -46,11 +46,7 @@
             VkResult err = x;                                          \
             if (err) {                                                 \
                 CC_LOG_ERROR("%s returned Vulkan error: %d", #x, err); \
-<<<<<<< HEAD
-                CC_ABORT();                                      \
-=======
                 CC_ABORT();                                            \
->>>>>>> 73d80047
             }                                                          \
         } while (0)
 
