/****************************************************************************
 Copyright (c) 2019-2021 Xiamen Yaji Software Co., Ltd.

 http://www.cocos.com

 Permission is hereby granted, free of charge, to any person obtaining a copy
 of this software and associated engine source code (the "Software"), a limited,
 worldwide, royalty-free, non-assignable, revocable and non-exclusive license
 to use Cocos Creator solely to develop games on your target platforms. You shall
 not use Cocos Creator software for developing other software or tools that's
 used for developing games. You are not granted to publish, distribute,
 sublicense, and/or sell copies of Cocos Creator.

 The software or tools in this License Agreement are licensed, not sold.
 Xiamen Yaji Software Co., Ltd. reserves all rights not expressly granted to you.

 THE SOFTWARE IS PROVIDED "AS IS", WITHOUT WARRANTY OF ANY KIND, EXPRESS OR
 IMPLIED, INCLUDING BUT NOT LIMITED TO THE WARRANTIES OF MERCHANTABILITY,
 FITNESS FOR A PARTICULAR PURPOSE AND NONINFRINGEMENT. IN NO EVENT SHALL THE
 AUTHORS OR COPYRIGHT HOLDERS BE LIABLE FOR ANY CLAIM, DAMAGES OR OTHER
 LIABILITY, WHETHER IN AN ACTION OF CONTRACT, TORT OR OTHERWISE, ARISING FROM,
 OUT OF OR IN CONNECTION WITH THE SOFTWARE OR THE USE OR OTHER DEALINGS IN
 THE SOFTWARE.
****************************************************************************/

#include "GLES2Std.h"

#include "GLES2Context.h"
#include "GLES2Device.h"
#include "GLES2GPUObjects.h"

#if (CC_PLATFORM == CC_PLATFORM_ANDROID)
    #include "android/native_window.h"
    #include "cocos/bindings/event/CustomEventTypes.h"
    #include "cocos/bindings/event/EventDispatcher.h"
#endif

#define FORCE_DISABLE_VALIDATION 1

namespace cc {
namespace gfx {

#if CC_DEBUG > 0 && defined(GL_DEBUG_SOURCE_API_KHR)

void GL_APIENTRY GLES2EGLDebugProc(GLenum source,
                                   GLenum type, GLuint id,
                                   GLenum severity, GLsizei length,
                                   const GLchar *message,
                                   const void *  userParam) {
    String sourceDesc;
    switch (source) {
        case GL_DEBUG_SOURCE_API_KHR: sourceDesc = "API"; break;
        case GL_DEBUG_SOURCE_SHADER_COMPILER_KHR: sourceDesc = "SHADER_COMPILER"; break;
        case GL_DEBUG_SOURCE_WINDOW_SYSTEM_KHR: sourceDesc = "WINDOW_SYSTEM"; break;
        case GL_DEBUG_SOURCE_THIRD_PARTY_KHR: sourceDesc = "THIRD_PARTY"; break;
        case GL_DEBUG_SOURCE_APPLICATION_KHR: sourceDesc = "APPLICATION"; break;
        default: sourceDesc = "OTHER"; break;
    }

    String typeDesc;
    switch (type) {
        case GL_DEBUG_TYPE_ERROR_KHR: typeDesc = "ERROR"; break;
        case GL_DEBUG_TYPE_DEPRECATED_BEHAVIOR_KHR: typeDesc = "PEPRECATED_BEHAVIOR"; break;
        case GL_DEBUG_TYPE_UNDEFINED_BEHAVIOR_KHR: typeDesc = "UNDEFINED_BEHAVIOR"; break;
        case GL_DEBUG_TYPE_PERFORMANCE_KHR: typeDesc = "PERFORMANCE"; break;
        case GL_DEBUG_TYPE_PORTABILITY_KHR: typeDesc = "PORTABILITY"; break;
        case GL_DEBUG_TYPE_MARKER_KHR: typeDesc = "MARKER"; break;
        case GL_DEBUG_TYPE_PUSH_GROUP_KHR: typeDesc = "PUSH_GROUP"; break;
        case GL_DEBUG_TYPE_POP_GROUP_KHR: typeDesc = "POP_GROUP"; break;
        default: typeDesc = "OTHER"; break;
    }

    String severityDesc;
    switch (severity) {
        case GL_DEBUG_SEVERITY_HIGH_KHR: severityDesc = "HIGH"; break;
        case GL_DEBUG_SEVERITY_MEDIUM_KHR: severityDesc = "MEDIUM"; break;
        case GL_DEBUG_SEVERITY_LOW_KHR: severityDesc = "LOW"; break;
        default: severityDesc = "NOTIFICATION"; break;
    }

    String msg = StringUtil::format("source: %s, type: %s, severity: %s, message: %s",
                                    sourceDesc.c_str(), typeDesc.c_str(), severityDesc.c_str(),
                                    message);

    if (severity == GL_DEBUG_SEVERITY_HIGH_KHR) {
        CC_LOG_WARNING(msg.c_str());
    } else {
        CC_LOG_DEBUG(msg.c_str());
    }
}

#endif

GLES2Context::GLES2Context() = default;

GLES2Context::~GLES2Context() = default;

#if (CC_PLATFORM == CC_PLATFORM_WINDOWS || CC_PLATFORM == CC_PLATFORM_ANDROID || CC_PLATFORM == CC_PLATFORM_MAC_OSX)

bool GLES2Context::doInit(const ContextInfo &info) {
    _vsyncMode    = info.vsyncMode;
    _windowHandle = info.windowHandle;

    //////////////////////////////////////////////////////////////////////////

    if (!info.sharedCtx) {
        if (!gles2wInit()) {
            return false;
        }

        _isPrimaryContex = true;
        _windowHandle    = info.windowHandle;

    #if (CC_PLATFORM == CC_PLATFORM_WINDOWS)
        _nativeDisplay = GetDC(reinterpret_cast<HWND>(_windowHandle));
        if (!_nativeDisplay) {
            return false;
        }

        EGL_CHECK(_eglDisplay = eglGetDisplay(_nativeDisplay));
        if (_eglDisplay == EGL_NO_DISPLAY) {
            EGL_CHECK(_eglDisplay = eglGetDisplay(EGL_DEFAULT_DISPLAY));
        }
    #else
        EGL_CHECK(_eglDisplay = eglGetDisplay(EGL_DEFAULT_DISPLAY));
    #endif

        // If a display still couldn't be obtained, return an error.
        if (_eglDisplay == EGL_NO_DISPLAY) {
            CC_LOG_ERROR("eglGetDisplay() - FAILED.");
            return false;
        }

        EGLint major = 0;
        EGLint minor = 0;
        if (eglInitialize(_eglDisplay, &major, &minor) != EGL_TRUE) {
            CC_LOG_ERROR("Couldn't initialize EGLDisplay.");
            return false;
        }

        //    Make OpenGL ES the current API.
        //    EGL needs a way to know that any subsequent EGL calls are going to be affecting OpenGL ES,
        //    rather than any other API (such as OpenVG).
        EGL_CHECK(eglBindAPI(EGL_OPENGL_ES_API));

        _colorFmt        = Format::RGBA8;
        _depthStencilFmt = Format::D24S8;

        bool   msaaEnabled = info.msaaEnabled;
        EGLint redSize{8};
        EGLint greenSize{8};
        EGLint blueSize{8};
        EGLint alphaSize{8};
        EGLint depthSize{24};
        EGLint stencilSize{8};
        EGLint sampleBufferSize{msaaEnabled ? EGL_DONT_CARE : 0};
        EGLint sampleSize{msaaEnabled ? EGL_DONT_CARE : 0};

        EGLint defaultAttribs[] = {
            EGL_SURFACE_TYPE, EGL_WINDOW_BIT | EGL_PBUFFER_BIT,
            EGL_RENDERABLE_TYPE, EGL_OPENGL_ES2_BIT,
            // EGL_BUFFER_SIZE, colorBuffSize,
            EGL_BLUE_SIZE, blueSize,
            EGL_GREEN_SIZE, greenSize,
            EGL_RED_SIZE, redSize,
            EGL_ALPHA_SIZE, alphaSize,
            EGL_DEPTH_SIZE, depthSize,
            EGL_STENCIL_SIZE, stencilSize,
            EGL_SAMPLE_BUFFERS, sampleBufferSize,
            EGL_SAMPLES, sampleSize,
            EGL_NONE};

        int numConfig = 0;

        EGLConfig cfgs[128];

        eglGetConfigs(_eglDisplay, cfgs, 128, &numConfig);
        if (eglChooseConfig(_eglDisplay, defaultAttribs, nullptr, 0, &numConfig)) {
            _vecEGLConfig.resize(numConfig);
        } else {
            CC_LOG_ERROR("Query configuration failed.");
            return false;
        }

        int count = numConfig;
        if (eglChooseConfig(_eglDisplay, defaultAttribs, _vecEGLConfig.data(), count, &numConfig) == EGL_FALSE || !numConfig) {
            CC_LOG_ERROR("eglChooseConfig configuration failed.");
            return false;
        }

<<<<<<< HEAD
        EGLint        depth{0};
        EGLint        stencil{0};
        const uint8_t attrNums             = 8;
        int           params[attrNums]     = {0};
        bool          matched              = false;
        const bool    performancePreferred = info.performance == Performance::HIGH_QUALITY;
        uint64_t      lastScore            = performancePreferred ? std::numeric_limits<uint64_t>::min() : std::numeric_limits<uint64_t>::max();
=======
        EGLint depth{0};
        EGLint stencil{0};
>>>>>>> 001454d8

        for (int i = 0; i < numConfig; i++) {
            int depthValue{0};
            eglGetConfigAttrib(_eglDisplay, _vecEGLConfig[i], EGL_RED_SIZE, &params[0]);
            eglGetConfigAttrib(_eglDisplay, _vecEGLConfig[i], EGL_GREEN_SIZE, &params[1]);
            eglGetConfigAttrib(_eglDisplay, _vecEGLConfig[i], EGL_BLUE_SIZE, &params[2]);
            eglGetConfigAttrib(_eglDisplay, _vecEGLConfig[i], EGL_ALPHA_SIZE, &params[3]);
            eglGetConfigAttrib(_eglDisplay, _vecEGLConfig[i], EGL_DEPTH_SIZE, &params[4]);
            eglGetConfigAttrib(_eglDisplay, _vecEGLConfig[i], EGL_STENCIL_SIZE, &params[5]);
            eglGetConfigAttrib(_eglDisplay, _vecEGLConfig[i], EGL_SAMPLE_BUFFERS, &params[6]);
            eglGetConfigAttrib(_eglDisplay, _vecEGLConfig[i], EGL_SAMPLES, &params[7]);
            eglGetConfigAttrib(_eglDisplay, _vecEGLConfig[i], EGL_DEPTH_ENCODING_NV, &depthValue);

            int bNonLinearDepth = (depthValue == EGL_DEPTH_ENCODING_NONLINEAR_NV) ? 1 : 0;

            /*------------------------------------------ANGLE's priority-----------------------------------------------*/
            // Favor EGLConfigLists by RGB, then Depth, then Non-linear Depth, then Stencil, then Alpha
            uint64_t currScore{0};
            currScore |= (static_cast<uint64_t>(std::min(std::max(params[6], 0), 15))) << 29;
            currScore |= (static_cast<uint64_t>(std::min(std::max(params[7], 0), 31))) << 24;
            currScore |= std::min(std::abs(params[0] - redSize) +
                                      std::abs(params[1] - greenSize) +
                                      std::abs(params[2] - blueSize),
                                  127)
                         << 17;
            currScore |= std::min(std::abs(params[4] - depthSize), 63) << 11;
            currScore |= std::min(std::abs(1 - bNonLinearDepth), 1) << 10;
            currScore |= std::min(std::abs(params[5] - stencilSize), 31) << 6;
            currScore |= std::min(std::abs(params[3] - alphaSize), 31) << 0;
            /*------------------------------------------ANGLE's priority-----------------------------------------------*/

            // if msaaEnabled, sampleBuffers and sampleCount should be greater than 0, until iterate to the last one(can't find).
            bool msaaLimit = (msaaEnabled ? (params[6] > 0 && params[7] > 0) : (params[6] == 0 && params[7] == 0));
            // performancePreferred ? [>=] : [<] , egl configurations store in "ascending order"
            bool filter = (currScore < lastScore) ^ performancePreferred;
            if ((filter && msaaLimit) || (!matched && i == numConfig - 1)) {
                _eglConfig     = _vecEGLConfig[i];
                depth          = params[4];
                stencil        = params[5];
                _sampleBuffers = static_cast<uint8_t>(params[6]);
                _sampleCount   = static_cast<uint8_t>(params[7]);
                lastScore      = currScore;
                matched        = true;
            }
        }

        //    Find a suitable EGLConfig
        //    eglChooseConfig is provided by EGL to provide an easy way to select an appropriate configuration. It takes in the capabilities
        //    specified in the attribute list, and returns a list of available configurations that match or exceed the capabilities requested.
        //    Details of all the possible attributes and how they are selected for by this function are available in the EGL reference pages here:
        //    http://www.khronos.org/registry/egl/sdk/docs/man/xhtml/eglChooseConfig.html
        //    It is also possible to simply get the entire list of configurations and use a custom algorithm to choose a suitable one, as many
        //    advanced applications choose to do. For this application however, taking the first EGLConfig that the function returns suits
        //    its needs perfectly, so we limit it to returning a single EGLConfig.

        CC_LOG_INFO("Setup EGLConfig: depth [%d] stencil [%d] sampleBuffer [%d] sampleCount [%d]", depth, stencil, _sampleBuffers, _sampleCount);

        if (depth == 16 && stencil == 0) {
            _depthStencilFmt = Format::D16;
        } else if (depth == 16 && stencil == 8) {
            _depthStencilFmt = Format::D16S8;
        } else if (depth == 24 && stencil == 0) {
            _depthStencilFmt = Format::D24;
        } else if (depth == 24 && stencil == 8) {
            _depthStencilFmt = Format::D24S8;
        } else if (depth == 32 && stencil == 0) {
            _depthStencilFmt = Format::D32F;
        } else if (depth == 32 && stencil == 8) {
            _depthStencilFmt = Format::D32F_S8;
        } else {
            CC_LOG_ERROR("Unknown depth stencil format.");
            return false;
        }

        CC_LOG_INFO("Chosen EGLConfig: color [%s], depth stencil [%s].",
                    GFX_FORMAT_INFOS[static_cast<uint>(_colorFmt)].name.c_str(),
                    GFX_FORMAT_INFOS[static_cast<uint>(_depthStencilFmt)].name.c_str());

        /**
         * EGL_NATIVE_VISUAL_ID is an attribute of the EGLConfig that is
         * guaranteed to be accepted by ANativeWindow_setBuffersGeometry().
         * As soon as we picked a EGLConfig, we can safely reconfigure the
         * ANativeWindow buffers to match, using EGL_NATIVE_VISUAL_ID.
         */

    #if (CC_PLATFORM == CC_PLATFORM_ANDROID)
        EGLint nFmt;
        if (eglGetConfigAttrib(_eglDisplay, _eglConfig, EGL_NATIVE_VISUAL_ID, &nFmt) == EGL_FALSE) {
            CC_LOG_ERROR("Getting configuration attributes failed.");
            return false;
        }

        auto width  = static_cast<int32_t>(GLES2Device::getInstance()->getWidth());
        auto height = static_cast<int32_t>(GLES2Device::getInstance()->getHeight());
        ANativeWindow_setBuffersGeometry(reinterpret_cast<ANativeWindow *>(_windowHandle), width, height, nFmt); //NOLINT
    #endif

        //NOLINTNEXTLINE
        EGL_CHECK(_eglSurface = eglCreateWindowSurface(_eglDisplay, _eglConfig, reinterpret_cast<EGLNativeWindowType>(_windowHandle), nullptr));
        if (_eglSurface == EGL_NO_SURFACE) {
            CC_LOG_ERROR("Window surface created failed.");
            return false;
        }

        //String eglVendor = eglQueryString(_eglDisplay, EGL_VENDOR);
        //String eglVersion = eglQueryString(_eglDisplay, EGL_VERSION);

        EGL_CHECK(_extensions = StringUtil::split(eglQueryString(_eglDisplay, EGL_EXTENSIONS), " "));

        _majorVersion = 2;
        _minorVersion = 0;
        EGLint ctxAttribs[32];
        uint   n = 0;

        bool hasKHRCreateCtx = checkExtension(CC_TOSTR(EGL_KHR_create_context));
        if (hasKHRCreateCtx) {
    #if CC_DEBUG > 0 && !FORCE_DISABLE_VALIDATION
            ctxAttribs[n++] = EGL_CONTEXT_FLAGS_KHR;
            ctxAttribs[n++] = EGL_CONTEXT_OPENGL_DEBUG_BIT_KHR;
    #endif
            ctxAttribs[n++] = EGL_CONTEXT_MAJOR_VERSION_KHR;
            ctxAttribs[n++] = _majorVersion;
            ctxAttribs[n++] = EGL_CONTEXT_MINOR_VERSION_KHR;
            ctxAttribs[n++] = _minorVersion;
            ctxAttribs[n]   = EGL_NONE;
        } else {
            ctxAttribs[n++] = EGL_CONTEXT_CLIENT_VERSION;
            ctxAttribs[n++] = _majorVersion;
            ctxAttribs[n]   = EGL_NONE;
        }

        EGL_CHECK(_eglContext = eglCreateContext(_eglDisplay, _eglConfig, nullptr, ctxAttribs));
        if (!_eglContext) {
            CC_LOG_ERROR("Create EGL context failed.");
            return false;
        }

        _eglSharedContext = _eglContext;
    } else {
        auto *sharedCtx = static_cast<GLES2Context *>(info.sharedCtx);

        _majorVersion     = sharedCtx->majorVer();
        _minorVersion     = sharedCtx->minorVer();
        _nativeDisplay    = sharedCtx->nativeDisplay();
        _eglDisplay       = sharedCtx->eglDisplay();
        _eglConfig        = sharedCtx->eglConfig();
        _eglSharedContext = sharedCtx->eglSharedCtx();
        _eglSurface       = sharedCtx->eglSurface();
        _colorFmt         = sharedCtx->getColorFormat();
        _depthStencilFmt  = sharedCtx->getDepthStencilFormat();
        _majorVersion     = sharedCtx->majorVer();
        _minorVersion     = sharedCtx->minorVer();
        _extensions       = sharedCtx->_extensions;
        _isInitialized    = sharedCtx->_isInitialized;

        bool hasKHRCreateCtx = checkExtension(CC_TOSTR(EGL_KHR_create_context));
        if (!hasKHRCreateCtx) {
            CC_LOG_INFO(
                "EGL context creation: EGL_KHR_create_context not supported. Minor version will be discarded, and debug disabled.");
            _minorVersion = 0;
        }

        EGLint ctxAttribs[32];
        uint   n = 0;

        if (hasKHRCreateCtx) {
            ctxAttribs[n++] = EGL_CONTEXT_MAJOR_VERSION_KHR;
            ctxAttribs[n++] = _majorVersion;
            ctxAttribs[n++] = EGL_CONTEXT_MINOR_VERSION_KHR;
            ctxAttribs[n++] = _minorVersion;

    #if CC_DEBUG > 0 && !FORCE_DISABLE_VALIDATION
            ctxAttribs[n++] = EGL_CONTEXT_FLAGS_KHR;
            ctxAttribs[n++] = EGL_CONTEXT_OPENGL_DEBUG_BIT_KHR;
    #endif
        } else {
            ctxAttribs[n++] = EGL_CONTEXT_CLIENT_VERSION;
            ctxAttribs[n++] = _majorVersion;
        }

        ctxAttribs[n] = EGL_NONE;

        EGL_CHECK(_eglContext = eglCreateContext(_eglDisplay, _eglConfig, _eglSharedContext, ctxAttribs));
        if (!_eglContext) {
            CC_LOG_ERROR("Create EGL context with share context [0x%p] failed.", _eglSharedContext);
            return false;
        }
    }

    return true;
}

void GLES2Context::doDestroy() {
    EGL_CHECK(eglMakeCurrent(_eglDisplay, EGL_NO_SURFACE, EGL_NO_SURFACE, EGL_NO_CONTEXT));

    if (!_vecEGLConfig.empty()) {
        _vecEGLConfig.clear();
    }

    if (_eglContext != EGL_NO_CONTEXT) {
        EGL_CHECK(eglDestroyContext(_eglDisplay, _eglContext));
        _eglContext = EGL_NO_CONTEXT;
    }

    if (_isPrimaryContex) {
        if (_eglSurface != EGL_NO_SURFACE) {
            EGL_CHECK(eglDestroySurface(_eglDisplay, _eglSurface));
            _eglSurface = EGL_NO_SURFACE;
        }

        if (_eglDisplay != EGL_NO_DISPLAY) {
            EGL_CHECK(eglTerminate(_eglDisplay));
            _eglDisplay = EGL_NO_DISPLAY;
        }

    #if (CC_PLATFORM == CC_PLATFORM_WINDOWS)
        if (_nativeDisplay) {
            ReleaseDC(reinterpret_cast<HWND>(_windowHandle), _nativeDisplay);
        }
    #endif
    }

    _isPrimaryContex = false;
    _windowHandle    = 0;
    _nativeDisplay   = 0; // NOLINT(modernize-use-nullptr) portability issues
    _vsyncMode       = VsyncMode::OFF;
    _isInitialized   = false;
}

void GLES2Context::releaseSurface(uintptr_t /*windowHandle*/) {
    #if (CC_PLATFORM == CC_PLATFORM_ANDROID)
    if (_eglSurface != EGL_NO_SURFACE) {
        eglDestroySurface(_eglDisplay, _eglSurface);
        _eglSurface = EGL_NO_SURFACE;
    }
    #endif
}

void GLES2Context::acquireSurface(uintptr_t windowHandle) {
    #if (CC_PLATFORM == CC_PLATFORM_ANDROID)
    _windowHandle = windowHandle;

    EGLint nFmt = 0;
    if (eglGetConfigAttrib(_eglDisplay, _eglConfig, EGL_NATIVE_VISUAL_ID, &nFmt) == EGL_FALSE) {
        CC_LOG_ERROR("Getting configuration attributes failed.");
        return;
    }
    // Device's size will be updated after recreate window (in resize event) and is incorrect for now.
    auto *window = reinterpret_cast<ANativeWindow *>(_windowHandle);
    uint  width  = ANativeWindow_getWidth(window);
    uint  height = ANativeWindow_getHeight(window);
    ANativeWindow_setBuffersGeometry(window, width, height, nFmt);
    GLES2Device::getInstance()->resize(width, height);

    EGL_CHECK(_eglSurface = eglCreateWindowSurface(_eglDisplay, _eglConfig, reinterpret_cast<EGLNativeWindowType>(_windowHandle), nullptr));
    if (_eglSurface == EGL_NO_SURFACE) {
        CC_LOG_ERROR("Recreate window surface failed.");
        return;
    }

    static_cast<GLES2Context *>(GLES2Device::getInstance()->getContext())->makeCurrent();
    GLES2Device::getInstance()->stateCache()->reset();
    #endif
}

bool GLES2Context::makeCurrentImpl(bool bound) {
    bool succeeded;
    EGL_CHECK(succeeded = eglMakeCurrent(_eglDisplay,
                                         bound ? _eglSurface : EGL_NO_SURFACE,
                                         bound ? _eglSurface : EGL_NO_SURFACE,
                                         bound ? _eglContext : EGL_NO_CONTEXT));
    return succeeded;
}

void GLES2Context::present() {
    EGL_CHECK(eglSwapBuffers(_eglDisplay, _eglSurface));
}

#endif

bool GLES2Context::makeCurrent(bool bound) {
    if (!bound) {
        CC_LOG_DEBUG("eglMakeCurrent() - UNBOUNDED, Context: 0x%p", this);
        return makeCurrentImpl(false);
    }

    if (makeCurrentImpl(bound)) {
        if (!_isInitialized) {
#if (CC_PLATFORM == CC_PLATFORM_WINDOWS || CC_PLATFORM == CC_PLATFORM_ANDROID)
            // Turn on or off the vertical sync depending on the input bool value.
            int interval = 1;
            switch (_vsyncMode) {
                case VsyncMode::OFF: interval = 0; break;
                case VsyncMode::ON:
                case VsyncMode::RELAXED: interval = 1; break;
                case VsyncMode::MAILBOX: interval = 0; break;
                case VsyncMode::HALF: interval = 2; break;
                default: break;
            }

            if (eglSwapInterval(_eglDisplay, interval) != 1) {
                CC_LOG_ERROR("wglSwapInterval() - FAILED.");
                return false;
            }
#endif
            _isInitialized = true;
        }

#if CC_DEBUG > 0 && !FORCE_DISABLE_VALIDATION && CC_PLATFORM != CC_PLATFORM_MAC_IOS && defined(GL_DEBUG_SOURCE_API_KHR)
        GL_CHECK(glEnable(GL_DEBUG_OUTPUT_SYNCHRONOUS_KHR));
        if (glDebugMessageControlKHR) {
            GL_CHECK(glDebugMessageControlKHR(GL_DONT_CARE, GL_DONT_CARE, GL_DONT_CARE, 0, NULL, GL_TRUE));
        }
        if (glDebugMessageCallbackKHR) {
            GL_CHECK(glDebugMessageCallbackKHR(GLES2EGLDebugProc, NULL));
        }
#endif

        //////////////////////////////////////////////////////////////////////////

        GL_CHECK(glPixelStorei(GL_PACK_ALIGNMENT, 1));
        GL_CHECK(glPixelStorei(GL_UNPACK_ALIGNMENT, 1));
        GL_CHECK(glActiveTexture(GL_TEXTURE0));

        //////////////////////////////////////////////////////////////////////////

        GL_CHECK(glEnable(GL_SCISSOR_TEST));
        GL_CHECK(glEnable(GL_CULL_FACE));
        GL_CHECK(glCullFace(GL_BACK));

        GL_CHECK(glFrontFace(GL_CCW));

        //GL_CHECK(glDisable(GL_MULTISAMPLE));

        //////////////////////////////////////////////////////////////////////////
        // DepthStencilState
        GL_CHECK(glEnable(GL_DEPTH_TEST));
        GL_CHECK(glDepthMask(GL_TRUE));
        GL_CHECK(glDepthFunc(GL_LESS));

        GL_CHECK(glStencilFuncSeparate(GL_FRONT, GL_ALWAYS, 1, 0xffffffff));
        GL_CHECK(glStencilOpSeparate(GL_FRONT, GL_KEEP, GL_KEEP, GL_KEEP));
        GL_CHECK(glStencilMaskSeparate(GL_FRONT, 0xffffffff));
        GL_CHECK(glStencilFuncSeparate(GL_BACK, GL_ALWAYS, 1, 0xffffffff));
        GL_CHECK(glStencilOpSeparate(GL_BACK, GL_KEEP, GL_KEEP, GL_KEEP));
        GL_CHECK(glStencilMaskSeparate(GL_BACK, 0xffffffff));

        GL_CHECK(glDisable(GL_STENCIL_TEST));

        //////////////////////////////////////////////////////////////////////////
        // BlendState

        GL_CHECK(glDisable(GL_SAMPLE_ALPHA_TO_COVERAGE));
        GL_CHECK(glDisable(GL_BLEND));
        GL_CHECK(glBlendEquationSeparate(GL_FUNC_ADD, GL_FUNC_ADD));
        GL_CHECK(glBlendFuncSeparate(GL_ONE, GL_ZERO, GL_ONE, GL_ZERO));
        GL_CHECK(glColorMask(GL_TRUE, GL_TRUE, GL_TRUE, GL_TRUE));
        GL_CHECK(glBlendColor(0.0F, 0.0F, 0.0F, 0.0F));

        GL_CHECK(glUseProgram(0));

        GL_CHECK(glBindVertexArrayOES(0));

        GL_CHECK(glBindBuffer(GL_ARRAY_BUFFER, 0));
        GL_CHECK(glBindBuffer(GL_ELEMENT_ARRAY_BUFFER, 0));

        GL_CHECK(glBindTexture(GL_TEXTURE_2D, 0));
        GL_CHECK(glBindTexture(GL_TEXTURE_CUBE_MAP, 0));

        GL_CHECK(glBindFramebuffer(GL_FRAMEBUFFER, 0));

        CC_LOG_DEBUG("eglMakeCurrent() - SUCCEEDED, Context: 0x%p", this);
        return true;
    }
    CC_LOG_ERROR("MakeCurrent() - FAILED, Context: 0x%p", this);
    return false;
}

bool GLES2Context::checkExtension(const String &extension) const {
    return (std::find(_extensions.begin(), _extensions.end(), extension) != _extensions.end());
}

} // namespace gfx
} // namespace cc<|MERGE_RESOLUTION|>--- conflicted
+++ resolved
@@ -188,7 +188,6 @@
             return false;
         }
 
-<<<<<<< HEAD
         EGLint        depth{0};
         EGLint        stencil{0};
         const uint8_t attrNums             = 8;
@@ -196,10 +195,6 @@
         bool          matched              = false;
         const bool    performancePreferred = info.performance == Performance::HIGH_QUALITY;
         uint64_t      lastScore            = performancePreferred ? std::numeric_limits<uint64_t>::min() : std::numeric_limits<uint64_t>::max();
-=======
-        EGLint depth{0};
-        EGLint stencil{0};
->>>>>>> 001454d8
 
         for (int i = 0; i < numConfig; i++) {
             int depthValue{0};
