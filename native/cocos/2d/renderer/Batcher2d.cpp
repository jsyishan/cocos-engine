--- conflicted
+++ resolved
@@ -27,9 +27,9 @@
 #include "application/ApplicationManager.h"
 #include "base/TypeDef.h"
 #include "core/Root.h"
+#include "editor-support/MiddlewareManager.h"
 #include "renderer/pipeline/Define.h"
 #include "scene/Pass.h"
-#include "editor-support/MiddlewareManager.h"
 
 namespace cc {
 Batcher2d::Batcher2d() : Batcher2d(nullptr) {
@@ -149,69 +149,8 @@
         dataHash = 0;
     }
 
-<<<<<<< HEAD
-CC_FORCE_INLINE void Batcher2d::handleDrawInfo(RenderEntity* entity, RenderDrawInfo* drawInfo, Node* node) { //NOLINT(misc-no-recursion)
-    CC_ASSERT(entity);
-    CC_ASSERT(drawInfo);
-    RenderDrawInfoType drawInfoType = drawInfo->getEnumDrawInfoType();
-
-    if (drawInfoType == RenderDrawInfoType::COMP) {
-        ccstd::hash_t dataHash = drawInfo->getDataHash();
-        if (drawInfo->getIsMeshBuffer()) {
-            dataHash = 0;
-        }
-
-        entity->setEnumStencilStage(_stencilManager->getStencilStage());
-        auto tempStage = static_cast<StencilStage>(entity->getStencilStage());
-
-        if (_currHash != dataHash || dataHash == 0 || _currMaterial != drawInfo->getMaterial() || _currStencilStage != tempStage) {
-            // Generate a batch if not batching
-            generateBatch(_currEntity, _currDrawInfo);
-
-            bool isSubMask = entity->getIsSubMask();
-            if (isSubMask) {
-                // Mask subComp
-                _stencilManager->enterLevel(entity);
-            }
-            if (!drawInfo->getIsMeshBuffer()) {
-                UIMeshBuffer* buffer = drawInfo->getMeshBuffer();
-                if (_currMeshBuffer != buffer) {
-                    _currMeshBuffer = buffer;
-                    _indexStart = _currMeshBuffer->getIndexOffset();
-                }
-            }
-
-            _currHash = dataHash;
-            _currMaterial = drawInfo->getMaterial();
-            _currStencilStage = tempStage;
-            _currLayer = entity->getNode()->getLayer();
-            _currEntity = entity;
-            _currDrawInfo = drawInfo;
-
-            _currTexture = drawInfo->getTexture();
-            _currSampler = drawInfo->getSampler();
-            if (_currSampler == nullptr) {
-                _currSamplerHash = 0;
-            } else {
-                _currSamplerHash = _currSampler->getHash();
-            }
-        }
-
-        if (!drawInfo->getIsMeshBuffer()) {
-            if (node->getChangedFlags() || drawInfo->getVertDirty()) {
-                fillVertexBuffers(entity, drawInfo);
-                drawInfo->setVertDirty(false);
-            }
-            if (entity->getColorDirty()) {
-                fillColors(entity, drawInfo);
-            }
-
-            fillIndexBuffers(drawInfo);
-        }
-=======
     entity->setEnumStencilStage(_stencilManager->getStencilStage());
     auto tempStage = static_cast<StencilStage>(entity->getStencilStage());
->>>>>>> 84e91d36
 
     if (_currHash != dataHash || dataHash == 0 || _currMaterial != drawInfo->getMaterial() || _currStencilStage != tempStage) {
         // Generate a batch if not batching
@@ -529,11 +468,11 @@
                     index = ii;
                     ii++;
                 }
-                auto *middleWare = middleware::MiddlewareManager::getInstance();
-                auto *middleBuffer = middleWare->getMeshBuffer(nativeFormat);
-                auto *srcIBuf = middleBuffer->getIBFromBufferArray(index);
-                auto *srcVBuf = middleBuffer->getVBFromBufferArray(index);
-                buffer->setVData(reinterpret_cast<float *>(srcVBuf));
+                auto* middleWare = middleware::MiddlewareManager::getInstance();
+                auto* middleBuffer = middleWare->getMeshBuffer(nativeFormat);
+                auto* srcIBuf = middleBuffer->getIBFromBufferArray(index);
+                auto* srcVBuf = middleBuffer->getVBFromBufferArray(index);
+                buffer->setVData(reinterpret_cast<float*>(srcVBuf));
                 buffer->setIData(reinterpret_cast<uint16_t*>(srcIBuf));
             }
 #endif
