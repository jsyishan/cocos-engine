/****************************************************************************
 Copyright (c) 2012      greathqy
 Copyright (c) 2012      cocos2d-x.org
 Copyright (c) 2013-2016 Chukong Technologies Inc.
 Copyright (c) 2017-2018 Xiamen Yaji Software Co., Ltd.
 
 http://www.cocos2d-x.org
 
 Permission is hereby granted, free of charge, to any person obtaining a copy
 of this software and associated documentation files (the "Software"), to deal
 in the Software without restriction, including without limitation the rights
 to use, copy, modify, merge, publish, distribute, sublicense, and/or sell
 copies of the Software, and to permit persons to whom the Software is
 furnished to do so, subject to the following conditions:
 
 The above copyright notice and this permission notice shall be included in
 all copies or substantial portions of the Software.
 
 THE SOFTWARE IS PROVIDED "AS IS", WITHOUT WARRANTY OF ANY KIND, EXPRESS OR
 IMPLIED, INCLUDING BUT NOT LIMITED TO THE WARRANTIES OF MERCHANTABILITY,
 FITNESS FOR A PARTICULAR PURPOSE AND NONINFRINGEMENT. IN NO EVENT SHALL THE
 AUTHORS OR COPYRIGHT HOLDERS BE LIABLE FOR ANY CLAIM, DAMAGES OR OTHER
 LIABILITY, WHETHER IN AN ACTION OF CONTRACT, TORT OR OTHERWISE, ARISING FROM,
 OUT OF OR IN CONNECTION WITH THE SOFTWARE OR THE USE OR OTHER DEALINGS IN
 THE SOFTWARE.
 ****************************************************************************/

#include "network/HttpClient.h"
#include <queue>
#include <errno.h>
#include <curl/curl.h>
<<<<<<< HEAD
//#include "base/CCDirector.h"
=======
>>>>>>> 0d483a9b
#include "platform/CCFileUtils.h"
#include "platform/CCApplication.h"

NS_CC_BEGIN

namespace network {

#if (CC_TARGET_PLATFORM == CC_PLATFORM_WIN32)
typedef int int32_t;
#endif

static HttpClient* _httpClient = nullptr; // pointer to singleton

typedef size_t (*write_callback)(void *ptr, size_t size, size_t nmemb, void *stream);

// Callback function used by libcurl for collect response data
static size_t writeData(void *ptr, size_t size, size_t nmemb, void *stream)
{
    std::vector<char> *recvBuffer = (std::vector<char>*)stream;
    size_t sizes = size * nmemb;
    
    // add data to the end of recvBuffer
    // write data maybe called more than once in a single request
    recvBuffer->insert(recvBuffer->end(), (char*)ptr, (char*)ptr+sizes);
    
    return sizes;
}

// Callback function used by libcurl for collect header data
static size_t writeHeaderData(void *ptr, size_t size, size_t nmemb, void *stream)
{
    std::vector<char> *recvBuffer = (std::vector<char>*)stream;
    size_t sizes = size * nmemb;
    
    // add data to the end of recvBuffer
    // write data maybe called more than once in a single request
    recvBuffer->insert(recvBuffer->end(), (char*)ptr, (char*)ptr+sizes);
    
    return sizes;
}


static int processGetTask(HttpClient* client, HttpRequest* request, write_callback callback, void *stream, long *errorCode, write_callback headerCallback, void *headerStream, char* errorBuffer);
static int processPostTask(HttpClient* client, HttpRequest* request, write_callback callback, void *stream, long *errorCode, write_callback headerCallback, void *headerStream, char* errorBuffer);
static int processPutTask(HttpClient* client,  HttpRequest* request, write_callback callback, void *stream, long *errorCode, write_callback headerCallback, void *headerStream, char* errorBuffer);
static int processDeleteTask(HttpClient* client,  HttpRequest* request, write_callback callback, void *stream, long *errorCode, write_callback headerCallback, void *headerStream, char* errorBuffer);
// int processDownloadTask(HttpRequest *task, write_callback callback, void *stream, int32_t *errorCode);

// Worker thread
void HttpClient::networkThread()
{
    increaseThreadCount();

    while (true)
    {
        HttpRequest *request;

        // step 1: send http request if the requestQueue isn't empty
        {
            std::lock_guard<std::mutex> lock(_requestQueueMutex);
            while (_requestQueue.empty())
            {
                _sleepCondition.wait(_requestQueueMutex);
            }
            request = _requestQueue.at(0);
            _requestQueue.erase(0);
        }

        if (request == _requestSentinel) {
            break;
        }

        // step 2: libcurl sync access
        
        // Create a HttpResponse object, the default setting is http access failed
        HttpResponse *response = new (std::nothrow) HttpResponse(request);

        processResponse(response, _responseMessage);


        // add response packet into queue
        _responseQueueMutex.lock();
        _responseQueue.pushBack(response);
        _responseQueueMutex.unlock();

        _schedulerMutex.lock();
//        if (nullptr != _scheduler)
//        {
//            _scheduler->performFunctionInCocosThread(CC_CALLBACK_0(HttpClient::dispatchResponseCallbacks, this));
//        }
        _schedulerMutex.unlock();
    }
    
    // cleanup: if worker thread received quit signal, clean up un-completed request queue
    _requestQueueMutex.lock();
    _requestQueue.clear();
    _requestQueueMutex.unlock();

    _responseQueueMutex.lock();
    _responseQueue.clear();
    _responseQueueMutex.unlock();

    decreaseThreadCountAndMayDeleteThis();
}

// Worker thread
void HttpClient::networkThreadAlone(HttpRequest* request, HttpResponse* response)
{
    increaseThreadCount();

    char responseMessage[RESPONSE_BUFFER_SIZE] = { 0 };
    processResponse(response, responseMessage);

    _schedulerMutex.lock();
//    if (nullptr != _scheduler)
//    {
//        _scheduler->performFunctionInCocosThread([this, response, request]{
//            const ccHttpRequestCallback& callback = request->getResponseCallback();
//
//            if (callback != nullptr)
//            {
//                callback(this, response);
//            }
//            response->release();
//            // do not release in other thread
//            request->release();
//        });
//    }
    _schedulerMutex.unlock();

    decreaseThreadCountAndMayDeleteThis();
}

//Configure curl's timeout property
static bool configureCURL(HttpClient* client, HttpRequest* request, CURL* handle, char* errorBuffer)
{
    if (!handle) {
        return false;
    }
    
    int32_t code;
    code = curl_easy_setopt(handle, CURLOPT_ERRORBUFFER, errorBuffer);
    if (code != CURLE_OK) {
        return false;
    }
    code = curl_easy_setopt(handle, CURLOPT_TIMEOUT, request->getTimeout());
    if (code != CURLE_OK) {
        return false;
    }
    code = curl_easy_setopt(handle, CURLOPT_CONNECTTIMEOUT, request->getTimeout());
    if (code != CURLE_OK) {
        return false;
    }

    std::string sslCaFilename = client->getSSLVerification();
    if (sslCaFilename.empty()) {
        curl_easy_setopt(handle, CURLOPT_SSL_VERIFYPEER, 0L);
        curl_easy_setopt(handle, CURLOPT_SSL_VERIFYHOST, 0L);
    } else {
        curl_easy_setopt(handle, CURLOPT_SSL_VERIFYPEER, 1L);
        curl_easy_setopt(handle, CURLOPT_SSL_VERIFYHOST, 2L);
        curl_easy_setopt(handle, CURLOPT_CAINFO, sslCaFilename.c_str());
    }
    
    // FIXED #3224: The subthread of CCHttpClient interrupts main thread if timeout comes.
    // Document is here: http://curl.haxx.se/libcurl/c/curl_easy_setopt.html#CURLOPTNOSIGNAL 
    curl_easy_setopt(handle, CURLOPT_NOSIGNAL, 1L);

    curl_easy_setopt(handle, CURLOPT_ACCEPT_ENCODING, "");

    return true;
}

class CURLRaii
{
    /// Instance of CURL
    CURL *_curl;
    /// Keeps custom header data
    curl_slist *_headers;
public:
    CURLRaii()
        : _curl(curl_easy_init())
        , _headers(nullptr)
    {
    }

    ~CURLRaii()
    {
        if (_curl)
            curl_easy_cleanup(_curl);
        /* free the linked list for header data */
        if (_headers)
            curl_slist_free_all(_headers);
    }

    template <class T>
    bool setOption(CURLoption option, T data)
    {
        return CURLE_OK == curl_easy_setopt(_curl, option, data);
    }

    /**
     * @brief Inits CURL instance for common usage
     * @param request Null not allowed
     * @param callback Response write callback
     * @param stream Response write stream
     */
    bool init(HttpClient* client, HttpRequest* request, write_callback callback, void* stream, write_callback headerCallback, void* headerStream, char* errorBuffer)
    {
        if (!_curl)
            return false;
        if (!configureCURL(client, request, _curl, errorBuffer))
            return false;

        /* get custom header data (if set) */
        std::vector<std::string> headers=request->getHeaders();
        if(!headers.empty())
        {
            /* append custom headers one by one */
            for (auto& header : headers)
                _headers = curl_slist_append(_headers,header.c_str());
            /* set custom headers for curl */
            if (!setOption(CURLOPT_HTTPHEADER, _headers))
                return false;
        }
        std::string cookieFilename = client->getCookieFilename();
        if (!cookieFilename.empty()) {
            if (!setOption(CURLOPT_COOKIEFILE, cookieFilename.c_str())) {
                return false;
            }
            if (!setOption(CURLOPT_COOKIEJAR, cookieFilename.c_str())) {
                return false;
            }
        }

        return setOption(CURLOPT_URL, request->getUrl())
                && setOption(CURLOPT_WRITEFUNCTION, callback)
                && setOption(CURLOPT_WRITEDATA, stream)
                && setOption(CURLOPT_HEADERFUNCTION, headerCallback)
                && setOption(CURLOPT_HEADERDATA, headerStream);
        
    }

    /// @param responseCode Null not allowed
    bool perform(long *responseCode)
    {
        if (CURLE_OK != curl_easy_perform(_curl))
            return false;
        CURLcode code = curl_easy_getinfo(_curl, CURLINFO_RESPONSE_CODE, responseCode);
        if (code != CURLE_OK || !(*responseCode >= 200 && *responseCode < 300)) {
            CCLOGERROR("Curl curl_easy_getinfo failed: %s", curl_easy_strerror(code));
            return false;
        }
        // Get some mor data.
        
        return true;
    }
};

//Process Get Request
static int processGetTask(HttpClient* client, HttpRequest* request, write_callback callback, void* stream, long* responseCode, write_callback headerCallback, void* headerStream, char* errorBuffer)
{
    CURLRaii curl;
    bool ok = curl.init(client, request, callback, stream, headerCallback, headerStream, errorBuffer)
            && curl.setOption(CURLOPT_FOLLOWLOCATION, true)
            && curl.perform(responseCode);
    return ok ? 0 : 1;
}

//Process POST Request
static int processPostTask(HttpClient* client, HttpRequest* request, write_callback callback, void* stream, long* responseCode, write_callback headerCallback, void* headerStream, char* errorBuffer)
{
    CURLRaii curl;
    bool ok = curl.init(client, request, callback, stream, headerCallback, headerStream, errorBuffer)
            && curl.setOption(CURLOPT_POST, 1)
            && curl.setOption(CURLOPT_POSTFIELDS, request->getRequestData())
            && curl.setOption(CURLOPT_POSTFIELDSIZE, request->getRequestDataSize())
            && curl.perform(responseCode);
    return ok ? 0 : 1;
}

//Process PUT Request
static int processPutTask(HttpClient* client, HttpRequest* request, write_callback callback, void* stream, long* responseCode, write_callback headerCallback, void* headerStream, char* errorBuffer)
{
    CURLRaii curl;
    bool ok = curl.init(client, request, callback, stream, headerCallback, headerStream, errorBuffer)
            && curl.setOption(CURLOPT_CUSTOMREQUEST, "PUT")
            && curl.setOption(CURLOPT_POSTFIELDS, request->getRequestData())
            && curl.setOption(CURLOPT_POSTFIELDSIZE, request->getRequestDataSize())
            && curl.perform(responseCode);
    return ok ? 0 : 1;
}

//Process DELETE Request
static int processDeleteTask(HttpClient* client, HttpRequest* request, write_callback callback, void* stream, long* responseCode, write_callback headerCallback, void* headerStream, char* errorBuffer)
{
    CURLRaii curl;
    bool ok = curl.init(client, request, callback, stream, headerCallback, headerStream, errorBuffer)
            && curl.setOption(CURLOPT_CUSTOMREQUEST, "DELETE")
            && curl.setOption(CURLOPT_FOLLOWLOCATION, true)
            && curl.perform(responseCode);
    return ok ? 0 : 1;
}

// HttpClient implementation
HttpClient* HttpClient::getInstance()
{
    if (_httpClient == nullptr)
    {
        _httpClient = new (std::nothrow) HttpClient();
    }
    
    return _httpClient;
}

void HttpClient::destroyInstance()
{
    if (nullptr == _httpClient)
    {
        CCLOG("HttpClient singleton is nullptr");
        return;
    }

    CCLOG("HttpClient::destroyInstance begin");
    auto thiz = _httpClient;
    _httpClient = nullptr;

//    thiz->_scheduler->unscheduleAllForTarget(thiz);
    thiz->_schedulerMutex.lock();
//    thiz->_scheduler = nullptr;
    thiz->_schedulerMutex.unlock();

    thiz->_requestQueueMutex.lock();
    thiz->_requestQueue.pushBack(thiz->_requestSentinel);
    thiz->_requestQueueMutex.unlock();

    thiz->_sleepCondition.notify_one();
    thiz->decreaseThreadCountAndMayDeleteThis();

    CCLOG("HttpClient::destroyInstance() finished!");
}

void HttpClient::enableCookies(const char* cookieFile)
{
    std::lock_guard<std::mutex> lock(_cookieFileMutex);
    if (cookieFile)
    {
        _cookieFilename = std::string(cookieFile);
    }
    else
    {
        _cookieFilename = (FileUtils::getInstance()->getWritablePath() + "cookieFile.txt");
    }
}
    
void HttpClient::setSSLVerification(const std::string& caFile)
{
    std::lock_guard<std::mutex> lock(_sslCaFileMutex);
    _sslCaFilename = caFile;
}

HttpClient::HttpClient()
: _isInited(false)
, _timeoutForConnect(30)
, _timeoutForRead(60)
, _threadCount(0)
, _cookie(nullptr)
, _requestSentinel(new HttpRequest())
{
    CCLOG("In the constructor of HttpClient!");
    memset(_responseMessage, 0, RESPONSE_BUFFER_SIZE * sizeof(char));
<<<<<<< HEAD
//    _scheduler = Director::getInstance()->getScheduler();
=======
    _scheduler = Application::getInstance()->getScheduler();
>>>>>>> 0d483a9b
    increaseThreadCount();
}

HttpClient::~HttpClient()
{
    CC_SAFE_RELEASE(_requestSentinel);
    CCLOG("HttpClient destructor");
}

//Lazy create semaphore & mutex & thread
bool HttpClient::lazyInitThreadSemaphore()
{
    if (_isInited)
    {
        return true;
    }
    else
    {
        auto t = std::thread(CC_CALLBACK_0(HttpClient::networkThread, this));
        t.detach();
        _isInited = true;
    }
    
    return true;
}

//Add a get task to queue
void HttpClient::send(HttpRequest* request)
{
    if (false == lazyInitThreadSemaphore())
    {
        return;
    }
    
    if (!request)
    {
        return;
    }
        
    request->retain();

    _requestQueueMutex.lock();
    _requestQueue.pushBack(request);
    _requestQueueMutex.unlock();

    // Notify thread start to work
    _sleepCondition.notify_one();
}

void HttpClient::sendImmediate(HttpRequest* request)
{
    if(!request)
    {
        return;
    }

    request->retain();
    // Create a HttpResponse object, the default setting is http access failed
    HttpResponse *response = new (std::nothrow) HttpResponse(request);

    auto t = std::thread(&HttpClient::networkThreadAlone, this, request, response);
    t.detach();
}

// Poll and notify main thread if responses exists in queue
void HttpClient::dispatchResponseCallbacks()
{
    // log("CCHttpClient::dispatchResponseCallbacks is running");
    //occurs when cocos thread fires but the network thread has already quited
    HttpResponse* response = nullptr;

    _responseQueueMutex.lock();
    if (!_responseQueue.empty())
    {
        response = _responseQueue.at(0);
        _responseQueue.erase(0);
    }
    _responseQueueMutex.unlock();
    
    if (response)
    {
        HttpRequest *request = response->getHttpRequest();
        const ccHttpRequestCallback& callback = request->getResponseCallback();

        if (callback != nullptr)
        {
            callback(this, response);
        }

        response->release();
        // do not release in other thread
        request->release();
    }
}

// Process Response
void HttpClient::processResponse(HttpResponse* response, char* responseMessage)
{
    auto request = response->getHttpRequest();
    long responseCode = -1;
    int retValue = 0;

    // Process the request -> get response packet
    switch (request->getRequestType())
    {
    case HttpRequest::Type::GET: // HTTP GET
        retValue = processGetTask(this, request,
            writeData,
            response->getResponseData(),
            &responseCode,
            writeHeaderData,
            response->getResponseHeader(),
            responseMessage);
        break;

    case HttpRequest::Type::POST: // HTTP POST
        retValue = processPostTask(this, request,
            writeData,
            response->getResponseData(),
            &responseCode,
            writeHeaderData,
            response->getResponseHeader(),
            responseMessage);
        break;

    case HttpRequest::Type::PUT:
        retValue = processPutTask(this, request,
            writeData,
            response->getResponseData(),
            &responseCode,
            writeHeaderData,
            response->getResponseHeader(),
            responseMessage);
        break;

    case HttpRequest::Type::DELETE:
        retValue = processDeleteTask(this, request,
            writeData,
            response->getResponseData(),
            &responseCode,
            writeHeaderData,
            response->getResponseHeader(),
            responseMessage);
        break;

    default:
        CCASSERT(false, "CCHttpClient: unknown request type, only GET, POST, PUT or DELETE is supported");
        break;
    }

    // write data to HttpResponse
    response->setResponseCode(responseCode);
    if (retValue != 0)
    {
        response->setSucceed(false);
        response->setErrorBuffer(responseMessage);
    }
    else
    {
        response->setSucceed(true);
    }
}

void HttpClient::increaseThreadCount()
{
    _threadCountMutex.lock();
    ++_threadCount;
    _threadCountMutex.unlock();
}

void HttpClient::decreaseThreadCountAndMayDeleteThis()
{
    bool needDeleteThis = false;
    _threadCountMutex.lock();
    --_threadCount;
    if (0 == _threadCount)
    {
        needDeleteThis = true;
    }

    _threadCountMutex.unlock();
    if (needDeleteThis)
    {
        delete this;
    }
}

void HttpClient::setTimeoutForConnect(int value)
{
    std::lock_guard<std::mutex> lock(_timeoutForConnectMutex);
    _timeoutForConnect = value;
}
    
int HttpClient::getTimeoutForConnect()
{
    std::lock_guard<std::mutex> lock(_timeoutForConnectMutex);
    return _timeoutForConnect;
}
    
void HttpClient::setTimeoutForRead(int value)
{
    std::lock_guard<std::mutex> lock(_timeoutForReadMutex);
    _timeoutForRead = value;
}
    
int HttpClient::getTimeoutForRead()
{
    std::lock_guard<std::mutex> lock(_timeoutForReadMutex);
    return _timeoutForRead;
}
    
const std::string& HttpClient::getCookieFilename()
{
    std::lock_guard<std::mutex> lock(_cookieFileMutex);
    return _cookieFilename;
}
    
const std::string& HttpClient::getSSLVerification()
{
    std::lock_guard<std::mutex> lock(_sslCaFileMutex);
    return _sslCaFilename;
}

}

NS_CC_END

<|MERGE_RESOLUTION|>--- conflicted
+++ resolved
@@ -29,10 +29,6 @@
 #include <queue>
 #include <errno.h>
 #include <curl/curl.h>
-<<<<<<< HEAD
-//#include "base/CCDirector.h"
-=======
->>>>>>> 0d483a9b
 #include "platform/CCFileUtils.h"
 #include "platform/CCApplication.h"
 
@@ -119,10 +115,10 @@
         _responseQueueMutex.unlock();
 
         _schedulerMutex.lock();
-//        if (nullptr != _scheduler)
-//        {
-//            _scheduler->performFunctionInCocosThread(CC_CALLBACK_0(HttpClient::dispatchResponseCallbacks, this));
-//        }
+        if (nullptr != _scheduler)
+        {
+            _scheduler->performFunctionInCocosThread(CC_CALLBACK_0(HttpClient::dispatchResponseCallbacks, this));
+        }
         _schedulerMutex.unlock();
     }
     
@@ -147,20 +143,20 @@
     processResponse(response, responseMessage);
 
     _schedulerMutex.lock();
-//    if (nullptr != _scheduler)
-//    {
-//        _scheduler->performFunctionInCocosThread([this, response, request]{
-//            const ccHttpRequestCallback& callback = request->getResponseCallback();
-//
-//            if (callback != nullptr)
-//            {
-//                callback(this, response);
-//            }
-//            response->release();
-//            // do not release in other thread
-//            request->release();
-//        });
-//    }
+    if (nullptr != _scheduler)
+    {
+        _scheduler->performFunctionInCocosThread([this, response, request]{
+            const ccHttpRequestCallback& callback = request->getResponseCallback();
+
+            if (callback != nullptr)
+            {
+                callback(this, response);
+            }
+            response->release();
+            // do not release in other thread
+            request->release();
+        });
+    }
     _schedulerMutex.unlock();
 
     decreaseThreadCountAndMayDeleteThis();
@@ -360,9 +356,9 @@
     auto thiz = _httpClient;
     _httpClient = nullptr;
 
-//    thiz->_scheduler->unscheduleAllForTarget(thiz);
+    thiz->_scheduler->unscheduleAllForTarget(thiz);
     thiz->_schedulerMutex.lock();
-//    thiz->_scheduler = nullptr;
+    thiz->_scheduler = nullptr;
     thiz->_schedulerMutex.unlock();
 
     thiz->_requestQueueMutex.lock();
@@ -404,11 +400,7 @@
 {
     CCLOG("In the constructor of HttpClient!");
     memset(_responseMessage, 0, RESPONSE_BUFFER_SIZE * sizeof(char));
-<<<<<<< HEAD
-//    _scheduler = Director::getInstance()->getScheduler();
-=======
     _scheduler = Application::getInstance()->getScheduler();
->>>>>>> 0d483a9b
     increaseThreadCount();
 }
 
