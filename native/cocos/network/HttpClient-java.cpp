/****************************************************************************
 Copyright (c) 2012 greathqy
 Copyright (c) 2012 cocos2d-x.org
 Copyright (c) 2013-2016 Chukong Technologies Inc.
 Copyright (c) 2017-2021 Xiamen Yaji Software Co., Ltd.

 http://www.cocos.com

 Permission is hereby granted, free of charge, to any person obtaining a copy
 of this software and associated engine source code (the "Software"), a limited,
 worldwide, royalty-free, non-assignable, revocable and non-exclusive license
 to use Cocos Creator solely to develop games on your target platforms. You shall
 not use Cocos Creator software for developing other software or tools that's
 used for developing games. You are not granted to publish, distribute,
 sublicense, and/or sell copies of Cocos Creator.

 The software or tools in this License Agreement are licensed, not sold.
 Xiamen Yaji Software Co., Ltd. reserves all rights not expressly granted to you.

 THE SOFTWARE IS PROVIDED "AS IS", WITHOUT WARRANTY OF ANY KIND, EXPRESS OR
 IMPLIED, INCLUDING BUT NOT LIMITED TO THE WARRANTIES OF MERCHANTABILITY,
 FITNESS FOR A PARTICULAR PURPOSE AND NONINFRINGEMENT. IN NO EVENT SHALL THE
 AUTHORS OR COPYRIGHT HOLDERS BE LIABLE FOR ANY CLAIM, DAMAGES OR OTHER
 LIABILITY, WHETHER IN AN ACTION OF CONTRACT, TORT OR OTHERWISE, ARISING FROM,
 OUT OF OR IN CONNECTION WITH THE SOFTWARE OR THE USE OR OTHER DEALINGS IN
 THE SOFTWARE.
****************************************************************************/

#include "network/HttpClient.h"

#include <cerrno>
#include <cstdio>
#include <queue>
#include <sstream>
#include "application/ApplicationManager.h"
#include "platform/FileUtils.h"
#include "platform/java/jni/JniHelper.h"

#include "base/Log.h"
#include "base/UTF8.h"

#ifndef JCLS_HTTPCLIENT
    #define JCLS_HTTPCLIENT "com/cocos/lib/CocosHttpURLConnection"
#endif

namespace cc {

namespace network {

using HttpRequestHeaders     = std::vector<std::string>;
using HttpRequestHeadersIter = HttpRequestHeaders::iterator;
using HttpCookies            = std::vector<std::string>;
using HttpCookiesIter        = HttpCookies::iterator;

static HttpClient *gHttpClient = nullptr; // pointer to singleton

struct CookiesInfo {
    std::string domain;
    bool        tailmatch;
    std::string path;
    bool        secure;
    std::string key;
    std::string value;
    std::string expires;
};

//static size_t writeData(void *ptr, size_t size, size_t nmemb, void *stream)
static size_t writeData(void *buffer, size_t sizes, HttpResponse *response) {
    auto *recvBuffer = static_cast<std::vector<char> *>(response->getResponseData());
    recvBuffer->clear();
    recvBuffer->insert(recvBuffer->end(), static_cast<char *>(buffer), (static_cast<char *>(buffer)) + sizes);
    return sizes;
}

//static size_t writeHeaderData(void *ptr, size_t size, size_t nmemb, void *stream)
size_t writeHeaderData(void *buffer, size_t sizes, HttpResponse *response) {
    auto *recvBuffer = static_cast<std::vector<char> *>(response->getResponseHeader());
    recvBuffer->clear();
    recvBuffer->insert(recvBuffer->end(), static_cast<char *>(buffer), static_cast<char *>(buffer) + sizes);
    return sizes;
}

class HttpURLConnection {
public:
    explicit HttpURLConnection(HttpClient *httpClient)
    : _client(httpClient),
      _httpURLConnection(nullptr),
      _contentLength(0) {
    }

    ~HttpURLConnection() {
        if (_httpURLConnection != nullptr) {
            JniHelper::getEnv()->DeleteGlobalRef(_httpURLConnection);
        }
    }

    void setRequestMethod(const char *method) { // NOLINT
        _requestmethod = method;

        JniMethodInfo methodInfo;
        if (JniHelper::getStaticMethodInfo(methodInfo,
                                           JCLS_HTTPCLIENT,
                                           "setRequestMethod",
                                           "(Ljava/net/HttpURLConnection;Ljava/lang/String;)V")) {
            jstring jstr = methodInfo.env->NewStringUTF(_requestmethod.c_str());
            methodInfo.env->CallStaticVoidMethod(
                methodInfo.classID, methodInfo.methodID, _httpURLConnection, jstr);
            ccDeleteLocalRef(methodInfo.env, jstr);
            ccDeleteLocalRef(methodInfo.env, methodInfo.classID);
        } else {
            CC_LOG_ERROR("HttpClient::%s failed!", __FUNCTION__);
        }
    }

    bool init(HttpRequest *request) {
        createHttpURLConnection(request->getUrl());
        if (!configure(request)) {
            return false;
        }
        /* get custom header data (if set) */
        HttpRequestHeaders headers = request->getHeaders();
        if (!headers.empty()) {
            /* append custom headers one by one */
            for (auto &header : headers) {
                int len = header.length();
                int pos = header.find(':');
                if (-1 == pos || pos >= len) {
                    continue;
                }
                std::string str1 = header.substr(0, pos);
                std::string str2 = header.substr(pos + 1, len - pos - 1);
                addRequestHeader(str1.c_str(), str2.c_str());
            }
        }

        addCookiesForRequestHeader();

        return true;
    }

    int connect() { // NOLINT
        int           suc = 0;
        JniMethodInfo methodInfo;
        if (JniHelper::getStaticMethodInfo(methodInfo,
                                           JCLS_HTTPCLIENT,
                                           "connect",
                                           "(Ljava/net/HttpURLConnection;)I")) {
            suc = methodInfo.env->CallStaticIntMethod(
                methodInfo.classID, methodInfo.methodID, _httpURLConnection);
            ccDeleteLocalRef(methodInfo.env, methodInfo.classID);
        } else {
            CC_LOG_ERROR("HttpClient::%s failed!", __FUNCTION__);
        }

        return suc;
    }

    void disconnect() { // NOLINT
        JniMethodInfo methodInfo;
        if (JniHelper::getStaticMethodInfo(methodInfo,
                                           JCLS_HTTPCLIENT,
                                           "disconnect",
                                           "(Ljava/net/HttpURLConnection;)V")) {
            methodInfo.env->CallStaticVoidMethod(
                methodInfo.classID, methodInfo.methodID, _httpURLConnection);
            ccDeleteLocalRef(methodInfo.env, methodInfo.classID);
        } else {
            CC_LOG_ERROR("HttpClient::%s failed!", __FUNCTION__);
        }
    }

    int getResponseCode() { // NOLINT
        int           responseCode = 0;
        JniMethodInfo methodInfo;
        if (JniHelper::getStaticMethodInfo(methodInfo,
                                           JCLS_HTTPCLIENT,
                                           "getResponseCode",
                                           "(Ljava/net/HttpURLConnection;)I")) {
            responseCode = methodInfo.env->CallStaticIntMethod(
                methodInfo.classID, methodInfo.methodID, _httpURLConnection);
            ccDeleteLocalRef(methodInfo.env, methodInfo.classID);
        } else {
            CC_LOG_ERROR("HttpClient::%s failed!", __FUNCTION__);
        }

        return responseCode;
    }

    char *getResponseMessage() { // NOLINT
        char *        message = nullptr;
        JniMethodInfo methodInfo;
        if (JniHelper::getStaticMethodInfo(methodInfo,
                                           JCLS_HTTPCLIENT,
                                           "getResponseMessage",
                                           "(Ljava/net/HttpURLConnection;)Ljava/lang/String;")) {
            jobject jObj = methodInfo.env->CallStaticObjectMethod(
                methodInfo.classID, methodInfo.methodID, _httpURLConnection);
            message = getBufferFromJString(static_cast<jstring>(jObj), methodInfo.env);
            if (nullptr != jObj) {
                ccDeleteLocalRef(methodInfo.env, jObj);
            }
            ccDeleteLocalRef(methodInfo.env, methodInfo.classID);
        } else {
            CC_LOG_ERROR("HttpClient::%s failed!", __FUNCTION__);
        }

        return message;
    }

    void sendRequest(HttpRequest *request) { // NOLINT
        JniMethodInfo methodInfo;
        if (JniHelper::getStaticMethodInfo(methodInfo,
                                           JCLS_HTTPCLIENT,
                                           "sendRequest",
                                           "(Ljava/net/HttpURLConnection;[B)V")) {
            jbyteArray bytearray;
            ssize_t    dataSize = request->getRequestDataSize();
            bytearray           = methodInfo.env->NewByteArray(dataSize);
            methodInfo.env->SetByteArrayRegion(bytearray, 0, dataSize, reinterpret_cast<const jbyte *>(request->getRequestData()));
            methodInfo.env->CallStaticVoidMethod(
                methodInfo.classID, methodInfo.methodID, _httpURLConnection, bytearray);
            ccDeleteLocalRef(methodInfo.env, bytearray);
            ccDeleteLocalRef(methodInfo.env, methodInfo.classID);
        } else {
            CC_LOG_ERROR("HttpClient::%s failed!", __FUNCTION__);
        }
    }

    size_t saveResponseCookies(const char *responseCookies, size_t count) { // NOLINT
        if (nullptr == responseCookies || strlen(responseCookies) == 0 || count == 0) {
            return 0;
        }

        if (_cookieFileName.empty()) {
            _cookieFileName = FileUtils::getInstance()->getWritablePath() + "cookieFile.txt";
        }

        FILE *fp = fopen(_cookieFileName.c_str(), "w");
        if (nullptr == fp) {
            CC_LOG_DEBUG("can't create or open response cookie files");
            return 0;
        }

        fwrite(responseCookies, sizeof(char), count, fp);

        fclose(fp);

        return count;
    }

    char *getResponseHeaders() { // NOLINT
        char *        headers = nullptr;
        JniMethodInfo methodInfo;
        if (JniHelper::getStaticMethodInfo(methodInfo,
                                           JCLS_HTTPCLIENT,
                                           "getResponseHeaders",
                                           "(Ljava/net/HttpURLConnection;)Ljava/lang/String;")) {
            jobject jObj = methodInfo.env->CallStaticObjectMethod(
                methodInfo.classID, methodInfo.methodID, _httpURLConnection);
            headers = getBufferFromJString(static_cast<jstring>(jObj), methodInfo.env);
            if (nullptr != jObj) {
                ccDeleteLocalRef(methodInfo.env, jObj);
            }
            ccDeleteLocalRef(methodInfo.env, methodInfo.classID);
        } else {
            CC_LOG_ERROR("HttpClient::%s failed!", __FUNCTION__);
        }

        return headers;
    }

    char *getResponseContent(HttpResponse *response) { // NOLINT
        if (nullptr == response) {
            return nullptr;
        }

        char *        content = nullptr;
        JniMethodInfo methodInfo;
        if (JniHelper::getStaticMethodInfo(methodInfo,
                                           JCLS_HTTPCLIENT,
                                           "getResponseContent",
                                           "(Ljava/net/HttpURLConnection;)[B")) {
            jobject jObj = methodInfo.env->CallStaticObjectMethod(
                methodInfo.classID, methodInfo.methodID, _httpURLConnection);

            _contentLength = getCStrFromJByteArray(static_cast<jbyteArray>(jObj), methodInfo.env, &content);
            if (nullptr != jObj) {
                ccDeleteLocalRef(methodInfo.env, jObj);
            }
            ccDeleteLocalRef(methodInfo.env, methodInfo.classID);
        } else {
            CC_LOG_ERROR("HttpClient::%s failed!", __FUNCTION__);
        }

        return content;
    }

    char *getResponseHeaderByKey(const char *key) {
        char *        value = nullptr;
        JniMethodInfo methodInfo;
        if (JniHelper::getStaticMethodInfo(methodInfo,
                                           JCLS_HTTPCLIENT,
                                           "getResponseHeaderByKey",
                                           "(Ljava/net/HttpURLConnection;Ljava/lang/String;)Ljava/lang/String;")) {
            jstring jstrKey = methodInfo.env->NewStringUTF(key);
            jobject jObj    = methodInfo.env->CallStaticObjectMethod(
                methodInfo.classID, methodInfo.methodID, _httpURLConnection, jstrKey);
            value = getBufferFromJString(static_cast<jstring>(jObj), methodInfo.env);
            ccDeleteLocalRef(methodInfo.env, jstrKey);
            if (nullptr != jObj) {
                ccDeleteLocalRef(methodInfo.env, jObj);
            }
            ccDeleteLocalRef(methodInfo.env, methodInfo.classID);
        } else {
            CC_LOG_ERROR("HttpClient::%s failed!", __FUNCTION__);
        }

        return value;
    }

    int getResponseHeaderByKeyInt(const char *key) {
        int           contentLength = 0;
        JniMethodInfo methodInfo;
        if (JniHelper::getStaticMethodInfo(methodInfo,
                                           JCLS_HTTPCLIENT,
                                           "getResponseHeaderByKeyInt",
                                           "(Ljava/net/HttpURLConnection;Ljava/lang/String;)I")) {
            jstring jstrKey = methodInfo.env->NewStringUTF(key);
            contentLength   = methodInfo.env->CallStaticIntMethod(
                methodInfo.classID, methodInfo.methodID, _httpURLConnection, jstrKey);
            ccDeleteLocalRef(methodInfo.env, jstrKey);
            ccDeleteLocalRef(methodInfo.env, methodInfo.classID);
        } else {
            CC_LOG_ERROR("HttpClient::%s failed!", __FUNCTION__);
        }

        return contentLength;
    }

    char *getResponseHeaderByIdx(int idx) {
        char *        header = nullptr;
        JniMethodInfo methodInfo;
        if (JniHelper::getStaticMethodInfo(methodInfo,
                                           JCLS_HTTPCLIENT,
                                           "getResponseHeaderByIdx",
                                           "(Ljava/net/HttpURLConnection;I)Ljava/lang/String;")) {
            jobject jObj = methodInfo.env->CallStaticObjectMethod(
                methodInfo.classID, methodInfo.methodID, _httpURLConnection, idx);
            header = getBufferFromJString(static_cast<jstring>(jObj), methodInfo.env);
            if (nullptr != jObj) {
                ccDeleteLocalRef(methodInfo.env, jObj);
            }
            ccDeleteLocalRef(methodInfo.env, methodInfo.classID);
        } else {
            CC_LOG_ERROR("HttpClient::%s failed!", __FUNCTION__);
        }

        return header;
    }

    const std::string &getCookieFileName() const {
        return _cookieFileName;
    }

    void setCookieFileName(std::string &filename) { //NOLINT
        _cookieFileName = filename;
    }

    int getContentLength() const {
        return _contentLength;
    }

private:
    void createHttpURLConnection(const std::string &url) {
        JniMethodInfo methodInfo;
        if (JniHelper::getStaticMethodInfo(methodInfo,
                                           JCLS_HTTPCLIENT,
                                           "createHttpURLConnection",
                                           "(Ljava/lang/String;)Ljava/net/HttpURLConnection;")) {
            _url               = url;
            jstring jurl       = methodInfo.env->NewStringUTF(url.c_str());
            jobject jObj       = methodInfo.env->CallStaticObjectMethod(methodInfo.classID, methodInfo.methodID, jurl);
            _httpURLConnection = methodInfo.env->NewGlobalRef(jObj);
            ccDeleteLocalRef(methodInfo.env, jurl);
            ccDeleteLocalRef(methodInfo.env, jObj);
            ccDeleteLocalRef(methodInfo.env, methodInfo.classID);
        } else {
            CC_LOG_ERROR("HttpClient::%s failed!", __FUNCTION__);
        }
    }

    void addRequestHeader(const char *key, const char *value) {
        JniMethodInfo methodInfo;
        if (JniHelper::getStaticMethodInfo(methodInfo,
                                           JCLS_HTTPCLIENT,
                                           "addRequestHeader",
                                           "(Ljava/net/HttpURLConnection;Ljava/lang/String;Ljava/lang/String;)V")) {
            jstring jstrKey = methodInfo.env->NewStringUTF(key);
            jstring jstrVal = methodInfo.env->NewStringUTF(value);
            methodInfo.env->CallStaticVoidMethod(
                methodInfo.classID, methodInfo.methodID, _httpURLConnection, jstrKey, jstrVal);
            ccDeleteLocalRef(methodInfo.env, jstrKey);
            ccDeleteLocalRef(methodInfo.env, jstrVal);
            ccDeleteLocalRef(methodInfo.env, methodInfo.classID);
        } else {
            CC_LOG_ERROR("HttpClient::%s failed!", __FUNCTION__);
        }
    }

    void addCookiesForRequestHeader() {
        if (_client->getCookieFilename().empty()) {
            return;
        }

        _cookieFileName = FileUtils::getInstance()->fullPathForFilename(_client->getCookieFilename());

        std::string cookiesInfo = FileUtils::getInstance()->getStringFromFile(_cookieFileName);

        if (cookiesInfo.empty()) {
            return;
        }

        HttpCookies cookiesVec;
        cookiesVec.clear();

        std::stringstream stream(cookiesInfo);
        std::string       item;
        while (std::getline(stream, item, '\n')) {
            cookiesVec.push_back(item);
        }

        if (cookiesVec.empty()) {
            return;
        }

        std::vector<CookiesInfo> cookiesInfoVec;
        cookiesInfoVec.clear();

        for (auto &cookies : cookiesVec) {
            if (cookies.find("#HttpOnly_") != std::string::npos) {
                cookies = cookies.substr(10);
            }

            if (cookies.at(0) == '#') {
                continue;
            }

            CookiesInfo              co;
            std::stringstream        streamInfo(cookies);
            std::string              item;
            std::vector<std::string> elems;

            while (std::getline(streamInfo, item, '\t')) {
                elems.push_back(item);
            }

            co.domain = elems[0];
            if (co.domain.at(0) == '.') {
                co.domain = co.domain.substr(1);
            }
            co.tailmatch = strcmp("TRUE", elems.at(1).c_str()) != 0;
            co.path      = elems.at(2);
            co.secure    = strcmp("TRUE", elems.at(3).c_str()) != 0;
            co.expires   = elems.at(4);
            co.key       = elems.at(5);
            co.value     = elems.at(6);
            cookiesInfoVec.push_back(co);
        }

        std::string sendCookiesInfo;
        int         cookiesCount = 0;
        for (auto &cookieInfo : cookiesInfoVec) {
            if (_url.find(cookieInfo.domain) != std::string::npos) {
                std::string keyValue = cookieInfo.key;
                keyValue.append("=");
                keyValue.append(cookieInfo.value);
                if (cookiesCount != 0) {
                    sendCookiesInfo.append(";");
                }

                sendCookiesInfo.append(keyValue);
            }
            cookiesCount++;
        }

        //set Cookie
        addRequestHeader("Cookie", sendCookiesInfo.c_str());
    }

    void setReadAndConnectTimeout(int readMiliseconds, int connectMiliseconds) {
        JniMethodInfo methodInfo;
        if (JniHelper::getStaticMethodInfo(methodInfo,
                                           JCLS_HTTPCLIENT,
                                           "setReadAndConnectTimeout",
                                           "(Ljava/net/HttpURLConnection;II)V")) {
            methodInfo.env->CallStaticVoidMethod(
                methodInfo.classID, methodInfo.methodID, _httpURLConnection, readMiliseconds, connectMiliseconds);
            ccDeleteLocalRef(methodInfo.env, methodInfo.classID);
        } else {
            CC_LOG_ERROR("HttpClient::%s failed!", __FUNCTION__);
        }
    }

    void setVerifySSL() {
        if (_client->getSSLVerification().empty()) {
            return;
        }

        std::string fullpath = FileUtils::getInstance()->fullPathForFilename(_client->getSSLVerification());

        JniMethodInfo methodInfo;
        if (JniHelper::getStaticMethodInfo(methodInfo,
                                           JCLS_HTTPCLIENT,
                                           "setVerifySSL",
                                           "(Ljava/net/HttpURLConnection;Ljava/lang/String;)V")) {
            jstring jstrfullpath = methodInfo.env->NewStringUTF(fullpath.c_str());
            methodInfo.env->CallStaticVoidMethod(
                methodInfo.classID, methodInfo.methodID, _httpURLConnection, jstrfullpath);
            ccDeleteLocalRef(methodInfo.env, jstrfullpath);
            ccDeleteLocalRef(methodInfo.env, methodInfo.classID);
        } else {
            CC_LOG_ERROR("HttpClient::%s failed!", __FUNCTION__);
        }
    }

    bool configure(HttpRequest *request) {
        if (nullptr == _httpURLConnection) {
            return false;
        }

        if (nullptr == _client) {
            return false;
        }

        setReadAndConnectTimeout(static_cast<int>(request->getTimeout() * 1000),
                                 static_cast<int>(request->getTimeout() * 1000));

        setVerifySSL();

        return true;
    }

    char *getBufferFromJString(jstring jstr, JNIEnv *env) { //NOLINT(readability-convert-member-functions-to-static)
        if (nullptr == jstr) {
            return nullptr;
        }
        std::string strValue = cc::StringUtils::getStringUTFCharsJNI(env, jstr);
        size_t size = strValue.size() + 1;
        char* retVal = static_cast<char *>(malloc(size));
        if (retVal == nullptr) {
            return nullptr;
        }
        memcpy(retVal, strValue.c_str(), size);
        return retVal;
    }

    int getCStrFromJByteArray(jbyteArray jba, JNIEnv *env, char **ppData) { //NOLINT(readability-convert-member-functions-to-static)
        if (nullptr == jba) {
            *ppData = nullptr;
            return 0;
        }

        int   len = env->GetArrayLength(jba);
        auto *str = static_cast<jbyte *>(malloc(sizeof(jbyte) * len));
        env->GetByteArrayRegion(jba, 0, len, str);

        *ppData = reinterpret_cast<char *>(str);
        return len;
    }

    const std::string &getCookieString() const {
        return _responseCookies;
    }

private: // NOLINT(readability-redundant-access-specifiers)
    HttpClient *_client;
    jobject     _httpURLConnection;
    std::string _requestmethod;
    std::string _responseCookies;
    std::string _cookieFileName;
    std::string _url;
    int         _contentLength;
};

// Process Response
void HttpClient::processResponse(HttpResponse *response, char *responseMessage) {
<<<<<<< HEAD
    auto*              request    = response->getHttpRequest();
=======
    auto *            request     = response->getHttpRequest();
>>>>>>> 5379e6ef
    HttpRequest::Type requestType = request->getRequestType();

    if (HttpRequest::Type::GET != requestType &&
        HttpRequest::Type::POST != requestType &&
        HttpRequest::Type::PUT != requestType &&
        HttpRequest::Type::HEAD != requestType &&
        HttpRequest::Type::DELETE != requestType) {
        CCASSERT(true, "CCHttpClient: unknown request type, only GET、POST、PUT、DELETE are supported");
        return;
    }

    int64_t responseCode = -1;
    int     retValue     = 0;

    HttpURLConnection urlConnection(this);
    if (!urlConnection.init(request)) {
        response->setSucceed(false);
        response->setErrorBuffer("HttpURLConnetcion init failed");
        return;
    }

    switch (requestType) {
        case HttpRequest::Type::GET:
            urlConnection.setRequestMethod("GET");
            break;

        case HttpRequest::Type::POST:
            urlConnection.setRequestMethod("POST");
            break;

        case HttpRequest::Type::PUT:
            urlConnection.setRequestMethod("PUT");
            break;

        case HttpRequest::Type::HEAD:
            urlConnection.setRequestMethod("HEAD");
            break;

        case HttpRequest::Type::DELETE:
            urlConnection.setRequestMethod("DELETE");
            break;
        default:
            break;
    }

    int suc = urlConnection.connect();
    if (0 != suc) {
        response->setSucceed(false);
        response->setErrorBuffer("connect failed");
        response->setResponseCode(responseCode);
        return;
    }

    if (HttpRequest::Type::POST == requestType ||
        HttpRequest::Type::PUT == requestType) {
        urlConnection.sendRequest(request);
    }

    responseCode = urlConnection.getResponseCode();

    if (0 == responseCode) {
        response->setSucceed(false);
        response->setErrorBuffer("connect failed");
        response->setResponseCode(-1);
        return;
    }

    char *headers = urlConnection.getResponseHeaders();
    if (nullptr != headers) {
        writeHeaderData(headers, strlen(headers), response);
    }
    free(headers);

    //get and save cookies
    char *cookiesInfo = urlConnection.getResponseHeaderByKey("set-cookie");
    if (nullptr != cookiesInfo) {
        urlConnection.saveResponseCookies(cookiesInfo, strlen(cookiesInfo));
    }
    free(cookiesInfo);

    //content len
    int   contentLength = urlConnection.getResponseHeaderByKeyInt("Content-Length");
    char *contentInfo   = urlConnection.getResponseContent(response);
    if (nullptr != contentInfo) {
        auto *recvBuffer = static_cast<std::vector<char> *>(response->getResponseData());
        recvBuffer->clear();
        recvBuffer->insert(recvBuffer->begin(), contentInfo, contentInfo + urlConnection.getContentLength());
    }
    free(contentInfo);

    char *messageInfo = urlConnection.getResponseMessage();
    if (messageInfo) {
        strcpy(responseMessage, messageInfo);
        free(messageInfo);
    }

    urlConnection.disconnect();

    // write data to HttpResponse
    response->setResponseCode(responseCode);

    if (responseCode == -1) {
        response->setSucceed(false);
        if (responseMessage != nullptr) {
            response->setErrorBuffer(responseMessage);
        } else {
            response->setErrorBuffer("response code error!");
        }
    } else {
        response->setSucceed(true);
    }
}

// Worker thread
void HttpClient::networkThread() {
    increaseThreadCount();

    while (true) {
        HttpRequest *request;

        // step 1: send http request if the requestQueue isn't empty
        {
            std::lock_guard<std::mutex> lock(_requestQueueMutex);
            while (_requestQueue.empty()) {
                _sleepCondition.wait(_requestQueueMutex);
            }
            request = _requestQueue.at(0);
            _requestQueue.erase(0);
        }

        if (request == _requestSentinel) {
            break;
        }

        // Create a HttpResponse object, the default setting is http access failed
        auto *response = new (std::nothrow) HttpResponse(request);
        processResponse(response, _responseMessage);

        // add response packet into queue
        _responseQueueMutex.lock();
        _responseQueue.pushBack(response);
        _responseQueueMutex.unlock();

        _schedulerMutex.lock();
        if (auto sche = _scheduler.lock()) {
            sche->performFunctionInCocosThread(CC_CALLBACK_0(HttpClient::dispatchResponseCallbacks, this)); // NOLINT
        }
        _schedulerMutex.unlock();
    }

    // cleanup: if worker thread received quit signal, clean up un-completed request queue
    _requestQueueMutex.lock();
    _requestQueue.clear();
    _requestQueueMutex.unlock();

    _responseQueueMutex.lock();
    _responseQueue.clear();
    _responseQueueMutex.unlock();

    decreaseThreadCountAndMayDeleteThis();
}

// Worker thread
void HttpClient::networkThreadAlone(HttpRequest *request, HttpResponse *response) {
    increaseThreadCount();

    char responseMessage[RESPONSE_BUFFER_SIZE] = {0};
    processResponse(response, responseMessage);

    _schedulerMutex.lock();
    if (auto sche = _scheduler.lock()) {
        sche->performFunctionInCocosThread([this, response, request] {
            const ccHttpRequestCallback &callback = request->getResponseCallback();

            if (callback != nullptr) {
                callback(this, response);
            }

            response->release();
            // do not release in other thread
            request->release();
        });
    }
    _schedulerMutex.unlock();
    decreaseThreadCountAndMayDeleteThis();
}

// HttpClient implementation
HttpClient *HttpClient::getInstance() {
    if (gHttpClient == nullptr) {
        gHttpClient = new (std::nothrow) HttpClient();
    }

    return gHttpClient;
}

void HttpClient::destroyInstance() {
    if (gHttpClient == nullptr) {
        CC_LOG_DEBUG("HttpClient singleton is nullptr");
        return;
    }

    CC_LOG_DEBUG("HttpClient::destroyInstance ...");

    auto *thiz  = gHttpClient;
    gHttpClient = nullptr;

    if (auto sche = thiz->_scheduler.lock()) {
        sche->unscheduleAllForTarget(thiz);
    }
    thiz->_schedulerMutex.lock();
    thiz->_scheduler.reset();
    thiz->_schedulerMutex.unlock();

    {
        std::lock_guard<std::mutex> lock(thiz->_requestQueueMutex);
        thiz->_requestQueue.pushBack(thiz->_requestSentinel);
    }
    thiz->_sleepCondition.notify_one();

    thiz->decreaseThreadCountAndMayDeleteThis();
    CC_LOG_DEBUG("HttpClient::destroyInstance() finished!");
}

void HttpClient::enableCookies(const char *cookieFile) {
    std::lock_guard<std::mutex> lock(_cookieFileMutex);
    if (cookieFile) {
        _cookieFilename = std::string(cookieFile);
    } else {
        _cookieFilename = (FileUtils::getInstance()->getWritablePath() + "cookieFile.txt");
    }
}

void HttpClient::setSSLVerification(const std::string &caFile) {
    std::lock_guard<std::mutex> lock(_sslCaFileMutex);
    _sslCaFilename = caFile;
}

HttpClient::HttpClient()
: _isInited(false),
  _timeoutForConnect(30),
  _timeoutForRead(60),
  _threadCount(0),
  _cookie(nullptr),
  _requestSentinel(new HttpRequest()) {
    CC_LOG_DEBUG("In the constructor of HttpClient!");
    increaseThreadCount();
    _scheduler = CC_CURRENT_ENGINE()->getScheduler();
}

HttpClient::~HttpClient() {
    CC_LOG_DEBUG("In the destructor of HttpClient!");
    CC_SAFE_RELEASE(_requestSentinel);
}

//Lazy create semaphore & mutex & thread
bool HttpClient::lazyInitThreadSemaphore() {
    if (_isInited) {
        return true;
    }

    auto t = std::thread(CC_CALLBACK_0(HttpClient::networkThread, this)); // NOLINT
    t.detach();
    _isInited = true;

    return true;
}

//Add a get task to queue
void HttpClient::send(HttpRequest *request) {
    if (!lazyInitThreadSemaphore()) {
        return;
    }

    if (nullptr == request) {
        return;
    }

    request->retain();

    _requestQueueMutex.lock();
    _requestQueue.pushBack(request);
    _requestQueueMutex.unlock();

    // Notify thread start to work
    _sleepCondition.notify_one();
}

void HttpClient::sendImmediate(HttpRequest *request) {
    if (nullptr == request) {
        return;
    }

    request->retain();
    // Create a HttpResponse object, the default setting is http access failed
    auto *response = new (std::nothrow) HttpResponse(request);

    auto t = std::thread(&HttpClient::networkThreadAlone, this, request, response);
    t.detach();
}

// Poll and notify main thread if responses exists in queue
void HttpClient::dispatchResponseCallbacks() {
    // log("CCHttpClient::dispatchResponseCallbacks is running");
    //occurs when cocos thread fires but the network thread has already quited
    HttpResponse *response = nullptr;

    _responseQueueMutex.lock();

    if (!_responseQueue.empty()) {
        response = _responseQueue.at(0);
        _responseQueue.erase(0);
    }

    _responseQueueMutex.unlock();

    if (response) {
        HttpRequest *                request  = response->getHttpRequest();
        const ccHttpRequestCallback &callback = request->getResponseCallback();

        if (callback != nullptr) {
            callback(this, response);
        }

        response->release();
        // do not release in other thread
        request->release();
    }
}

void HttpClient::increaseThreadCount() {
    _threadCountMutex.lock();
    ++_threadCount;
    _threadCountMutex.unlock();
}

void HttpClient::decreaseThreadCountAndMayDeleteThis() {
    bool needDeleteThis = false;
    _threadCountMutex.lock();
    --_threadCount;
    if (0 == _threadCount) {
        needDeleteThis = true;
    }

    _threadCountMutex.unlock();
    if (needDeleteThis) {
        delete this;
    }
}

void HttpClient::setTimeoutForConnect(int value) {
    std::lock_guard<std::mutex> lock(_timeoutForConnectMutex);
    _timeoutForConnect = value;
}

int HttpClient::getTimeoutForConnect() {
    std::lock_guard<std::mutex> lock(_timeoutForConnectMutex);
    return _timeoutForConnect;
}

void HttpClient::setTimeoutForRead(int value) {
    std::lock_guard<std::mutex> lock(_timeoutForReadMutex);
    _timeoutForRead = value;
}

int HttpClient::getTimeoutForRead() {
    std::lock_guard<std::mutex> lock(_timeoutForReadMutex);
    return _timeoutForRead;
}

const std::string &HttpClient::getCookieFilename() {
    std::lock_guard<std::mutex> lock(_cookieFileMutex);
    return _cookieFilename;
}

const std::string &HttpClient::getSSLVerification() {
    std::lock_guard<std::mutex> lock(_sslCaFileMutex);
    return _sslCaFilename;
}

} // namespace network

} // namespace cc<|MERGE_RESOLUTION|>--- conflicted
+++ resolved
@@ -584,11 +584,7 @@
 
 // Process Response
 void HttpClient::processResponse(HttpResponse *response, char *responseMessage) {
-<<<<<<< HEAD
-    auto*              request    = response->getHttpRequest();
-=======
     auto *            request     = response->getHttpRequest();
->>>>>>> 5379e6ef
     HttpRequest::Type requestType = request->getRequestType();
 
     if (HttpRequest::Type::GET != requestType &&
