--- conflicted
+++ resolved
@@ -45,11 +45,7 @@
     _bakedWithStationaryMainLight = false;
 }
 
-<<<<<<< HEAD
-void SceneGlobals::activate(Scene* scene) {
-=======
 void SceneGlobals::activate(Scene *scene) {
->>>>>>> 73d80047
     auto *sceneData = Root::getInstance()->getPipeline()->getPipelineSceneData();
     if (_ambientInfo != nullptr) {
         _ambientInfo->activate(sceneData->getAmbient());
